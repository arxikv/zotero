--- conflicted
+++ resolved
@@ -1563,7 +1563,7 @@
 			-->
 			<method name="handleCreatorAutoCompleteSelect">
 				<parameter name="textbox"/>
-<<<<<<< HEAD
+				<parameter name="stayFocused"/>
 				<body><![CDATA[
 					return Zotero.spawn(function* () {
 						var comment = false;
@@ -1571,18 +1571,6 @@
 						if (!controller.matchCount) return;
 						
 						for (var i=0; i<controller.matchCount; i++)
-=======
-				<parameter name="stayFocused"/>
-				<body>
-				<![CDATA[
-					var comment = false;
-					var controller = textbox.controller;
-					if (!controller.matchCount) return;
-					
-					for (var i=0; i<controller.matchCount; i++)
-					{
-						if (controller.getValueAt(i) == textbox.value)
->>>>>>> 9330b9cd
 						{
 							if (controller.getValueAt(i) == textbox.value)
 							{
@@ -1591,34 +1579,9 @@
 							}
 						}
 						
-<<<<<<< HEAD
 						// No result selected
 						if (!comment) {
 							return;
-=======
-						var [field, creatorIndex, creatorField] =
-							textbox.getAttribute('fieldname').split('-');
-						
-						if (stayFocused) {
-							this._lastTabIndex = parseInt(textbox.getAttribute('ztabindex')) - 1;
-							this._tabDirection = 1;
-						}
-						
-						var creator = Zotero.Creators.get(creatorID);
-						
-						var otherField = creatorField == 'lastName' ? 'firstName' : 'lastName';
-						
-						// Update this textbox
-						textbox.setAttribute('value', creator[creatorField]);
-						textbox.value = creator[creatorField];
-						
-						// Update the other label
-						if (otherField=='firstName'){
-							var label = textbox.nextSibling.nextSibling;
-						}
-						else if (otherField=='lastName'){
-							var label = textbox.previousSibling.previousSibling;
->>>>>>> 9330b9cd
 						}
 						
 						var [creatorID, numFields] = comment.split('-');
@@ -1633,9 +1596,10 @@
 							var [field, creatorIndex, creatorField] =
 								textbox.getAttribute('fieldname').split('-');
 							
-							// Stay focused
-							this._lastTabIndex = parseInt(textbox.getAttribute('ztabindex')) - 1;
-							this._tabDirection = 1;
+							if (stayFocused) {
+								this._lastTabIndex = parseInt(textbox.getAttribute('ztabindex')) - 1;
+								this._tabDirection = 1;
+							}
 							
 							var creator = Zotero.Creators.get(creatorID);
 							
