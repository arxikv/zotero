--- conflicted
+++ resolved
@@ -1036,12 +1036,9 @@
 				<body>
 				<![CDATA[
 					var sbo = document.getAnonymousNodes(this)[0].boxObject;
-<<<<<<< HEAD
-=======
 					if (Zotero.platformMajorVersion < 36) {
 						sbo.QueryInterface(Components.interfaces.nsIScrollBoxObject);
 					}
->>>>>>> 072ced34
 					sbo.ensureElementIsVisible(elem);
 				]]>
 				</body>
