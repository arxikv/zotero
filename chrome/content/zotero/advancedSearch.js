--- conflicted
+++ resolved
@@ -61,29 +61,12 @@
 		var collectionTreeRow = {
 			ref: _searchBox.search,
 			isSearchMode: function() { return true; },
-<<<<<<< HEAD
 			getItems: Zotero.Promise.coroutine(function* () {
 				var search = yield _searchBox.search.clone();
-				
-				// Hack to create a condition for the search's library --
-				// this logic should really go in the search itself instead of here
-				// and in collectionTreeView.js
-				yield search.loadPrimaryData();
-				var conditions = search.getSearchConditions();
-				if (!conditions.some(function (condition) condition.condition == 'libraryID')) {
-					yield search.addCondition('libraryID', 'is', _searchBox.search.libraryID);
-				}
-				
+				search.libraryID = _libraryID;
 				var ids = yield search.search();
 				return Zotero.Items.get(ids);
 			}),
-=======
-			getItems: function () {
-				var search = _searchBox.search.clone();
-				search.libraryID = _libraryID;
-				return Zotero.Items.get(search.search());
-			},
->>>>>>> 9511c434
 			isLibrary: function () { return false; },
 			isCollection: function () { return false; },
 			isSearch: function () { return true; },
