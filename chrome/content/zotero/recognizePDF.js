/*
    ***** BEGIN LICENSE BLOCK *****
    
    Copyright © 2009 Center for History and New Media
                     George Mason University, Fairfax, Virginia, USA
                     http://zotero.org
    
    This file is part of Zotero.
    
    Zotero is free software: you can redistribute it and/or modify
    it under the terms of the GNU Affero General Public License as published by
    the Free Software Foundation, either version 3 of the License, or
    (at your option) any later version.
    
    Zotero is distributed in the hope that it will be useful,
    but WITHOUT ANY WARRANTY; without even the implied warranty of
    MERCHANTABILITY or FITNESS FOR A PARTICULAR PURPOSE.  See the
    GNU Affero General Public License for more details.
    
    You should have received a copy of the GNU Affero General Public License
    along with Zotero.  If not, see <http://www.gnu.org/licenses/>.
    
    ***** END LICENSE BLOCK *****
*/

/**
 * @fileOverview Tools for automatically retrieving a citation for the given PDF
 */
const Zotero_RecognizePDF_SUCCESS_IMAGE = "chrome://zotero/skin/tick.png";
const Zotero_RecognizePDF_FAILURE_IMAGE = "chrome://zotero/skin/cross.png";
const Zotero_RecognizePDF_LOADING_IMAGE = "chrome://global/skin/icons/loading_16.png";
 
/**
 * Front end for recognizing PDFs
 * @namespace
 */
var Zotero_RecognizePDF = new function() {
	var _progressWindow, _progressIndicator;
	
	/**
	 * Checks whether a given PDF could theoretically be recognized
	 * @returns {Boolean} True if the PDF can be recognized, false if it cannot be
	 */
	this.canRecognize = function(/**Zotero.Item*/ item) {
		return (item.attachmentMIMEType &&
			item.attachmentMIMEType == "application/pdf" && !item.getSource());
	}
	
	/**
	 * Retrieves metadata for the PDF(s) selected in the Zotero Pane, placing the PDFs as a children
	 * of the new items
	 */
	this.recognizeSelected = function() {
		var installed = ZoteroPane_Local.checkPDFConverter();
		if (!installed) {
			return;
		}
		
		var items = ZoteroPane_Local.getSelectedItems();
		if (!items) return;
		var itemRecognizer = new Zotero_RecognizePDF.ItemRecognizer();
		itemRecognizer.recognizeItems(items);
	}
}

/**
 * @class Handles UI, etc. for recognizing multiple items
 */
Zotero_RecognizePDF.ItemRecognizer = function () {
	this._stopped = false;
}

/**
 * Retreives metadata for the PDF items passed, displaying a progress dialog during conversion 
 * and placing the PDFs as a children of the new items
 * @param {Zotero.Item[]} items
 */
Zotero_RecognizePDF.ItemRecognizer.prototype.recognizeItems = function(items) {
	var me = this;
	this._items = items.slice();
	this._itemTotal = items.length;
	
	this._progressWindow = window.openDialog("chrome://zotero/content/pdfProgress.xul", "", "chrome,close=yes,resizable=yes,dependent,dialog,centerscreen");
	this._progressWindow.addEventListener("pageshow", function() { me._onWindowLoaded() }, false);
}

/**
 * Halts recognition of PDFs
 */
Zotero_RecognizePDF.ItemRecognizer.prototype.stop = function() {
	this._stopped = true;	
}

/**
 * Called when the progress window has been opened; adds items to the tree and begins recognizing
 * @param
 */
Zotero_RecognizePDF.ItemRecognizer.prototype._onWindowLoaded = function() {
	// populate progress window
	var treechildren = this._progressWindow.document.getElementById("treechildren");
	for(var i in this._items) {
		var treeitem = this._progressWindow.document.createElement('treeitem');
		var treerow = this._progressWindow.document.createElement('treerow');
		
		var treecell = this._progressWindow.document.createElement('treecell');
		treecell.setAttribute("id", "item-"+this._items[i].id+"-icon");
		treerow.appendChild(treecell);
		
		treecell = this._progressWindow.document.createElement('treecell');
		treecell.setAttribute("label", this._items[i].getField("title"));
		treerow.appendChild(treecell);
		
		treecell = this._progressWindow.document.createElement('treecell');
		treecell.setAttribute("id", "item-"+this._items[i].id+"-title");
		treerow.appendChild(treecell);
		
		treeitem.appendChild(treerow);
		treechildren.appendChild(treeitem);
	}
	
	var me = this;
	this._progressIndicator = this._progressWindow.document.getElementById("progress-indicator");
	this._progressWindow.document.getElementById("cancel-button").addEventListener("command", function() {
		me.stop();
		me._progressWindow.close();
	}, false);
	this._progressWindow.addEventListener("close", function() { me.stop() }, false);
	this._recognizeItem();
}

/**
 * Shifts an item off of this._items and recognizes it, then calls itself again if there are more
 * @private
 */
Zotero_RecognizePDF.ItemRecognizer.prototype._recognizeItem = function() {
	if(!this._items.length) {
		this._done();
		return;
	}
	
	this._progressIndicator.value = (this._itemTotal-this._items.length)/this._itemTotal*100;
	this._item = this._items.shift();
	
	this._progressWindow.document.getElementById("item-"+this._item.id+"-icon").
		setAttribute("src", Zotero_RecognizePDF_LOADING_IMAGE);
	
	var file = this._item.getFile();
	if(file) {
		var recognizer = new Zotero_RecognizePDF.Recognizer();
		var me = this;
		recognizer.recognize(file, this._item.libraryID, function(newItem, error) { me._callback(newItem, error) });
	} else {
		this._callback(false, "recognizePDF.fileNotFound");
	}
}

/**
 * Cleans up after items are recognized, disabling the cancel button and making the progress window
 * close on blur
 */
Zotero_RecognizePDF.ItemRecognizer.prototype._done = function() {
	this._progressIndicator.value = 100;
	this._progressWindow.document.getElementById("cancel-button").label = Zotero.getString("recognizePDF.close.label");
	var me = this;
	this._progressWindow.addEventListener("blur",
		function() { me._progressWindow.setTimeout(function() { me._progressWindow.close() }, 2000) }, false);
	this._progressWindow.document.getElementById("label").value = Zotero.getString("recognizePDF.complete.label");
}

/**
 * Callback function to be executed upon recognition completion
 * @param {Zotero.Item|Boolean} newItem The new item created from translation, or false if
 *	recognition was unsuccessful
 * @param {String} [error] The error name, if recognition was unsuccessful.
 */
Zotero_RecognizePDF.ItemRecognizer.prototype._callback = function(newItem, error) {
	if(this._stopped) {
		if(newItem) Zotero.Items.erase(newItem.id);
		return;
	}
	
	if(newItem) {
		// put new item in same collections as the old one
		var itemCollections = this._item.getCollections();
		for(var j=0; j<itemCollections.length; j++) {
			var collection = Zotero.Collections.get(itemCollections[j]);
			collection.addItem(newItem.id);
		}
		
		// put old item as a child of the new item
		this._item.setSource(newItem.id);
		this._item.save();	
	}
		
	// add name
	this._progressWindow.document.getElementById("item-"+this._item.id+"-title").
		setAttribute("label", (newItem ? newItem.getField("title") : Zotero.getString(error)));
	// update icon
	this._progressWindow.document.getElementById("item-"+this._item.id+"-icon").
		setAttribute("src", (newItem ? Zotero_RecognizePDF_SUCCESS_IMAGE : Zotero_RecognizePDF_FAILURE_IMAGE));
	
	if(error == "recognizePDF.limit") {
		// now done, since we hit the query limit
		var error = Zotero.getString(error);
		for(var i in this._items) {
			this._progressWindow.document.getElementById("item-"+this._items[i].id+"-title").
				setAttribute("label", error);
			this._progressWindow.document.getElementById("item-"+this._items[i].id+"-icon").
				setAttribute("src", Zotero_RecognizePDF_FAILURE_IMAGE);
		}
		this._done();
	} else {
		// scroll to this item
		this._progressWindow.document.getElementById("tree").treeBoxObject.scrollToRow(Math.max(0, this._itemTotal-this._items.length-5));
		// continue recognizing
		this._recognizeItem();
	}
}

/*Zotero_RecognizePDF.ItemRecognizer.prototype._captchaCallback = function(img) {
	var io = {dataIn:img};
	Zotero.debug(img);
	this._progressWindow.openDialog("chrome://zotero/content/pdfCaptcha.xul", "", "chrome,modal,resizable=no", io);
	
	if(io.dataOut) return io.dataOut;
	
	this.stop();
	this._progressWindow.close();
	return false;
}*/

/**
 * @class PDF recognizer backend
 */
Zotero_RecognizePDF.Recognizer = function () {}

/**
 * Retrieves metadata for a PDF and saves it as an item
 *
 * @param {nsIFile} file The PDF file to retrieve metadata for
 * @param {Function} callback The function to be executed when recognition is complete
 * @param {Function} [captchaCallback] The function to be executed if a CAPTCHA is encountered
 *	(function will be passed image as URL and must return text of CAPTCHA)
 */
Zotero_RecognizePDF.Recognizer.prototype.recognize = function(file, libraryID, callback, captchaCallback) {
<<<<<<< HEAD
	const MAX_PAGES = 7;
=======
	const MAX_PAGES = 5;
>>>>>>> a5dc9d96
	
	this._libraryID = libraryID;
	this._callback = callback;
	//this._captchaCallback = captchaCallback;
	
	var cacheFile = Zotero.getZoteroDirectory();
	cacheFile.append("recognizePDFcache.txt");
	if(cacheFile.exists()) {
		cacheFile.remove(false);
	}
	
	var proc = Components.classes["@mozilla.org/process/util;1"].
			createInstance(Components.interfaces.nsIProcess);
	var exec = Zotero.getZoteroDirectory();
	exec.append(Zotero.Fulltext.pdfConverterFileName);
	proc.init(exec);
	
	var args = ['-enc', 'UTF-8', '-nopgbrk', '-layout', '-l', MAX_PAGES];
	args.push(file.path, cacheFile.path);
	
	Zotero.debug('Running pdftotext '+args.join(" "));
	try {
		if (!Zotero.isFx36) {
			proc.runw(true, args, args.length);
		}
		else {
			proc.run(true, args, args.length);
		}
	}
	catch (e) {
		Zotero.debug("Error running pdftotext", 1);
		Zotero.debug(e, 1);
	}
	
	if(!cacheFile.exists()) {
		this._callback(false, "recognizePDF.couldNotRead");
		return;
	}
	
	var inputStream = Components.classes["@mozilla.org/network/file-input-stream;1"]
		.createInstance(Components.interfaces.nsIFileInputStream);
	inputStream.init(cacheFile, 0x01, 0664, 0);
	var intlStream = Components.classes["@mozilla.org/intl/converter-input-stream;1"]
		.createInstance(Components.interfaces.nsIConverterInputStream);
	intlStream.init(inputStream, "UTF-8", 65535,
		Components.interfaces.nsIConverterInputStream.DEFAULT_REPLACEMENT_CHARACTER);
	intlStream.QueryInterface(Components.interfaces.nsIUnicharLineInputStream);
	
	// get the lines in this sample
	var lines = [], str = {};
	while(intlStream.readLine(str)) {
		var line = str.value.trim();
		if(line) lines.push(line);
	}
	
	inputStream.close();
	cacheFile.remove(false);
<<<<<<< HEAD
	
	// look for DOI - Use only first 80 lines to avoid catching article references
=======

	var me = this;

	// look for DOI
>>>>>>> a5dc9d96
	var allText = lines.join("\n");
	Zotero.debug(allText);
	var m = Zotero.Utilities.cleanDOI(lines.slice(0,80).join('\n'));
	if(m) {
<<<<<<< HEAD
		this._DOI = m;
	} else { // dont look for ISBNs if we found a DOI
		var isbns = this._findISBNs(allText);
		if(isbns.length > 0) {
			this._ISBNs = isbns;
			Zotero.debug("Found ISBNs: " + isbns);
		}
=======
		this._queryDOI(m, function() {
			me._cleanLines(lines, me._queryGoogle);
		});
	} else {
		this._cleanLines(lines, me._queryGoogle);
>>>>>>> a5dc9d96
	}
}

/**
 * Looks up item by DOI
 * @private
 * @param {String} doi DOI to search for
 * @param {Function} onFail Callback function to call if a DOI is not found
 */
Zotero_RecognizePDF.Recognizer.prototype._queryDOI = function(doi, onFail) {
	var me = this;
	var translate = new Zotero.Translate.Search();
	translate.setTranslator("11645bd1-0420-45c1-badb-53fb41eeb753");
	var item = {"itemType":"journalArticle", "DOI":doi};
	translate.setSearch(item);
	translate.setHandler("itemDone", function(translate, item) {
		me._callback(item);
	});
	translate.setHandler("select", function(translate, items, callback) {
		return me._selectItems(translate, items, callback);
	});
	translate.setHandler("done", function(translate, success) {
		if(!success) onFail.call(me);
	});
	translate.translate(this._libraryID, false);
}

/**
 * Prepares a list of lines that can be used for querying
 * The lines are stored in this._goodLines
 * @private
 * @param {String[]} lines Array of lines
 * @param {Function} callback A callback function to be called on completing
 */
Zotero_RecognizePDF.Recognizer.prototype._cleanLines = function(lines, callback) {
	// Use only first column from multi-column lines
	const lineRe = /^\s*([^\s]+(?: [^\s]+)+)/;
	var cleanedLines = [], cleanedLineLengths = [];
	for(var i=0; i<lines.length && cleanedLines.length<30; i++) {
		var m = lineRe.exec(lines[i]);
		if(m && m[1].split(' ').length > 3) {
			cleanedLines.push(m[1]);
			cleanedLineLengths.push(m[1].length);
		}
	}
	
	// get (not quite) median length
	var lineLengthsLength = cleanedLineLengths.length;
	if(lineLengthsLength < 20
			|| cleanedLines[0] === "This is a digital copy of a book that was preserved for generations on library shelves before it was carefully scanned by Google as part of a project") {
		this._callback(false, "recognizePDF.noOCR");
	} else {		
		var sortedLengths = cleanedLineLengths.sort();
		var medianLength = sortedLengths[Math.floor(lineLengthsLength/2)];
		
		// pick lines within 4 chars of the median (this is completely arbitrary)
		this._goodLines = [];
		var uBound = medianLength + 6;
		var lBound = medianLength - 6;
		for (var i=0; i<lineLengthsLength; i++) {
			if(cleanedLineLengths[i] > lBound && cleanedLineLengths[i] < uBound) {
				// Strip quotation marks so they don't mess up search query quoting
				var line = cleanedLines[i].replace('"', '');
				this._goodLines.push(line);
			}
		}
		
		this._nextLine = this._iteration = 0;
		callback.call(this);
	}
}

/**
<<<<<<< HEAD
 * Search ISBNs in text
 * @private
 * @return array with ISBNs
 */
Zotero_RecognizePDF.Recognizer.prototype._findISBNs = function(x) {
	if(typeof(x) != "string") {
		throw "findISBNs: argument must be a string";
	}
	var isbns = [];

	// Match lines saying "isbn: " or "ISBN-10:" or similar, consider m-dashes and n-dashes as well
	var pattern = /(SBN|sbn)[ \u2014\u2013\u2012-]?(10|13)?[: ]*([0-9X][0-9X \u2014\u2013\u2012-]+)/g; 
	var match;
	
	while (match = pattern.exec(x)) {
		var isbn = match[3];
		isbn = isbn.replace(/[ \u2014\u2013\u2012-]/g, '');
		if(isbn.length==20 || isbn.length==26) { 
			// Handle the case of two isbns (e.g. paper+hardback) next to each other
			isbns.push(isbn.slice(0,isbn.length/2), isbn.slice(isbn.length/2));
		} else if(isbn.length==23) { 
			// Handle the case of two isbns (10+13) next to each other
			isbns.push(isbn.slice(0,10), isbn.slice(10));
		} else if(isbn.length==10 || isbn.length==13) {
			isbns.push(isbn);
		}
	}

	// Validate ISBNs
	var validIsbns = [];
	for (var i =0; i < isbns.length; i++) {
		if(this._isValidISBN(isbns[i])) validIsbns.push(isbns[i]);
	}
	Zotero.debug("validIsbns: " + validIsbns);
	return validIsbns;
}

Zotero_RecognizePDF.Recognizer.prototype._isValidISBN = function(isbn) {
	if(isbn.length == 13) {
		// ISBN-13 should start with 978 or 979 i.e. GS1 for book publishing industry
		var prefix = isbn.slice(0,3);
		if (prefix != "978" && prefix != "979") return false;
		// Verify check digit
		var check = 0;
		for (var i = 0; i < 13; i+=2) check += isbn[i]*1;
		for (i = 1; i < 12; i+=2) check += 3 * isbn[i]*1;
		return (check % 10 == 0);
	} else if(isbn.length == 10) {
		// Verify ISBN-10 check digit
		var check = 0;
		for (var i = 0; i < 9; i++) check += isbn[i]*1 * (10-i);
		// last number might be 'X'
		if (isbn[9] == 'X' || isbn[9] == 'x') check += 10;
		else check += isbn[i]*1;
		return (check % 11 == 0);
	}
	return false;
=======
 * Deletes hidden browser and sends a failure message to this_callback
 * @private
 * @param {String} msg Message to be sent to this._callback
 */
Zotero_RecognizePDF.Recognizer.prototype._deleteBrowserAndFail = function(msg) {
	var me = this;
	try {
		if(this._hiddenBrowser) Zotero.Browser.deleteHiddenBrowser(me._hiddenBrowser);
	} catch(e) {}
	this._callback(false, msg);
>>>>>>> a5dc9d96
}

/**
 * Queries Google Scholar for metadata for this PDF
 * @private
 */
Zotero_RecognizePDF.Recognizer.prototype._queryGoogle = function() {
	if(this._iteration > 3 || !this._goodLines.length) {
		this._deleteBrowserAndFail("recognizePDF.noMatches");
		return;
	}
	this._iteration++;

	var queryString = "";
	var me = this;
<<<<<<< HEAD
	if(this._DOI || this._ISBNs) {
		var translate = new Zotero.Translate.Search();
		var item = {};
		if(this._DOI) {
			// use CrossRef to look for DOI
			translate.setTranslator("11645bd1-0420-45c1-badb-53fb41eeb753");
			item = {"itemType":"journalArticle", "DOI":this._DOI};
			
		}
		else if(this._ISBNs) {
			// use Open WorldCat to look for ISBN
			translate.setTranslator("c73a4a8c-3ef1-4ec8-8229-7531ee384cc4"); 
			item = {"itemType":"book", "ISBN":this._ISBNs[0]};
		}
		translate.setSearch(item);
		translate.setHandler("itemDone", function(translate, item) {
			me._callback(item);
		});
		translate.setHandler("select", function(translate, items, callback) {
			return me._selectItems(translate, items, callback);
		});
		translate.setHandler("done", function(translate, success) {
			if(!success) me._queryGoogle();
		});
		translate.translate(this._libraryID, false);
		if(this._DOI) delete this._DOI;
		else if(this._ISBNs) delete this.ISBNs;
	} else {
		// take the relevant parts of some lines (exclude hyphenated word)
		var queryStringWords = 0;
		while(queryStringWords < 25 && this._startLine < this._goodLines.length) {
			var words = this._goodLines[this._startLine].split(/\s+/);
			// get rid of first and last words
			words.shift();
			words.pop();
			// make sure there are no long words (probably OCR mistakes)
			var skipLine = false;
			for(var i=0; i<words.length; i++) {
				if(words[i].length > 20) {
					skipLine = true;
					break;
				}
			}
			// add words to query
			if(!skipLine && words.length) {
				queryStringWords += words.length;
				queryString += '"'+words.join(" ")+'" ';
=======

	// take the relevant parts of some lines (exclude hyphenated word)
	var queryStringWords = 0;
	while(queryStringWords < 25) {
		if(!this._goodLines.length) {
			this._deleteBrowserAndFail("recognizePDF.noMatches");
			return;
		}

		var words = this._goodLines.splice(this._nextLine,1)[0].split(/\s+/);
		//Try to avoid picking adjacent strings so the odds of them appearing in another
		// document quoting our document is low. Every 7th line is a magic value
		this._nextLine = (this._nextLine + 7) % this._goodLines.length;

		// get rid of first and last words
		words.shift();
		words.pop();
		// make sure there are no long words (probably OCR mistakes)
		var skipLine = false;
		for(var i=0; i<words.length; i++) {
			if(words[i].length > 20) {
				skipLine = true;
				break;
>>>>>>> a5dc9d96
			}
		}
		// add words to query
		if(!skipLine && words.length) {
			queryStringWords += words.length;
			queryString += '"'+words.join(" ")+'" ';
		}
	}
	
	Zotero.debug("RecognizePDF: Query string "+queryString);
	
	// pass query string to Google Scholar and translate
	var url = "http://scholar.google.com/scholar?q="+encodeURIComponent(queryString)+"&hl=en&lr=&btnG=Search";
	if(!this._hiddenBrowser) {
		this._hiddenBrowser = Zotero.Browser.createHiddenBrowser();
		this._hiddenBrowser.docShell.allowImages = false;
	}
	
	var translate = new Zotero.Translate.Web();
	var savedItem = false;
	translate.setTranslator("57a00950-f0d1-4b41-b6ba-44ff0fc30289");
	translate.setHandler("itemDone", function(translate, item) {
		Zotero.Browser.deleteHiddenBrowser(me._hiddenBrowser);
		savedItem = true;
		me._callback(item);
	});
	translate.setHandler("select", function(translate, items, callback) {
		me._selectItems(translate, items, callback);
	});
	translate.setHandler("done", function(translate, success) {
		if(!success || !savedItem) me._queryGoogle();
	});
	translate.setHandler("translators", function(translate, detected) { 
			if(detected.length) {
				translate.translate(me._libraryID, false);
			} else {
				me._queryGoogle();
			}
	});
	
	this._hiddenBrowser.addEventListener("pageshow", function() { me._scrape(translate) }, true);
	
	this._hiddenBrowser.loadURIWithFlags(url,
		Components.interfaces.nsIWebNavigation.LOAD_FLAGS_BYPASS_HISTORY, null, null, null);
}

/**
 * To be executed when Google Scholar is loaded
 * @private
 */
Zotero_RecognizePDF.Recognizer.prototype._scrape = function(/**Zotero.Translate*/ translate) {
	if(this._hiddenBrowser.contentDocument.location.href == "about:blank") return;
	
	if(this._hiddenBrowser.contentDocument.title == "403 Forbidden") {
		// hit the captcha
		/*
		var forms = this._hiddenBrowser.contentDocument.getElementsByTagName("form");
		if(forms.length && forms[0].getAttribute("action") == "Captcha") {
			var captchaImage = forms[0].getElementsByTagName("img");
			var captchaBox = this._hiddenBrowser.contentDocument.getElementsByName("captcha");
			if(captchaImage.length && captchaBox.length && this._captchaCallback) {
				var text = this._captchaCallback(captchaImage[0].src);
				if(text) {
					captchaBox[0].value = text;
					forms[0].submit();
					return;
				}
			}
		}*/
		this._callback(false, "recognizePDF.limit");
		return;
	}

	this._hiddenBrowser.removeEventListener("pageshow", this._scrape.caller, true);
	translate.setDocument(this._hiddenBrowser.contentDocument);

	translate.getTranslators(false, true);
}

/**
 * Callback to pick first item in the Google Scholar item list
 * @private
 * @type Object
 */
Zotero_RecognizePDF.Recognizer.prototype._selectItems = function(/**Zotero.Translate*/ translate,
		/**Object*/ items, /**Function**/ callback) {
	for(var i in items) {
		var obj = {};
		obj[i] = items[i];
		callback(obj);
		return;
	}
}<|MERGE_RESOLUTION|>--- conflicted
+++ resolved
@@ -26,10 +26,12 @@
 /**
  * @fileOverview Tools for automatically retrieving a citation for the given PDF
  */
-const Zotero_RecognizePDF_SUCCESS_IMAGE = "chrome://zotero/skin/tick.png";
-const Zotero_RecognizePDF_FAILURE_IMAGE = "chrome://zotero/skin/cross.png";
-const Zotero_RecognizePDF_LOADING_IMAGE = "chrome://global/skin/icons/loading_16.png";
- 
+Components.utils.import("resource://zotero/q.js");
+
+const SUCCESS_IMAGE = "chrome://zotero/skin/tick.png";
+const FAILURE_IMAGE = "chrome://zotero/skin/cross.png";
+const LOADING_IMAGE = "chrome://global/skin/icons/loading_16.png";
+
 /**
  * Front end for recognizing PDFs
  * @namespace
@@ -60,6 +62,292 @@
 		if (!items) return;
 		var itemRecognizer = new Zotero_RecognizePDF.ItemRecognizer();
 		itemRecognizer.recognizeItems(items);
+	}	
+	
+	/**
+	 * Retrieves metadata for a PDF and saves it as an item
+	 *
+	 * @param {nsIFile} file The PDF file to retrieve metadata for
+	 * @param {Integer|null} libraryID The library in which to save the PDF
+	 * @return {Promise} A promise resolved when PDF metadata has been retrieved
+	 */
+	this.recognize = function(file, libraryID) {
+		const MAX_PAGES = 7;
+		
+		return _extractText(file, MAX_PAGES).then(function(lines) {
+			// Look for DOI - Use only first 80 lines to avoid catching article references
+			var allText = lines.join("\n"),
+				doi = Zotero.Utilities.cleanDOI(lines.slice(0,80).join('\n')),
+				promise;
+			Zotero.debug(allText);
+			
+			if(doi) {
+				// Look up DOI
+				Zotero.debug("RecognizePDF: Found DOI: "+doi);
+				
+				var translate = new Zotero.Translate.Search();
+				translate.setTranslator("11645bd1-0420-45c1-badb-53fb41eeb753");
+				translate.setSearch({"itemType":"journalArticle", "DOI":doi});
+				promise = _promiseTranslate(translate, libraryID);
+			} else {
+				// Look for ISBNs if no DOI
+				var isbns = _findISBNs(allText);
+				if(isbns.length) {
+					Zotero.debug("RecognizePDF: Found ISBNs: " + isbns);
+					
+					var translate = new Zotero.Translate.Search();
+					translate.setTranslator("c73a4a8c-3ef1-4ec8-8229-7531ee384cc4"); 
+					translate.setSearch({"itemType":"book", "ISBN":isbns[0]});
+					promise = _promiseTranslate(translate, libraryID);
+				} else {
+					promise = Q.reject("No ISBN or DOI found");
+				}
+			}
+			
+			// If no DOI or ISBN, query Google Scholar
+			return promise.fail(function(error) {
+				Zotero.debug("RecognizePDF: "+error);
+				
+				// Use only first column from multi-column lines
+				const lineRe = /^\s*([^\s]+(?: [^\s]+)+)/;
+				var cleanedLines = [], cleanedLineLengths = [];
+				for(var i=0; i<lines.length && cleanedLines.length<100; i++) {
+					var m = lineRe.exec(lines[i]);
+					if(m && m[1].split(' ').length > 3) {
+						cleanedLines.push(m[1]);
+						cleanedLineLengths.push(m[1].length);
+					}
+				}
+				
+				// get (not quite) median length
+				var lineLengthsLength = cleanedLineLengths.length;
+				if(lineLengthsLength < 20
+						|| cleanedLines[0] === "This is a digital copy of a book that was preserved for generations on library shelves before it was carefully scanned by Google as part of a project") {
+					throw new Zotero.Exception.Alert("recognizePDF.noOCR");
+				}
+				
+				var sortedLengths = cleanedLineLengths.sort(),
+					medianLength = sortedLengths[Math.floor(lineLengthsLength/2)];
+				
+				// pick lines within 6 chars of the median (this is completely arbitrary)
+				var goodLines = [],
+					uBound = medianLength + 6,
+					lBound = medianLength - 6;
+				for (var i=0; i<lineLengthsLength; i++) {
+					if(cleanedLineLengths[i] > lBound && cleanedLineLengths[i] < uBound) {
+						// Strip quotation marks so they don't mess up search query quoting
+						var line = cleanedLines[i].replace('"', '');
+						goodLines.push(line);
+					}
+				}
+				
+				var nextLine = 0;
+				var queryGoogle = function() {
+					// Take the relevant parts of some lines (exclude hyphenated word)
+					var queryString = "", queryStringWords = 0;
+					while(queryStringWords < 25) {
+						if(!goodLines.length) throw new Zotero.Exception.Alert("recognizePDF.noMatches");
+				
+						var words = goodLines.splice(nextLine, 1)[0].split(/\s+/);
+						// Try to avoid picking adjacent strings so the odds of them appearing in another
+						// document quoting our document is low. Every 7th line is a magic value
+						nextLine = (nextLine + 7) % goodLines.length;
+				
+						// get rid of first and last words
+						words.shift();
+						words.pop();
+						// make sure there are no long words (probably OCR mistakes)
+						var skipLine = false;
+						for(var i=0; i<words.length; i++) {
+							if(words[i].length > 20) {
+								skipLine = true;
+								break;
+							}
+						}
+						// add words to query
+						if(!skipLine && words.length) {
+							queryStringWords += words.length;
+							queryString += '"'+words.join(" ")+'" ';
+						}
+					}
+					
+					Zotero.debug("RecognizePDF: Query string "+queryString);
+					
+					// pass query string to Google Scholar and translate
+					var url = "http://scholar.google.com/scholar?q="+encodeURIComponent(queryString)+"&hl=en&lr=&btnG=Search";
+					return Zotero.HTTP.promise("GET", url, {"responseType":"document"})
+					.then(function(xmlhttp) {
+						var deferred = Q.defer();
+						
+						var translate = new Zotero.Translate.Web();
+						translate.setTranslator("57a00950-f0d1-4b41-b6ba-44ff0fc30289");
+						translate.setDocument(Zotero.HTTP.wrapDocument(xmlhttp.response, url));
+						translate.setHandler("translators", function(translate, detected) {
+							if(detected.length) {
+								deferred.resolve(_promiseTranslate(translate, libraryID));
+							} else {
+								deferred.reject("Detection with Google Scholar failed");
+							}
+						});
+						translate.getTranslators();
+						
+						return deferred.promise;
+					}, function(e) {
+						if(e instanceof Zotero.HTTP.UnexpectedStatusException && e.status == 403) {
+							throw new Zotero.Exception.Alert("recognizePDF.recognizePDF.limit");
+						}
+						throw e;
+					});
+				};
+
+				return queryGoogle().fail(queryGoogle).fail(queryGoogle);
+			});
+		});
+	}
+	
+	/**
+	 * Get text from a PDF
+	 * @param {nsIFile} file PDF
+	 * @param {Number} pages Number of pages to extract
+	 * @return {Promise}
+	 */
+	function _extractText(file, pages) {
+		var cacheFile = Zotero.getZoteroDirectory();
+		cacheFile.append("recognizePDFcache.txt");
+		if(cacheFile.exists()) {
+			cacheFile.remove(false);
+		}
+		
+		var exec = Zotero.getZoteroDirectory();
+		exec.append(Zotero.Fulltext.pdfConverterFileName);
+		
+		var args = ['-enc', 'UTF-8', '-nopgbrk', '-layout', '-l', pages];
+		args.push(file.path, cacheFile.path);
+		
+		Zotero.debug('RecognizePDF: Running pdftotext '+args.join(" "));
+		
+		return Zotero.Utilities.Internal.exec(exec, args).then(function() {
+			if(!cacheFile.exists()) {
+				throw new Zotero.Exception.Alert("recognizePDF.couldNotRead");
+			}
+			
+			try {
+				var inputStream = Components.classes["@mozilla.org/network/file-input-stream;1"]
+					.createInstance(Components.interfaces.nsIFileInputStream);
+				inputStream.init(cacheFile, 0x01, 0664, 0);
+				try {
+					var intlStream = Components.classes["@mozilla.org/intl/converter-input-stream;1"]
+						.createInstance(Components.interfaces.nsIConverterInputStream);
+					intlStream.init(inputStream, "UTF-8", 65535,
+						Components.interfaces.nsIConverterInputStream.DEFAULT_REPLACEMENT_CHARACTER);
+					intlStream.QueryInterface(Components.interfaces.nsIUnicharLineInputStream);
+					
+					// get the lines in this sample
+					var lines = [], str = {};
+					while(intlStream.readLine(str)) {
+						var line = str.value.trim();
+						if(line) lines.push(line);
+					}
+				} finally {
+					inputStream.close();
+				}
+			} finally {
+				cacheFile.remove(false);
+			}
+			
+			return lines;
+		}, function() {
+			throw new Zotero.Exception.Alert("recognizePDF.couldNotRead");
+		});
+	}
+	
+	/**
+	 * Attach appropriate handlers to a Zotero.Translate instance and begin translation
+	 * @return {Promise}
+	 */
+	function _promiseTranslate(translate, libraryID) {
+		var deferred = Q.defer();
+		translate.setHandler("select", function(translate, items, callback) {
+			for(var i in items) {
+				var obj = {};
+				obj[i] = items[i];
+				callback(obj);
+				return;
+			}
+		});
+		translate.setHandler("done", function(translate, success) {
+			if(success && translate.newItems.length) {
+				deferred.resolve(translate.newItems[0]);
+			} else {
+				deferred.reject("Translation with Google Scholar failed");
+			}
+		});
+		translate.translate(libraryID, false);
+		return deferred.promise;
+	}
+	
+	/**
+	 * Search ISBNs in text
+	 * @private
+	 * @return {String[]} Array of ISBNs
+	 */
+	function _findISBNs(x) {
+		if(typeof(x) != "string") {
+			throw "findISBNs: argument must be a string";
+		}
+		var isbns = [];
+	
+		// Match lines saying "isbn: " or "ISBN-10:" or similar, consider m-dashes and n-dashes as well
+		var pattern = /(SBN|sbn)[ \u2014\u2013\u2012-]?(10|13)?[: ]*([0-9X][0-9X \u2014\u2013\u2012-]+)/g; 
+		var match;
+		
+		while (match = pattern.exec(x)) {
+			var isbn = match[3];
+			isbn = isbn.replace(/[ \u2014\u2013\u2012-]/g, '');
+			if(isbn.length==20 || isbn.length==26) { 
+				// Handle the case of two isbns (e.g. paper+hardback) next to each other
+				isbns.push(isbn.slice(0,isbn.length/2), isbn.slice(isbn.length/2));
+			} else if(isbn.length==23) { 
+				// Handle the case of two isbns (10+13) next to each other
+				isbns.push(isbn.slice(0,10), isbn.slice(10));
+			} else if(isbn.length==10 || isbn.length==13) {
+				isbns.push(isbn);
+			}
+		}
+	
+		// Validate ISBNs
+		var validIsbns = [];
+		for (var i =0; i < isbns.length; i++) {
+			if(_isValidISBN(isbns[i])) validIsbns.push(isbns[i]);
+		}
+		return validIsbns;
+	}
+	
+	/**
+	 * Check whether an ISBNs is valid
+	 * @private
+	 * @return {Boolean}
+	 */
+	function _isValidISBN(isbn) {
+		if(isbn.length == 13) {
+			// ISBN-13 should start with 978 or 979 i.e. GS1 for book publishing industry
+			var prefix = isbn.slice(0,3);
+			if (prefix != "978" && prefix != "979") return false;
+			// Verify check digit
+			var check = 0;
+			for (var i = 0; i < 13; i+=2) check += isbn[i]*1;
+			for (i = 1; i < 12; i+=2) check += 3 * isbn[i]*1;
+			return (check % 10 == 0);
+		} else if(isbn.length == 10) {
+			// Verify ISBN-10 check digit
+			var check = 0;
+			for (var i = 0; i < 9; i++) check += isbn[i]*1 * (10-i);
+			// last number might be 'X'
+			if (isbn[9] == 'X' || isbn[9] == 'x') check += 10;
+			else check += isbn[i]*1;
+			return (check % 11 == 0);
+		}
+		return false;
 	}
 }
 
@@ -139,19 +427,53 @@
 	}
 	
 	this._progressIndicator.value = (this._itemTotal-this._items.length)/this._itemTotal*100;
-	this._item = this._items.shift();
-	
-	this._progressWindow.document.getElementById("item-"+this._item.id+"-icon").
-		setAttribute("src", Zotero_RecognizePDF_LOADING_IMAGE);
-	
-	var file = this._item.getFile();
-	if(file) {
-		var recognizer = new Zotero_RecognizePDF.Recognizer();
-		var me = this;
-		recognizer.recognize(file, this._item.libraryID, function(newItem, error) { me._callback(newItem, error) });
-	} else {
-		this._callback(false, "recognizePDF.fileNotFound");
-	}
+	
+	var item = this._items.shift(),
+		itemIcon = this._progressWindow.document.getElementById("item-"+item.id+"-icon"),
+		itemTitle = this._progressWindow.document.getElementById("item-"+item.id+"-title");
+	itemIcon.setAttribute("src", LOADING_IMAGE);
+	
+	var file = item.getFile(), me = this;
+	
+	(file
+	? Zotero_RecognizePDF.recognize(file, item.libraryID)
+	: Q.reject(new Zotero.Exception.Alert("recognizePDF.fileNotFound")))
+	.then(function(newItem) {
+		// If already stopped, delete
+		if(me._stopped) {
+			Zotero.Items.erase(item.id);
+			return;
+		}
+		
+		// put new item in same collections as the old one
+		var itemCollections = item.getCollections();
+		for(var j=0; j<itemCollections.length; j++) {
+			var collection = Zotero.Collections.get(itemCollections[j]);
+			collection.addItem(newItem.id);
+		}
+		
+		// put old item as a child of the new item
+		item.setSource(newItem.id);
+		item.save();
+		
+		itemTitle.setAttribute("label", newItem.getField("title"));
+		itemIcon.setAttribute("src", SUCCESS_IMAGE);
+	}, function(error) {
+		Zotero.debug(error);
+		Zotero.logError(error);
+
+		itemTitle.setAttribute("label", error instanceof Zotero.Exception.Alert ? error.message : Zotero.getString("recognizePDF.error"));
+		itemIcon.setAttribute("src", FAILURE_IMAGE);
+		
+		if(error instanceof Zotero.Exception.Alert && error.name === "recognizePDF.limit") {
+			me._done();
+		} else {
+			me._recognizeItem();
+		}
+	}).fin(function() {
+		// scroll to this item
+		me._progressWindow.document.getElementById("tree").treeBoxObject.scrollToRow(Math.max(0, me._itemTotal-me._items.length-5));
+	}).end();
 }
 
 /**
@@ -165,495 +487,4 @@
 	this._progressWindow.addEventListener("blur",
 		function() { me._progressWindow.setTimeout(function() { me._progressWindow.close() }, 2000) }, false);
 	this._progressWindow.document.getElementById("label").value = Zotero.getString("recognizePDF.complete.label");
-}
-
-/**
- * Callback function to be executed upon recognition completion
- * @param {Zotero.Item|Boolean} newItem The new item created from translation, or false if
- *	recognition was unsuccessful
- * @param {String} [error] The error name, if recognition was unsuccessful.
- */
-Zotero_RecognizePDF.ItemRecognizer.prototype._callback = function(newItem, error) {
-	if(this._stopped) {
-		if(newItem) Zotero.Items.erase(newItem.id);
-		return;
-	}
-	
-	if(newItem) {
-		// put new item in same collections as the old one
-		var itemCollections = this._item.getCollections();
-		for(var j=0; j<itemCollections.length; j++) {
-			var collection = Zotero.Collections.get(itemCollections[j]);
-			collection.addItem(newItem.id);
-		}
-		
-		// put old item as a child of the new item
-		this._item.setSource(newItem.id);
-		this._item.save();	
-	}
-		
-	// add name
-	this._progressWindow.document.getElementById("item-"+this._item.id+"-title").
-		setAttribute("label", (newItem ? newItem.getField("title") : Zotero.getString(error)));
-	// update icon
-	this._progressWindow.document.getElementById("item-"+this._item.id+"-icon").
-		setAttribute("src", (newItem ? Zotero_RecognizePDF_SUCCESS_IMAGE : Zotero_RecognizePDF_FAILURE_IMAGE));
-	
-	if(error == "recognizePDF.limit") {
-		// now done, since we hit the query limit
-		var error = Zotero.getString(error);
-		for(var i in this._items) {
-			this._progressWindow.document.getElementById("item-"+this._items[i].id+"-title").
-				setAttribute("label", error);
-			this._progressWindow.document.getElementById("item-"+this._items[i].id+"-icon").
-				setAttribute("src", Zotero_RecognizePDF_FAILURE_IMAGE);
-		}
-		this._done();
-	} else {
-		// scroll to this item
-		this._progressWindow.document.getElementById("tree").treeBoxObject.scrollToRow(Math.max(0, this._itemTotal-this._items.length-5));
-		// continue recognizing
-		this._recognizeItem();
-	}
-}
-
-/*Zotero_RecognizePDF.ItemRecognizer.prototype._captchaCallback = function(img) {
-	var io = {dataIn:img};
-	Zotero.debug(img);
-	this._progressWindow.openDialog("chrome://zotero/content/pdfCaptcha.xul", "", "chrome,modal,resizable=no", io);
-	
-	if(io.dataOut) return io.dataOut;
-	
-	this.stop();
-	this._progressWindow.close();
-	return false;
-}*/
-
-/**
- * @class PDF recognizer backend
- */
-Zotero_RecognizePDF.Recognizer = function () {}
-
-/**
- * Retrieves metadata for a PDF and saves it as an item
- *
- * @param {nsIFile} file The PDF file to retrieve metadata for
- * @param {Function} callback The function to be executed when recognition is complete
- * @param {Function} [captchaCallback] The function to be executed if a CAPTCHA is encountered
- *	(function will be passed image as URL and must return text of CAPTCHA)
- */
-Zotero_RecognizePDF.Recognizer.prototype.recognize = function(file, libraryID, callback, captchaCallback) {
-<<<<<<< HEAD
-	const MAX_PAGES = 7;
-=======
-	const MAX_PAGES = 5;
->>>>>>> a5dc9d96
-	
-	this._libraryID = libraryID;
-	this._callback = callback;
-	//this._captchaCallback = captchaCallback;
-	
-	var cacheFile = Zotero.getZoteroDirectory();
-	cacheFile.append("recognizePDFcache.txt");
-	if(cacheFile.exists()) {
-		cacheFile.remove(false);
-	}
-	
-	var proc = Components.classes["@mozilla.org/process/util;1"].
-			createInstance(Components.interfaces.nsIProcess);
-	var exec = Zotero.getZoteroDirectory();
-	exec.append(Zotero.Fulltext.pdfConverterFileName);
-	proc.init(exec);
-	
-	var args = ['-enc', 'UTF-8', '-nopgbrk', '-layout', '-l', MAX_PAGES];
-	args.push(file.path, cacheFile.path);
-	
-	Zotero.debug('Running pdftotext '+args.join(" "));
-	try {
-		if (!Zotero.isFx36) {
-			proc.runw(true, args, args.length);
-		}
-		else {
-			proc.run(true, args, args.length);
-		}
-	}
-	catch (e) {
-		Zotero.debug("Error running pdftotext", 1);
-		Zotero.debug(e, 1);
-	}
-	
-	if(!cacheFile.exists()) {
-		this._callback(false, "recognizePDF.couldNotRead");
-		return;
-	}
-	
-	var inputStream = Components.classes["@mozilla.org/network/file-input-stream;1"]
-		.createInstance(Components.interfaces.nsIFileInputStream);
-	inputStream.init(cacheFile, 0x01, 0664, 0);
-	var intlStream = Components.classes["@mozilla.org/intl/converter-input-stream;1"]
-		.createInstance(Components.interfaces.nsIConverterInputStream);
-	intlStream.init(inputStream, "UTF-8", 65535,
-		Components.interfaces.nsIConverterInputStream.DEFAULT_REPLACEMENT_CHARACTER);
-	intlStream.QueryInterface(Components.interfaces.nsIUnicharLineInputStream);
-	
-	// get the lines in this sample
-	var lines = [], str = {};
-	while(intlStream.readLine(str)) {
-		var line = str.value.trim();
-		if(line) lines.push(line);
-	}
-	
-	inputStream.close();
-	cacheFile.remove(false);
-<<<<<<< HEAD
-	
-	// look for DOI - Use only first 80 lines to avoid catching article references
-=======
-
-	var me = this;
-
-	// look for DOI
->>>>>>> a5dc9d96
-	var allText = lines.join("\n");
-	Zotero.debug(allText);
-	var m = Zotero.Utilities.cleanDOI(lines.slice(0,80).join('\n'));
-	if(m) {
-<<<<<<< HEAD
-		this._DOI = m;
-	} else { // dont look for ISBNs if we found a DOI
-		var isbns = this._findISBNs(allText);
-		if(isbns.length > 0) {
-			this._ISBNs = isbns;
-			Zotero.debug("Found ISBNs: " + isbns);
-		}
-=======
-		this._queryDOI(m, function() {
-			me._cleanLines(lines, me._queryGoogle);
-		});
-	} else {
-		this._cleanLines(lines, me._queryGoogle);
->>>>>>> a5dc9d96
-	}
-}
-
-/**
- * Looks up item by DOI
- * @private
- * @param {String} doi DOI to search for
- * @param {Function} onFail Callback function to call if a DOI is not found
- */
-Zotero_RecognizePDF.Recognizer.prototype._queryDOI = function(doi, onFail) {
-	var me = this;
-	var translate = new Zotero.Translate.Search();
-	translate.setTranslator("11645bd1-0420-45c1-badb-53fb41eeb753");
-	var item = {"itemType":"journalArticle", "DOI":doi};
-	translate.setSearch(item);
-	translate.setHandler("itemDone", function(translate, item) {
-		me._callback(item);
-	});
-	translate.setHandler("select", function(translate, items, callback) {
-		return me._selectItems(translate, items, callback);
-	});
-	translate.setHandler("done", function(translate, success) {
-		if(!success) onFail.call(me);
-	});
-	translate.translate(this._libraryID, false);
-}
-
-/**
- * Prepares a list of lines that can be used for querying
- * The lines are stored in this._goodLines
- * @private
- * @param {String[]} lines Array of lines
- * @param {Function} callback A callback function to be called on completing
- */
-Zotero_RecognizePDF.Recognizer.prototype._cleanLines = function(lines, callback) {
-	// Use only first column from multi-column lines
-	const lineRe = /^\s*([^\s]+(?: [^\s]+)+)/;
-	var cleanedLines = [], cleanedLineLengths = [];
-	for(var i=0; i<lines.length && cleanedLines.length<30; i++) {
-		var m = lineRe.exec(lines[i]);
-		if(m && m[1].split(' ').length > 3) {
-			cleanedLines.push(m[1]);
-			cleanedLineLengths.push(m[1].length);
-		}
-	}
-	
-	// get (not quite) median length
-	var lineLengthsLength = cleanedLineLengths.length;
-	if(lineLengthsLength < 20
-			|| cleanedLines[0] === "This is a digital copy of a book that was preserved for generations on library shelves before it was carefully scanned by Google as part of a project") {
-		this._callback(false, "recognizePDF.noOCR");
-	} else {		
-		var sortedLengths = cleanedLineLengths.sort();
-		var medianLength = sortedLengths[Math.floor(lineLengthsLength/2)];
-		
-		// pick lines within 4 chars of the median (this is completely arbitrary)
-		this._goodLines = [];
-		var uBound = medianLength + 6;
-		var lBound = medianLength - 6;
-		for (var i=0; i<lineLengthsLength; i++) {
-			if(cleanedLineLengths[i] > lBound && cleanedLineLengths[i] < uBound) {
-				// Strip quotation marks so they don't mess up search query quoting
-				var line = cleanedLines[i].replace('"', '');
-				this._goodLines.push(line);
-			}
-		}
-		
-		this._nextLine = this._iteration = 0;
-		callback.call(this);
-	}
-}
-
-/**
-<<<<<<< HEAD
- * Search ISBNs in text
- * @private
- * @return array with ISBNs
- */
-Zotero_RecognizePDF.Recognizer.prototype._findISBNs = function(x) {
-	if(typeof(x) != "string") {
-		throw "findISBNs: argument must be a string";
-	}
-	var isbns = [];
-
-	// Match lines saying "isbn: " or "ISBN-10:" or similar, consider m-dashes and n-dashes as well
-	var pattern = /(SBN|sbn)[ \u2014\u2013\u2012-]?(10|13)?[: ]*([0-9X][0-9X \u2014\u2013\u2012-]+)/g; 
-	var match;
-	
-	while (match = pattern.exec(x)) {
-		var isbn = match[3];
-		isbn = isbn.replace(/[ \u2014\u2013\u2012-]/g, '');
-		if(isbn.length==20 || isbn.length==26) { 
-			// Handle the case of two isbns (e.g. paper+hardback) next to each other
-			isbns.push(isbn.slice(0,isbn.length/2), isbn.slice(isbn.length/2));
-		} else if(isbn.length==23) { 
-			// Handle the case of two isbns (10+13) next to each other
-			isbns.push(isbn.slice(0,10), isbn.slice(10));
-		} else if(isbn.length==10 || isbn.length==13) {
-			isbns.push(isbn);
-		}
-	}
-
-	// Validate ISBNs
-	var validIsbns = [];
-	for (var i =0; i < isbns.length; i++) {
-		if(this._isValidISBN(isbns[i])) validIsbns.push(isbns[i]);
-	}
-	Zotero.debug("validIsbns: " + validIsbns);
-	return validIsbns;
-}
-
-Zotero_RecognizePDF.Recognizer.prototype._isValidISBN = function(isbn) {
-	if(isbn.length == 13) {
-		// ISBN-13 should start with 978 or 979 i.e. GS1 for book publishing industry
-		var prefix = isbn.slice(0,3);
-		if (prefix != "978" && prefix != "979") return false;
-		// Verify check digit
-		var check = 0;
-		for (var i = 0; i < 13; i+=2) check += isbn[i]*1;
-		for (i = 1; i < 12; i+=2) check += 3 * isbn[i]*1;
-		return (check % 10 == 0);
-	} else if(isbn.length == 10) {
-		// Verify ISBN-10 check digit
-		var check = 0;
-		for (var i = 0; i < 9; i++) check += isbn[i]*1 * (10-i);
-		// last number might be 'X'
-		if (isbn[9] == 'X' || isbn[9] == 'x') check += 10;
-		else check += isbn[i]*1;
-		return (check % 11 == 0);
-	}
-	return false;
-=======
- * Deletes hidden browser and sends a failure message to this_callback
- * @private
- * @param {String} msg Message to be sent to this._callback
- */
-Zotero_RecognizePDF.Recognizer.prototype._deleteBrowserAndFail = function(msg) {
-	var me = this;
-	try {
-		if(this._hiddenBrowser) Zotero.Browser.deleteHiddenBrowser(me._hiddenBrowser);
-	} catch(e) {}
-	this._callback(false, msg);
->>>>>>> a5dc9d96
-}
-
-/**
- * Queries Google Scholar for metadata for this PDF
- * @private
- */
-Zotero_RecognizePDF.Recognizer.prototype._queryGoogle = function() {
-	if(this._iteration > 3 || !this._goodLines.length) {
-		this._deleteBrowserAndFail("recognizePDF.noMatches");
-		return;
-	}
-	this._iteration++;
-
-	var queryString = "";
-	var me = this;
-<<<<<<< HEAD
-	if(this._DOI || this._ISBNs) {
-		var translate = new Zotero.Translate.Search();
-		var item = {};
-		if(this._DOI) {
-			// use CrossRef to look for DOI
-			translate.setTranslator("11645bd1-0420-45c1-badb-53fb41eeb753");
-			item = {"itemType":"journalArticle", "DOI":this._DOI};
-			
-		}
-		else if(this._ISBNs) {
-			// use Open WorldCat to look for ISBN
-			translate.setTranslator("c73a4a8c-3ef1-4ec8-8229-7531ee384cc4"); 
-			item = {"itemType":"book", "ISBN":this._ISBNs[0]};
-		}
-		translate.setSearch(item);
-		translate.setHandler("itemDone", function(translate, item) {
-			me._callback(item);
-		});
-		translate.setHandler("select", function(translate, items, callback) {
-			return me._selectItems(translate, items, callback);
-		});
-		translate.setHandler("done", function(translate, success) {
-			if(!success) me._queryGoogle();
-		});
-		translate.translate(this._libraryID, false);
-		if(this._DOI) delete this._DOI;
-		else if(this._ISBNs) delete this.ISBNs;
-	} else {
-		// take the relevant parts of some lines (exclude hyphenated word)
-		var queryStringWords = 0;
-		while(queryStringWords < 25 && this._startLine < this._goodLines.length) {
-			var words = this._goodLines[this._startLine].split(/\s+/);
-			// get rid of first and last words
-			words.shift();
-			words.pop();
-			// make sure there are no long words (probably OCR mistakes)
-			var skipLine = false;
-			for(var i=0; i<words.length; i++) {
-				if(words[i].length > 20) {
-					skipLine = true;
-					break;
-				}
-			}
-			// add words to query
-			if(!skipLine && words.length) {
-				queryStringWords += words.length;
-				queryString += '"'+words.join(" ")+'" ';
-=======
-
-	// take the relevant parts of some lines (exclude hyphenated word)
-	var queryStringWords = 0;
-	while(queryStringWords < 25) {
-		if(!this._goodLines.length) {
-			this._deleteBrowserAndFail("recognizePDF.noMatches");
-			return;
-		}
-
-		var words = this._goodLines.splice(this._nextLine,1)[0].split(/\s+/);
-		//Try to avoid picking adjacent strings so the odds of them appearing in another
-		// document quoting our document is low. Every 7th line is a magic value
-		this._nextLine = (this._nextLine + 7) % this._goodLines.length;
-
-		// get rid of first and last words
-		words.shift();
-		words.pop();
-		// make sure there are no long words (probably OCR mistakes)
-		var skipLine = false;
-		for(var i=0; i<words.length; i++) {
-			if(words[i].length > 20) {
-				skipLine = true;
-				break;
->>>>>>> a5dc9d96
-			}
-		}
-		// add words to query
-		if(!skipLine && words.length) {
-			queryStringWords += words.length;
-			queryString += '"'+words.join(" ")+'" ';
-		}
-	}
-	
-	Zotero.debug("RecognizePDF: Query string "+queryString);
-	
-	// pass query string to Google Scholar and translate
-	var url = "http://scholar.google.com/scholar?q="+encodeURIComponent(queryString)+"&hl=en&lr=&btnG=Search";
-	if(!this._hiddenBrowser) {
-		this._hiddenBrowser = Zotero.Browser.createHiddenBrowser();
-		this._hiddenBrowser.docShell.allowImages = false;
-	}
-	
-	var translate = new Zotero.Translate.Web();
-	var savedItem = false;
-	translate.setTranslator("57a00950-f0d1-4b41-b6ba-44ff0fc30289");
-	translate.setHandler("itemDone", function(translate, item) {
-		Zotero.Browser.deleteHiddenBrowser(me._hiddenBrowser);
-		savedItem = true;
-		me._callback(item);
-	});
-	translate.setHandler("select", function(translate, items, callback) {
-		me._selectItems(translate, items, callback);
-	});
-	translate.setHandler("done", function(translate, success) {
-		if(!success || !savedItem) me._queryGoogle();
-	});
-	translate.setHandler("translators", function(translate, detected) { 
-			if(detected.length) {
-				translate.translate(me._libraryID, false);
-			} else {
-				me._queryGoogle();
-			}
-	});
-	
-	this._hiddenBrowser.addEventListener("pageshow", function() { me._scrape(translate) }, true);
-	
-	this._hiddenBrowser.loadURIWithFlags(url,
-		Components.interfaces.nsIWebNavigation.LOAD_FLAGS_BYPASS_HISTORY, null, null, null);
-}
-
-/**
- * To be executed when Google Scholar is loaded
- * @private
- */
-Zotero_RecognizePDF.Recognizer.prototype._scrape = function(/**Zotero.Translate*/ translate) {
-	if(this._hiddenBrowser.contentDocument.location.href == "about:blank") return;
-	
-	if(this._hiddenBrowser.contentDocument.title == "403 Forbidden") {
-		// hit the captcha
-		/*
-		var forms = this._hiddenBrowser.contentDocument.getElementsByTagName("form");
-		if(forms.length && forms[0].getAttribute("action") == "Captcha") {
-			var captchaImage = forms[0].getElementsByTagName("img");
-			var captchaBox = this._hiddenBrowser.contentDocument.getElementsByName("captcha");
-			if(captchaImage.length && captchaBox.length && this._captchaCallback) {
-				var text = this._captchaCallback(captchaImage[0].src);
-				if(text) {
-					captchaBox[0].value = text;
-					forms[0].submit();
-					return;
-				}
-			}
-		}*/
-		this._callback(false, "recognizePDF.limit");
-		return;
-	}
-
-	this._hiddenBrowser.removeEventListener("pageshow", this._scrape.caller, true);
-	translate.setDocument(this._hiddenBrowser.contentDocument);
-
-	translate.getTranslators(false, true);
-}
-
-/**
- * Callback to pick first item in the Google Scholar item list
- * @private
- * @type Object
- */
-Zotero_RecognizePDF.Recognizer.prototype._selectItems = function(/**Zotero.Translate*/ translate,
-		/**Object*/ items, /**Function**/ callback) {
-	for(var i in items) {
-		var obj = {};
-		obj[i] = items[i];
-		callback(obj);
-		return;
-	}
 }