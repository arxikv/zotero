--- conflicted
+++ resolved
@@ -310,17 +310,13 @@
 	Zotero.debug(allText);
 	var m = Zotero.Utilities.cleanDOI(lines.slice(0,80).join('\n'));
 	if(m) {
-<<<<<<< HEAD
-		this._DOI = m[0];
+		this._DOI = m;
 	} else { // dont look for ISBNs if we found a DOI
 		var isbns = this._findISBNs(allText);
 		if(isbns.length > 0) {
 			this._ISBNs = isbns;
 			Zotero.debug("Found ISBNs: " + isbns);
 		}
-=======
-		this._DOI = m;
->>>>>>> 040fa318
 	}
 	
 	// Use only first column from multi-column lines
