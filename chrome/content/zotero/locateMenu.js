--- conflicted
+++ resolved
@@ -350,35 +350,22 @@
 		
 		this.handleItems = Zotero.Promise.coroutine(function* (items, event) {
 			var attachments = [];
-<<<<<<< HEAD
-			for each(var item in items) {
+			for (let item of items) {
 				var attachment = yield _getFirstAttachmentWithMIMEType(item, this._mimeTypes);
-=======
-			for (let item of items) {
-				var attachment = _getFirstAttachmentWithMIMEType(item, this._mimeTypes);
->>>>>>> df7cd60a
 				if(attachment) attachments.push(attachment.id);
 			}
 			
 			ZoteroPane_Local.viewAttachment(attachments, event);
 		});
 		
-<<<<<<< HEAD
 		var _getFirstAttachmentWithMIMEType = Zotero.Promise.coroutine(function* (item, mimeTypes) {
-			var attachments = (item.isAttachment() ? [item] : (yield item.getBestAttachments()));
-			for each(var attachment in attachments) {
-				if (mimeTypes.indexOf(attachment.attachmentContentType) !== -1
-					&& attachment.attachmentLinkMode !== Zotero.Attachments.LINK_MODE_LINKED_URL) return attachment;
-=======
-		function _getFirstAttachmentWithMIMEType(item, mimeTypes) {
-			var attachments = (item.isAttachment() ? [item] : Zotero.Items.get(item.getBestAttachments()));
+			var attachments = item.isAttachment() ? [item] : (yield item.getBestAttachments());
 			for (let i = 0; i < attachments.length; i++) {
 				let attachment = attachments[i];
-				if (mimeTypes.indexOf(attachment.attachmentMIMEType) !== -1
+				if (mimeTypes.indexOf(attachment.attachmentContentType) !== -1
 						&& attachment.attachmentLinkMode !== Zotero.Attachments.LINK_MODE_LINKED_URL) {
 					return attachment;
 				}
->>>>>>> df7cd60a
 			}
 			return false;
 		});
@@ -392,18 +379,12 @@
 	ViewOptions.online = new function() {
 		this.icon = "chrome://zotero/skin/locate-view-online.png";
 		
-<<<<<<< HEAD
 		this.canHandleItem = function (item) {
 			return _getURL(item).then((val) => val !== false);
-=======
-		this.handleItems = function(items, event) {
-			var urls = [for (item of items) _getURL(item)];
+		}
+		this.handleItems = Zotero.Promise.coroutine(function* (items, event) {
+			var urls = yield Zotero.Promise.all([for (item of items) _getURL(item)]);
 			ZoteroPane_Local.loadURI([for (url of urls) if (url) url], event);
->>>>>>> df7cd60a
-		}
-		this.handleItems = Zotero.Promise.coroutine(function* (items, event) {
-			var urls = yield Zotero.Promise.all([_getURL(item) for each(item in items)]);
-			ZoteroPane_Local.loadURI([url for each(url in urls) if(url)], event);
 		});
 		
 		var _getURL = Zotero.Promise.coroutine(function* (item) {
@@ -471,33 +452,20 @@
 		
 		this.handleItems = Zotero.Promise.coroutine(function* (items, event) {
 			var attachments = [];
-<<<<<<< HEAD
-			for each(var item in items) {
+			for (let item of items) {
 				var attachment = yield _getFile(item);
-=======
-			for (let item of items) {
-				var attachment = _getFile(item);
->>>>>>> df7cd60a
 				if(attachment) attachments.push(attachment.id);
 			}
 			
 			ZoteroPane_Local.viewAttachment(attachments, event);
 		});
 		
-<<<<<<< HEAD
 		var _getFile = Zotero.Promise.coroutine(function* (item) {
 			var attachments = item.isAttachment() ? [item] : (yield item.getBestAttachments());
-			for each(var attachment in attachments) {
+			for (let i = 0; i < attachments.length; i++) {
+				let attachment = attachments[i];
 				if (!(yield ViewOptions.snapshot.canHandleItem(attachment))
 						&& !(yield ViewOptions.pdf.canHandleItem(attachment))
-=======
-		function _getFile(item) {
-			var attachments = (item.isAttachment() ? [item] : Zotero.Items.get(item.getBestAttachments()));
-			for (let i = 0; i < attachments.length; i++) {
-				let attachment = attachments[i];
-				if(!ViewOptions.snapshot.canHandleItem(attachment)
-						&& !ViewOptions.pdf.canHandleItem(attachment)
->>>>>>> df7cd60a
 						&& attachment.attachmentLinkMode !== Zotero.Attachments.LINK_MODE_LINKED_URL) {
 					return attachment;
 				}
@@ -523,29 +491,18 @@
 		
 		this.handleItems = Zotero.Promise.coroutine(function* (items, event) {
 			var attachments = [];
-<<<<<<< HEAD
-			for each(var item in items) {
+			for (let item of items) {
 				var attachment = yield _getBestNonNativeAttachment(item);
-=======
-			for (let item of items) {
-				var attachment = _getBestNonNativeAttachment(item);
->>>>>>> df7cd60a
 				if(attachment) attachments.push(attachment.id);
 			}
 			
 			ZoteroPane_Local.viewAttachment(attachments, event, false, this.useExternalViewer);
 		});
 		
-<<<<<<< HEAD
 		var _getBestNonNativeAttachment = Zotero.Promise.coroutine(function* (item) {
 			var attachments = item.isAttachment() ? [item] : (yield item.getBestAttachments());
-			for each(var attachment in attachments) {
-=======
-		function _getBestNonNativeAttachment(item) {
-			var attachments = (item.isAttachment() ? [item] : Zotero.Items.get(item.getBestAttachments()));
 			for (let i = 0; i < attachments.length; i++) {
 				let attachment = attachments[i];
->>>>>>> df7cd60a
 				if(attachment.attachmentLinkMode !== Zotero.Attachments.LINK_MODE_LINKED_URL) {
 					var path = yield attachment.getFilePathAsync();
 					if (path) {
@@ -590,15 +547,9 @@
 			return _getBestFile(item).then(function (item) !!item);
 		}
 		
-<<<<<<< HEAD
 		this.handleItems = Zotero.Promise.coroutine(function* (items, event) {
-			for each(var item in items) {
+			for (let item of items) {
 				var attachment = yield _getBestFile(item);
-=======
-		this.handleItems = function(items, event) {
-			for (let item of items) {
-				var attachment = _getBestFile(item);
->>>>>>> df7cd60a
 				if(attachment) {
 					ZoteroPane_Local.showAttachmentInFilesystem(attachment.id);
 				}
