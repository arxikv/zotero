--- conflicted
+++ resolved
@@ -207,13 +207,8 @@
 	 *     when closing pane because Zotero Standalone is being opened, to avoid pulling Firefox to 
 	 *     the foreground.
 	 */
-<<<<<<< HEAD
-	this.toggleDisplay = function(makeVisible)
-	{
-=======
 	this.toggleDisplay = function(makeVisible, dontRefocus)
 	{	
->>>>>>> e1594ce3
 		if(!Zotero || !Zotero.initialized) {
 			ZoteroPane.displayStartupError();
 			return;
