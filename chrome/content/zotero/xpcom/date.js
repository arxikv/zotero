--- conflicted
+++ resolved
@@ -228,12 +228,15 @@
 	var _dayRe = null;
 	
 	function strToDate(string) {
-		var date = new Object();
+		var date = {};
 		
 		// skip empty things
 		if(!string) {
 			return date;
 		}
+		
+		date.order = '';
+		var parts = [];
 		
 		// Parse 'yesterday'/'today'/'tomorrow'
 		var lc = (string + '').toLowerCase();
@@ -244,23 +247,10 @@
 			string = Zotero.Date.dateToSQL(new Date()).substr(0, 10);
 		}
 		else if (lc == 'tomorrow' || (Zotero.getString && lc == Zotero.getString('date.tomorrow'))) {
-<<<<<<< HEAD
-			string = Zotero.Date.dateToSQL(new Date(new Date().getTime() + 86400000)).substr(0, 10);
-		}
-		
-		var date = {
-			order: ''
-		};
-		var parts = [];
-		
-		// skip empty things
-		if(!string) {
-			return date;
-=======
 			string = Zotero.Date.dateToSQL(new Date(Date.now() + 1000*60*60*24)).substr(0, 10);
-		} else {
+		}
+		else {
 			string = string.toString().replace(/^\s+|\s+$/g, "").replace(/\s+/, " ");
->>>>>>> 578ba29c
 		}
 		
 		// first, directly inspect the string
