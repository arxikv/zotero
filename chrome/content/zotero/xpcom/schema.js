/*
    ***** BEGIN LICENSE BLOCK *****
    
    Copyright © 2009 Center for History and New Media
                     George Mason University, Fairfax, Virginia, USA
                     http://zotero.org
    
    This file is part of Zotero.
    
    Zotero is free software: you can redistribute it and/or modify
    it under the terms of the GNU Affero General Public License as published by
    the Free Software Foundation, either version 3 of the License, or
    (at your option) any later version.
    
    Zotero is distributed in the hope that it will be useful,
    but WITHOUT ANY WARRANTY; without even the implied warranty of
    MERCHANTABILITY or FITNESS FOR A PARTICULAR PURPOSE.  See the
    GNU Affero General Public License for more details.
    
    You should have received a copy of the GNU Affero General Public License
    along with Zotero.  If not, see <http://www.gnu.org/licenses/>.
    
    ***** END LICENSE BLOCK *****
*/

Zotero.Schema = new function(){
	this.skipDefaultData = false;
	this.dbInitialized = false;
	this.goToChangeLog = false;
	
	var _dbVersions = [];
	var _schemaVersions = [];
	var _repositoryTimer;
	var _remoteUpdateInProgress = false, _localUpdateInProgress = false;
	
	var self = this;
	
	/*
	 * Retrieve the DB schema version
	 */
	this.getDBVersion = function (schema) {
		if (_dbVersions[schema]){
			return Q(_dbVersions[schema]);
		}
		
		if (!Zotero.DB.tableExists('version')) {
			return Q(false)
		}
		
		var sql = "SELECT version FROM version WHERE schema='" + schema + "'";
		return Zotero.DB.valueQueryAsync(sql)
		.then(function (dbVersion) {
			if (dbVersion) {
				dbVersion = parseInt(dbVersion);
				_dbVersions[schema] = dbVersion;
			}
			return dbVersion;
		});
	}
	
	
	/*
	 * Checks if the DB schema exists and is up-to-date, updating if necessary
	 */
	this.updateSchema = function () {
		return Q.all([this.getDBVersion('userdata'), this.getDBVersion('userdata3')])
		.spread(function (oldDBVersion, dbVersion) {
			if (!oldDBVersion) {
				Zotero.debug('Database does not exist -- creating\n');
				return _initializeSchema().thenResolve(true);
			}
			
			if (oldDBVersion < 76) {
				// TODO: localize
				let msg = "Zotero found a pre–Zotero 2.1 database that cannot be upgraded to "
					+ "work with this version of Zotero. To continue, either upgrade your "
					+ "database using an earlier version of Zotero or delete your "
					+ "Zotero data directory to start with a new database."
				throw new Error(msg);
			}
			
			return _getSchemaSQLVersion('userdata3')
			// If upgrading userdata, make backup of database first
			.then(function (schemaVersion) {
				if (dbVersion < schemaVersion) {
					return Zotero.DB.backupDatabase(dbVersion);
				}
			})
			.then(function () {
				return Zotero.DB.executeTransaction(function (conn) {
					var up1 = yield _updateSchema('system');
					
					// Update custom tables if they exist so that changes are in
					// place before user data migration
					if (Zotero.DB.tableExists('customItemTypes')) {
						yield Zotero.Schema.updateCustomTables(up1);
					}
					var up2 = yield _migrateUserDataSchema(dbVersion);
					yield _updateSchema('triggers');
					
					Zotero.DB.asyncResult(up2);
				})
				.then(function (updated) {
					// Populate combined tables for custom types and fields
					// -- this is likely temporary
					//
					// We do this even if updated in case custom fields were
					// changed during user data migration
					return Zotero.Schema.updateCustomTables()
					.then(function () {
						if (updated) {
							// Upgrade seems to have been a success -- delete any previous backups
							var maxPrevious = dbVersion - 1;
							var file = Zotero.getZoteroDirectory();
							var toDelete = [];
							try {
								var files = file.directoryEntries;
								while (files.hasMoreElements()) {
									var file = files.getNext();
									file.QueryInterface(Components.interfaces.nsIFile);
									if (file.isDirectory()) {
										continue;
									}
									var matches = file.leafName.match(/zotero\.sqlite\.([0-9]{2,})\.bak/);
									if (!matches) {
										continue;
									}
									if (matches[1]>=28 && matches[1]<=maxPrevious) {
										toDelete.push(file);
									}
								}
								for each(var file in toDelete) {
									Zotero.debug('Removing previous backup file ' + file.leafName);
									file.remove(false);
								}
							}
							catch (e) {
								Zotero.debug(e);
							}
						}
						
						// After a delay, start update of bundled files and repo updates
						Zotero.initializationPromise
						.delay(5000)
						.then(function () Zotero.Schema.updateBundledFiles(null, false, true))
						.done();
						
						return updated;
					});
				});
			});
		});
	}
	
	
	// This is mostly temporary
	// TEMP - NSF
	this.importSchema = function (str, uri) {
		var ps = Components.classes["@mozilla.org/embedcomp/prompt-service;1"]
								.getService(Components.interfaces.nsIPromptService);
		
		if (!uri.match(/https?:\/\/([^\.]+\.)?zotero.org\//)) {
			Zotero.debug("Ignoring schema file from non-zotero.org domain");
			return;
		}
		
		str = Zotero.Utilities.trim(str);
		
		Zotero.debug(str);
		
		if (str == "%%%ZOTERO_NSF_TEMP_INSTALL%%%") {
			Zotero.debug(Zotero.ItemTypes.getID("nsfReviewer"));
			if (Zotero.ItemTypes.getID("nsfReviewer")) {
				ps.alert(null, "Zotero Item Type Already Exists", "The 'NSF Reviewer' item type already exists in Zotero.");
				Zotero.debug("nsfReviewer item type already exists");
				return;
			}
			
			Zotero.debug("Installing nsfReviewer item type");
			
			var itemTypeID = Zotero.ID.get('customItemTypes');
			
			Zotero.DB.beginTransaction();
			
			Zotero.DB.query("INSERT INTO customItemTypes VALUES (?, 'nsfReviewer', 'NSF Reviewer', 1, 'chrome://zotero/skin/report_user.png')", itemTypeID);
			
			var fields = [
				['name', 'Name'],
				['institution', 'Institution'],
				['address', 'Address'],
				['telephone', 'Telephone'],
				['email', 'Email'],
				['homepage', 'Webpage'],
				['discipline', 'Discipline'],
				['nsfID', 'NSF ID'],
				['dateSent', 'Date Sent'],
				['dateDue', 'Date Due'],
				['accepted', 'Accepted'],
				['programDirector', 'Program Director']
			];
			for (var i=0; i<fields.length; i++) {
				var fieldID = Zotero.ItemFields.getID(fields[i][0]);
				if (!fieldID) {
					var fieldID = Zotero.ID.get('customFields');
					Zotero.DB.query("INSERT INTO customFields VALUES (?, ?, ?)", [fieldID, fields[i][0], fields[i][1]]);
					Zotero.DB.query("INSERT INTO customItemTypeFields VALUES (?, NULL, ?, 1, ?)", [itemTypeID, fieldID, i+1]);
				}
				else {
					Zotero.DB.query("INSERT INTO customItemTypeFields VALUES (?, ?, NULL, 1, ?)", [itemTypeID, fieldID, i+1]);
				}
				
				switch (fields[i][0]) {
					case 'name':
						var baseFieldID = 110; // title
						break;
					
					case 'dateSent':
						var baseFieldID = 14; // date
						break;
					
					case 'homepage':
						var baseFieldID = 1; // URL
						break;
					
					default:
						var baseFieldID = null;
				}
				
				if (baseFieldID) {
					Zotero.DB.query("INSERT INTO customBaseFieldMappings VALUES (?, ?, ?)", [itemTypeID, baseFieldID, fieldID]);
				}
			}
			
			Zotero.DB.commitTransaction();
			
			_reloadSchema();
			
			var s = new Zotero.Search;
			s.name = "Overdue NSF Reviewers";
			s.addCondition('itemType', 'is', 'nsfReviewer');
			s.addCondition('dateDue', 'isBefore', 'today');
			s.addCondition('tag', 'isNot', 'Completed');
			s.save();
			
			ps.alert(null, "Zotero Item Type Added", "The 'NSF Reviewer' item type and 'Overdue NSF Reviewers' saved search have been installed.");
		}
		else if (str == "%%%ZOTERO_NSF_TEMP_UNINSTALL%%%") {
			var itemTypeID = Zotero.ItemTypes.getID('nsfReviewer');
			if (!itemTypeID) {
				ps.alert(null, "Zotero Item Type Does Not Exist", "The 'NSF Reviewer' item type does not exist in Zotero.");
				Zotero.debug("nsfReviewer item types doesn't exist", 2);
				return;
			}
			
			var s = new Zotero.Search;
			s.addCondition('itemType', 'is', 'nsfReviewer');
			var s2 = new Zotero.Search;
			s2.addCondition('itemType', 'is', 'nsfReviewer');
			s2.addCondition('deleted', 'true');
			if (s.search() || s2.search()) {
				ps.alert(null, "Error", "All 'NSF Reviewer' items must be deleted before the item type can be removed from Zotero.");
				return;
			}
			
			Zotero.debug("Uninstalling nsfReviewer item type");
			Zotero.DB.beginTransaction();
			Zotero.DB.query("DELETE FROM customItemTypes WHERE customItemTypeID=?", itemTypeID - Zotero.ItemTypes.customIDOffset);
			var fields = Zotero.ItemFields.getItemTypeFields(itemTypeID);
			for each(var fieldID in fields) {
				if (Zotero.ItemFields.isCustom(fieldID)) {
					Zotero.DB.query("DELETE FROM customFields WHERE customFieldID=?", fieldID - Zotero.ItemTypes.customIDOffset);
				}
			}
			Zotero.DB.commitTransaction();
			
			var searches = Zotero.Searches.getAll();
			for each(var search in searches) {
				if (search.name == 'Overdue NSF Reviewers') {
					var id = search.id;
					Zotero.Searches.erase(id);
				}
			}
			
			_reloadSchema();
			
			ps.alert(null, "Zotero Item Type Removed", "The 'NSF Reviewer' item type has been uninstalled.");
		}
	}
	
	function _reloadSchema() {
		Zotero.Schema.updateCustomTables()
		.then(function () {
			Zotero.ItemTypes.reload();
			Zotero.ItemFields.reload();
			Zotero.SearchConditions.reload();
			
			// Update item type menus in every open window
			var wm = Components.classes["@mozilla.org/appshell/window-mediator;1"]
						.getService(Components.interfaces.nsIWindowMediator);
			var enumerator = wm.getEnumerator("navigator:browser");
			while (enumerator.hasMoreElements()) {
				var win = enumerator.getNext();
				win.ZoteroPane.buildItemTypeSubMenu();
				win.document.getElementById('zotero-editpane-item-box').buildItemTypeMenu();
			}
		})
		.done();
	}
	
	
	this.updateCustomTables = function (skipDelete, skipSystem) {
		return Zotero.DB.executeTransaction(function (conn) {
			Zotero.debug("Updating custom tables");
			
			if (!skipDelete) {
				yield Zotero.DB.queryAsync("DELETE FROM itemTypesCombined");
				yield Zotero.DB.queryAsync("DELETE FROM fieldsCombined");
				yield Zotero.DB.queryAsync("DELETE FROM itemTypeFieldsCombined");
				yield Zotero.DB.queryAsync("DELETE FROM baseFieldMappingsCombined");
			}
			var offset = Zotero.ItemTypes.customIDOffset;
			yield Zotero.DB.queryAsync(
				"INSERT INTO itemTypesCombined "
					+ (
						skipSystem
						? ""
						: "SELECT itemTypeID, typeName, display, 0 AS custom FROM itemTypes UNION "
					)
					+ "SELECT customItemTypeID + " + offset + " AS itemTypeID, typeName, display, 1 AS custom FROM customItemTypes"
			);
			yield Zotero.DB.queryAsync(
				"INSERT INTO fieldsCombined "
					+ (
						skipSystem
						? ""
						: "SELECT fieldID, fieldName, NULL AS label, fieldFormatID, 0 AS custom FROM fields UNION "
					)
					+ "SELECT customFieldID + " + offset + " AS fieldID, fieldName, label, NULL, 1 AS custom FROM customFields"
			);
			yield Zotero.DB.queryAsync(
				"INSERT INTO itemTypeFieldsCombined "
					+ (
						skipSystem
						? ""
						: "SELECT itemTypeID, fieldID, hide, orderIndex FROM itemTypeFields UNION "
					)
					+ "SELECT customItemTypeID + " + offset + " AS itemTypeID, "
						+ "COALESCE(fieldID, customFieldID + " + offset + ") AS fieldID, hide, orderIndex FROM customItemTypeFields"
			);
			yield Zotero.DB.queryAsync(
				"INSERT INTO baseFieldMappingsCombined "
					+ (
						skipSystem
						? ""
						: "SELECT itemTypeID, baseFieldID, fieldID FROM baseFieldMappings UNION "
					)
					+ "SELECT customItemTypeID + " + offset + " AS itemTypeID, baseFieldID, "
						+ "customFieldID + " + offset + " AS fieldID FROM customBaseFieldMappings"
			);
		});
	}
	
	
	/**
	 * Update styles and translators in data directory with versions from
	 * ZIP file (XPI) or directory (source) in extension directory
	 *
	 * @param	{String}	[mode]					'translators' or 'styles'
	 * @param	{Boolean}	[skipDeleteUpdated]		Skip updating of the file deleting version --
	 *												since deleting uses a single version table key,
	 * 												it should only be updated the last time through
	 * @return {Promise}
	 */
	this.updateBundledFiles = function(mode, skipDeleteUpdate, runRemoteUpdateWhenComplete) {
		if (_localUpdateInProgress) return Q();
		
		return Q.fcall(function () {
			_localUpdateInProgress = true;
			
			// Get path to addon and then call updateBundledFilesCallback
			
			// Synchronous in Standalone
			if (Zotero.isStandalone) {
				var jar = Components.classes["@mozilla.org/file/directory_service;1"]
					.getService(Components.interfaces.nsIProperties)
					.get("AChrom", Components.interfaces.nsIFile).parent;
				jar.append("zotero.jar");
				return _updateBundledFilesCallback(jar, mode, skipDeleteUpdate);
			}
			
			// Asynchronous in Firefox
			var deferred = Q.defer();
			Components.utils.import("resource://gre/modules/AddonManager.jsm");
			AddonManager.getAddonByID(
				ZOTERO_CONFIG['GUID'],
				function(addon) {
					var up = _updateBundledFilesCallback(
						addon.getResourceURI().QueryInterface(Components.interfaces.nsIFileURL).file,
						mode,
						skipDeleteUpdate
					);
					deferred.resolve(up);
				}
			);
			return deferred.promise;
		})
		.then(function (updated) {
			if (runRemoteUpdateWhenComplete) {
				if (updated) {
					if (Zotero.Prefs.get('automaticScraperUpdates')) {
						Zotero.unlockPromise
						.then(Zotero.proxyAuthComplete)
						.delay(1000)
						.then(function () Zotero.Schema.updateFromRepository(2))
						.done();
					}
				}
				else {
					Zotero.unlockPromise
					.then(Zotero.proxyAuthComplete)
					.delay(1000)
					.then(function () Zotero.Schema.updateFromRepository(false))
					.done();
				}
			}
		});
	}
	
	/**
	 * Callback to update bundled files, after finding the path to the Zotero install location
	 */
	function _updateBundledFilesCallback(installLocation, mode, skipDeleteUpdate) {
		_localUpdateInProgress = false;
		
		if (!mode) {
			var up1 = _updateBundledFilesCallback(installLocation, 'translators', true);
			var up2 = _updateBundledFilesCallback(installLocation, 'styles', false);
			return up1 || up2;
		}
		
		var xpiZipReader, isUnpacked = installLocation.isDirectory();
		if(!isUnpacked) {
			xpiZipReader = Components.classes["@mozilla.org/libjar/zip-reader;1"]
					.createInstance(Components.interfaces.nsIZipReader);
			xpiZipReader.open(installLocation);

			if(Zotero.isStandalone && !xpiZipReader.hasEntry("translators.index")) {
				// Symlinked dev Standalone build
				var installLocation2 = installLocation.parent,
					translatorsDir = installLocation2.clone();
				translatorsDir.append("translators");
				if(translatorsDir.exists()) {
					installLocation = installLocation2;
					isUnpacked = true;
					xpiZipReader.close();
				}
			}
		}
		
		switch (mode) {
			case "translators":
				var titleField = 'label';
				var fileExt = ".js";
				break;
			
			case "styles":
				var titleField = 'title';
				var fileExt = ".csl";
				var hiddenDir = Zotero.getStylesDirectory();
				hiddenDir.append('hidden');
				break;
			
			default:
				throw ("Invalid mode '" + mode + "' in Zotero.Schema.updateBundledFiles()");
		}
		
		var modes = mode;
		mode = mode.substr(0, mode.length - 1);
		var Mode = mode[0].toUpperCase() + mode.substr(1);
		var Modes = Mode + "s";
		
		var repotime = Zotero.File.getContentsFromURL("resource://zotero/schema/repotime.txt");
		var date = Zotero.Date.sqlToDate(repotime, true);
		repotime = Zotero.Date.toUnixTimestamp(date);
		
		var fileNameRE = new RegExp("^[^\.].+\\" + fileExt + "$");
		
		var destDir = Zotero["get" + Modes + "Directory"]();
		
		// If directory is empty, force reinstall
		var forceReinstall = true;
		var entries = destDir.directoryEntries;
		while (entries.hasMoreElements()) {
			var file = entries.getNext();
			file.QueryInterface(Components.interfaces.nsIFile);
			if (!file.leafName.match(fileNameRE) || file.isDirectory()) {
				continue;
			}
			// Not empty
			forceReinstall = false;
			break;
		}
		
		//
		// Delete obsolete files
		//
		var sql = "SELECT version FROM version WHERE schema='delete'";
		var lastVersion = Zotero.DB.valueQuery(sql);
		
		if(isUnpacked) {
			var deleted = installLocation.clone();
			deleted.append('deleted.txt');
			// In source builds, deleted.txt is in the translators directory
			if (!deleted.exists()) {
				deleted = installLocation.clone();
				deleted.append('translators');
				deleted.append('deleted.txt');
			}
			if (!deleted.exists()) {
				deleted = false;
			}
		} else {
			var deleted = xpiZipReader.getInputStream("deleted.txt");
		}
		
		deleted = Zotero.File.getContents(deleted);
		deleted = deleted.match(/^([^\s]+)/gm);
		var version = deleted.shift();
		
		if (!lastVersion || lastVersion < version) {
			var toDelete = [];
			var entries = destDir.directoryEntries;
			while (entries.hasMoreElements()) {
				var file = entries.getNext();
				file.QueryInterface(Components.interfaces.nsIFile);
				
				if (!file.exists() // symlink to non-existent file
						|| file.isDirectory()) {
					continue;
				}
				
				switch (file.leafName) {
					// Delete incorrectly named files saved via repo pre-1.5b3
					case 'ama':
					case 'apa':
					case 'apsa':
					case 'asa':
					case 'chicago-author-date':
					case 'chicago-fullnote-bibliography':
					case 'chicago-note':
					case 'chicago-note-bibliography':
					case 'harvard1':
					case 'ieee':
					case 'mhra':
					case 'mhra_note_without_bibliography':
					case 'mla':
					case 'nature':
					case 'nlm':
					case 'vancouver':
					
					// Remove update script (included with 3.0 accidentally)
					case 'update':
					
					// Delete renamed/obsolete files
					case 'chicago-note.csl':
					case 'mhra_note_without_bibliography.csl':
					case 'mhra.csl':
					case 'mla.csl':
						toDelete.push(file);
						continue;
					
					// Be a little more careful with this one, in case someone
					// created a custom 'aaa' style
					case 'aaa.csl':
						var str = Zotero.File.getContents(file, false, 300);
						if (str.indexOf("<title>American Anthropological Association</title>") != -1) {
							toDelete.push(file);
						}
						continue;
				}
				
				if (forceReinstall || !file.leafName.match(fileNameRE)) {
					continue;
				}
				
				var newObj = new Zotero[Mode](file);
				if (deleted.indexOf(newObj[mode + "ID"]) == -1) {
					continue;
				}
				toDelete.push(file);
			}
			
			for each(var file in toDelete) {
				Zotero.debug("Deleting " + file.path);
				try {
					file.remove(false);
				}
				catch (e) {
					Zotero.debug(e);
				}
			}
			
			if (!skipDeleteUpdate) {
				sql = "REPLACE INTO version (schema, version) VALUES ('delete', ?)";
				Zotero.DB.query(sql, version);
			}
		}
		
		//
		// Update files
		//
		var sql = "SELECT version FROM version WHERE schema=?";
		var lastModTime = Zotero.DB.valueQuery(sql, modes);
		
		var zipFileName = modes + ".zip", zipFile;
		if(isUnpacked) {
			zipFile = installLocation.clone();
			zipFile.append(zipFileName);
			if(!zipFile.exists()) zipFile = undefined;
		} else {
			if(xpiZipReader.hasEntry(zipFileName)) {
				zipFile = xpiZipReader.getEntry(zipFileName);
			}
		}
		
		// XPI installation
		if (zipFile) {
			var modTime = Math.round(zipFile.lastModifiedTime / 1000);
			
			if (!forceReinstall && lastModTime && modTime <= lastModTime) {
				Zotero.debug("Installed " + modes + " are up-to-date with " + zipFileName);
				return false;
			}
			
			Zotero.debug("Updating installed " + modes + " from " + zipFileName);
			
			if (mode == 'translator') {
				// Parse translators.index
				var indexFile;
				if(isUnpacked) {
					indexFile = installLocation.clone();
					indexFile.append('translators.index');
					if (!indexFile.exists()) {
						Components.utils.reportError("translators.index not found in Zotero.Schema.updateBundledFiles()");
						return false;
					}
				} else {
					if(!xpiZipReader.hasEntry("translators.index")) {
						Components.utils.reportError("translators.index not found in Zotero.Schema.updateBundledFiles()");
						return false;
					}
					var indexFile = xpiZipReader.getInputStream("translators.index");
				}
				
				indexFile = Zotero.File.getContents(indexFile);
				indexFile = indexFile.split("\n");
				var index = {};
				for each(var line in indexFile) {
					if (!line) {
						continue;
					}
					var [fileName, translatorID, label, lastUpdated] = line.split(',');
					if (!translatorID) {
						Components.utils.reportError("Invalid translatorID '" + translatorID + "' in Zotero.Schema.updateBundledFiles()");
						return false;
					}
					index[translatorID] = {
						label: label,
						lastUpdated: lastUpdated,
						fileName: fileName, // Numbered JS file within ZIP
						extract: true
					};
				}
				
				var sql = "SELECT translatorJSON FROM translatorCache";
				var dbCache = Zotero.DB.columnQuery(sql);
				// If there's anything in the cache, see what we actually need to extract
				if (dbCache) {
					for each(var json in dbCache) {
						var metadata = JSON.parse(json);
						var id = metadata.translatorID;
						if (index[id] && index[id].lastUpdated == metadata.lastUpdated) {
							index[id].extract = false;
						}
					}
				}
			}
			
			var zipReader = Components.classes["@mozilla.org/libjar/zip-reader;1"]
					.createInstance(Components.interfaces.nsIZipReader);
			if(isUnpacked) {
				zipReader.open(zipFile);
			} else {
				zipReader.openInner(xpiZipReader, zipFileName);
			}
			var tmpDir = Zotero.getTempDirectory();
			
			if (mode == 'translator') {
				for (var translatorID in index) {
					// Use index file and DB cache for translator entries,
					// extracting only what's necessary
					var entry = index[translatorID];
					if (!entry.extract) {
						//Zotero.debug("Not extracting '" + entry.label + "' -- same version already in cache");
						continue;
					}
					
					var tmpFile = tmpDir.clone();
					tmpFile.append(entry.fileName);
					if (tmpFile.exists()) {
						tmpFile.remove(false);
					}
					zipReader.extract(entry.fileName, tmpFile);
					
					var existingObj = Zotero.Translators.get(translatorID);
					if (!existingObj) {
						Zotero.debug("Installing translator '" + entry.label + "'");
					}
					else {
						Zotero.debug("Updating translator '" + existingObj.label + "'");
						if (existingObj.file.exists()) {
							existingObj.file.remove(false);
						}
					}
					
					var fileName = Zotero.Translators.getFileNameFromLabel(
						entry.label, translatorID
					);
					
					var destFile = destDir.clone();
					destFile.append(fileName);
					if (destFile.exists()) {
						var msg = "Overwriting translator with same filename '"
							+ fileName + "'";
						Zotero.debug(msg, 1);
						Components.utils.reportError(msg + " in Zotero.Schema.updateBundledFiles()");
						destFile.remove(false);
					}
					
					tmpFile.moveTo(destDir, fileName);
					
					Zotero.wait();
				}
			}
			// Styles
			else {
				var entries = zipReader.findEntries(null);
				while (entries.hasMore()) {
					var entry = entries.getNext();
					
					var tmpFile = tmpDir.clone();
					tmpFile.append(entry);
					if (tmpFile.exists()) {
						tmpFile.remove(false);
					}
					zipReader.extract(entry, tmpFile);
					var newObj = new Zotero[Mode](tmpFile);
					
					var existingObj = Zotero[Modes].get(newObj[mode + "ID"]);
					if (!existingObj) {
						Zotero.debug("Installing " + mode + " '" + newObj[titleField] + "'");
					}
					else {
						Zotero.debug("Updating "
							+ (existingObj.hidden ? "hidden " : "")
							+ mode + " '" + existingObj[titleField] + "'");
						if (existingObj.file.exists()) {
							existingObj.file.remove(false);
						}
					}
					
					var fileName = tmpFile.leafName;
					
					if (!existingObj || !existingObj.hidden) {
						tmpFile.moveTo(destDir, fileName);
					}
					else {
						tmpFile.moveTo(hiddenDir, fileName);
					}
					
					Zotero.wait();
				}
			}
			
			zipReader.close();
			if(xpiZipReader) xpiZipReader.close();
		}
		// Source installation
		else {
			var sourceDir = installLocation.clone();
			sourceDir.append(modes);
			if (!sourceDir.exists()) {
				Components.utils.reportError("No " + modes + " ZIP file or directory "
					+ " in Zotero.Schema.updateBundledFiles()");
				return false;
			}
			
			var entries = sourceDir.directoryEntries;
			var modTime = 0;
			var sourceFilesExist = false;
			while (entries.hasMoreElements()) {
				var file = entries.getNext();
				file.QueryInterface(Components.interfaces.nsIFile);
				// File might not exist in an source build with style symlinks
				if (!file.exists()
						|| !file.leafName.match(fileNameRE)
						|| file.isDirectory()) {
					continue;
				}
				sourceFilesExist = true;
				var fileModTime = Math.round(file.lastModifiedTime / 1000);
				if (fileModTime > modTime) {
					modTime = fileModTime;
				}
			}
			
			// Don't attempt installation for source build with missing styles
			if (!sourceFilesExist) {
				Zotero.debug("No source " + mode + " files exist -- skipping update");
				return false;
			}
			
			if (!forceReinstall && lastModTime && modTime <= lastModTime) {
				Zotero.debug("Installed " + modes + " are up-to-date with " + modes + " directory");
				return false;
			}
			
			Zotero.debug("Updating installed " + modes + " from " + modes + " directory");
			
			var entries = sourceDir.directoryEntries;
			while (entries.hasMoreElements()) {
				var file = entries.getNext();
				file.QueryInterface(Components.interfaces.nsIFile);
				if (!file.exists() || !file.leafName.match(fileNameRE) || file.isDirectory()) {
					continue;
				}
				var newObj = new Zotero[Mode](file);
				var existingObj = Zotero[Modes].get(newObj[mode + "ID"]);
				if (!existingObj) {
					Zotero.debug("Installing " + mode + " '" + newObj[titleField] + "'");
				}
				else {
					Zotero.debug("Updating "
						+ (existingObj.hidden ? "hidden " : "")
						+ mode + " '" + existingObj[titleField] + "'");
					if (existingObj.file.exists()) {
						existingObj.file.remove(false);
					}
				}
				
				if (mode == 'translator') {
					var fileName = Zotero.Translators.getFileNameFromLabel(
						newObj[titleField], newObj.translatorID
					);
				}
				else if (mode == 'style') {
					var fileName = file.leafName;
				}
				
				try {
					var destFile = destDir.clone();
					destFile.append(fileName);
					if (destFile.exists()) {
						var msg = "Overwriting " + mode + " with same filename '"
							+ fileName + "'";
						Zotero.debug(msg, 1);
						Components.utils.reportError(msg + " in Zotero.Schema.updateBundledFiles()");
						destFile.remove(false);
					}
					
					if (!existingObj || !existingObj.hidden) {
						file.copyTo(destDir, fileName);
					}
					else {
						file.copyTo(hiddenDir, fileName);
					}
				}
				catch (e) {
					Components.utils.reportError("Error copying file " + fileName + ": " + e);
				}
				
				Zotero.wait();
			}
		}
		
		Zotero.DB.beginTransaction();
		
		var sql = "REPLACE INTO version VALUES (?, ?)";
		Zotero.DB.query(sql, [modes, modTime]);
		
		var sql = "REPLACE INTO version VALUES ('repository', ?)";
		Zotero.DB.query(sql, repotime);
		
		Zotero.DB.commitTransaction();
		
		Zotero[Modes].init();
		
		return true;
	}
	
	
	/**
	 * Send XMLHTTP request for updated translators and styles to the central repository
	 *
	 * @param	{Boolean}	force	Force a repository query regardless of how
	 *									long it's been since the last check
	 */
	this.updateFromRepository = function (force) {
		return Q.fcall(function () {
			if (force) return true;
			
			if (_remoteUpdateInProgress) {
				Zotero.debug("A remote update is already in progress -- not checking repository");
				return false;
			}
			
			// Check user preference for automatic updates
			if (!Zotero.Prefs.get('automaticScraperUpdates')) {
				Zotero.debug('Automatic repository updating disabled -- not checking repository', 4);
				return false;
			}
			
			// Determine the earliest local time that we'd query the repository again
<<<<<<< HEAD
			return self.getDBVersion('lastcheck')
			.then(function (lastCheck) {
				var nextCheck = new Date();
				nextCheck.setTime((lastCheck + ZOTERO_CONFIG.REPOSITORY_CHECK_INTERVAL) * 1000);
				
				var now = new Date();
				
				// If enough time hasn't passed, don't update
				if (now < nextCheck) {
					Zotero.debug('Not enough time since last update -- not checking repository', 4);
					// Set the repository timer to the remaining time
					_setRepositoryTimer(Math.round((nextCheck.getTime() - now.getTime()) / 1000));
					return false;
				}
				
				return true;
			});
		})
		.then(function (update) {
			if (!update) return;
			
			if (_localUpdateInProgress) {
				Zotero.debug('A local update is already in progress -- delaying repository check', 4);
				_setRepositoryTimer(600);
				return;
=======
			var nextCheck = new Date();
			nextCheck.setTime((parseInt(this.getDBVersion('lastcheck'))
				+ ZOTERO_CONFIG['REPOSITORY_CHECK_INTERVAL']) * 1000); // JS uses ms
			var now = new Date();
			
			// If enough time hasn't passed, don't update
			if (now < nextCheck){
				Zotero.debug('Not enough time since last update -- not checking repository', 4);
				// Set the repository timer to the remaining time
				_setRepositoryTimer(Math.round((nextCheck.getTime() - now.getTime()) / 1000));
				return false;
			}
		}
		
		if (_localUpdateInProgress) {
			Zotero.debug('A local update is already in progress -- delaying repository check', 4);
			_setRepositoryTimer(600);
			return false;
		}
		
		if (Zotero.locked) {
			Zotero.debug('Zotero is locked -- delaying repository check', 4);
			_setRepositoryTimer(600);
			return false;
		}
		
		// If transaction already in progress, delay by ten minutes
		if (Zotero.DB.transactionInProgress()){
			Zotero.debug('Transaction in progress -- delaying repository check', 4)
			_setRepositoryTimer(600);
			return false;
		}
		
		// Get the last timestamp we got from the server
		var lastUpdated = this.getDBVersion('repository');
		
		var url = ZOTERO_CONFIG.REPOSITORY_URL + 'updated?'
			+ (lastUpdated ? 'last=' + lastUpdated + '&' : '')
			+ 'version=' + Zotero.version;
		
		Zotero.debug('Checking repository for updates');
		
		_remoteUpdateInProgress = true;
		
		if (force) {
			if (force == 2) {
				url += '&m=2';
			}
			else {
				url += '&m=1';
>>>>>>> 6de3fa4d
			}
			
			if (Zotero.locked) {
				Zotero.debug('Zotero is locked -- delaying repository check', 4);
				_setRepositoryTimer(600);
				return;
			}
			
			// If transaction already in progress, delay by ten minutes
			if (Zotero.DB.transactionInProgress()) {
				Zotero.debug('Transaction in progress -- delaying repository check', 4)
				_setRepositoryTimer(600);
				return;
			}
			
			// Get the last timestamp we got from the server
			return self.getDBVersion('repository')
			.then(function (lastUpdated) {
				var url = ZOTERO_CONFIG['REPOSITORY_URL'] + '/updated?'
					+ (lastUpdated ? 'last=' + lastUpdated + '&' : '')
					+ 'version=' + Zotero.version;
				
				Zotero.debug('Checking repository for updates');
				
				_remoteUpdateInProgress = true;
				
				if (force) {
					if (force == 2) {
						url += '&m=2';
					}
					else {
						url += '&m=1';
					}
				}
				
				// Send list of installed styles
				var styles = Zotero.Styles.getAll();
				var styleTimestamps = [];
				for (var id in styles) {
					var updated = Zotero.Date.sqlToDate(styles[id].updated);
					updated = updated ? updated.getTime() / 1000 : 0;
					var selfLink = styles[id].url;
					var data = {
						id: id,
						updated: updated
					};
					if (selfLink) {
						data.url = selfLink;
					}
					styleTimestamps.push(data);
				}
				var body = 'styles=' + encodeURIComponent(JSON.stringify(styleTimestamps));
				
				return Zotero.HTTP.promise("POST", url, { body: body })
				.then(function (xmlhttp) {
					return _updateFromRepositoryCallback(xmlhttp, !!force);
				})
				.catch(function (e) {
					if (e instanceof Zotero.HTTP.BrowserOfflineException || e.xmlhttp) {
						var msg = " -- retrying in " + ZOTERO_CONFIG.REPOSITORY_RETRY_INTERVAL
						if (e instanceof Zotero.HTTP.BrowserOfflineException) {
							Zotero.debug("Browser is offline" + msg);
						}
						else {
							Components.utils.reportError(e);
							Zotero.debug("Error updating from repository " + msg);
						}
						// TODO: instead, add an observer to start and stop timer on online state change
						_setRepositoryTimer(ZOTERO_CONFIG.REPOSITORY_RETRY_INTERVAL);
						return;
					}
					throw e;
				});
			})
			.finally(function () _remoteUpdateInProgress = false);
		});
	}
	
	
	this.stopRepositoryTimer = function () {
		if (_repositoryTimer){
			Zotero.debug('Stopping repository check timer');
			_repositoryTimer.cancel();
		}
	}
	
	
	this.resetTranslatorsAndStyles = function (callback) {
		Zotero.debug("Resetting translators and styles");
		
		var sql = "DELETE FROM version WHERE schema IN "
			+ "('translators', 'styles', 'repository', 'lastcheck')";
		Zotero.DB.query(sql);
		_dbVersions.repository = null;
		_dbVersions.lastcheck = null;
		
		var translatorsDir = Zotero.getTranslatorsDirectory();
		translatorsDir.remove(true);
		Zotero.getTranslatorsDirectory(); // recreate directory
		return Zotero.Translators.reinit()
		.then(function () self.updateBundledFiles('translators', null, false))
		.then(function () {
			var stylesDir = Zotero.getStylesDirectory();
			stylesDir.remove(true);
			Zotero.getStylesDirectory(); // recreate directory
			Zotero.Styles.init();
			return self.updateBundledFiles('styles', null, true);
		})
		.then(callback);
	}
	
	
	this.resetTranslators = function (callback, skipUpdate) {
		Zotero.debug("Resetting translators");
		
		var sql = "DELETE FROM version WHERE schema IN "
			+ "('translators', 'repository', 'lastcheck')";
		Zotero.DB.query(sql);
		_dbVersions.repository = null;
		_dbVersions.lastcheck = null;
		
		var translatorsDir = Zotero.getTranslatorsDirectory();
		translatorsDir.remove(true);
		Zotero.getTranslatorsDirectory(); // recreate directory
		return Zotero.Translators.reinit()
		.then(function () self.updateBundledFiles('translators', null, true))
		.then(callback);
	}
	
	
	this.resetStyles = function (callback) {
		Zotero.debug("Resetting translators and styles");
		
		var sql = "DELETE FROM version WHERE schema IN "
			+ "('styles', 'repository', 'lastcheck')";
		Zotero.DB.query(sql);
		_dbVersions.repository = null;
		_dbVersions.lastcheck = null;
		
		var stylesDir = Zotero.getStylesDirectory();
		stylesDir.remove(true);
		Zotero.getStylesDirectory(); // recreate directory
		return Zotero.Styles.init()
		.then(function () self.updateBundledFiles('styles', null, true))
		.then(callback);
	}
	
	
	this.integrityCheck = function (fix) {
		// Just as a sanity check, make sure combined field tables are populated,
		// so that we don't try to wipe out all data
		if (!Zotero.DB.valueQuery("SELECT COUNT(*) FROM fieldsCombined")
				|| !Zotero.DB.valueQuery("SELECT COUNT(*) FROM itemTypeFieldsCombined")) {
			return false;
		}
		
		// There should be an equivalent SELECT COUNT(*) statement for every
		// statement run by the DB Repair Tool
		var queries = [
			[
				"SELECT COUNT(*) FROM annotations WHERE itemID NOT IN (SELECT itemID FROM items)",
				"DELETE FROM annotations WHERE itemID NOT IN (SELECT itemID FROM items)"
			],
			[
				"SELECT COUNT(*) FROM collectionItems WHERE itemID NOT IN (SELECT itemID FROM items)",
				"DELETE FROM collectionItems WHERE itemID NOT IN (SELECT itemID FROM items)"
			],
			[
				"SELECT COUNT(*) FROM fulltextItems WHERE itemID NOT IN (SELECT itemID FROM items)",
				"DELETE FROM fulltextItems WHERE itemID NOT IN (SELECT itemID FROM items)"
			],
			[
				"SELECT COUNT(*) FROM fulltextItemWords WHERE itemID NOT IN (SELECT itemID FROM items)",
				"DELETE FROM fulltextItemWords WHERE itemID NOT IN (SELECT itemID FROM items)",
			],
			[
				"SELECT COUNT(*) FROM fulltextItemWords WHERE itemID NOT IN (SELECT itemID FROM fulltextItems)",
				"DELETE FROM fulltextItemWords WHERE itemID NOT IN (SELECT itemID FROM fulltextItems)",
			],
			[
				"SELECT COUNT(*) FROM highlights WHERE itemID NOT IN (SELECT itemID FROM items)",
				"DELETE FROM highlights WHERE itemID NOT IN (SELECT itemID FROM items)",
			],
			[
				"SELECT COUNT(*) FROM itemAttachments WHERE itemID NOT IN (SELECT itemID FROM items)",
				"DELETE FROM itemAttachments WHERE itemID NOT IN (SELECT itemID FROM items)",
			],
			[
				"SELECT COUNT(*) FROM itemCreators WHERE itemID NOT IN (SELECT itemID FROM items)",
				"DELETE FROM itemCreators WHERE itemID NOT IN (SELECT itemID FROM items)",
			],
			[
				"SELECT COUNT(*) FROM itemData WHERE itemID NOT IN (SELECT itemID FROM items)",
				"DELETE FROM itemData WHERE itemID NOT IN (SELECT itemID FROM items)",
			],
			[
				"SELECT COUNT(*) FROM itemNotes WHERE itemID NOT IN (SELECT itemID FROM items)",
				"DELETE FROM itemNotes WHERE itemID NOT IN (SELECT itemID FROM items)",
			],
			[
				"SELECT COUNT(*) FROM itemSeeAlso WHERE itemID NOT IN (SELECT itemID FROM items)",
				"DELETE FROM itemSeeAlso WHERE itemID NOT IN (SELECT itemID FROM items)",
			],
			[
				"SELECT COUNT(*) FROM itemSeeAlso WHERE linkedItemID NOT IN (SELECT itemID FROM items)",
				"DELETE FROM itemSeeAlso WHERE linkedItemID NOT IN (SELECT itemID FROM items)",
			],
			[
				"SELECT COUNT(*) FROM itemTags WHERE itemID NOT IN (SELECT itemID FROM items)",
				"DELETE FROM itemTags WHERE itemID NOT IN (SELECT itemID FROM items)",
			],
			[
				"SELECT COUNT(*) FROM itemTags WHERE tagID NOT IN (SELECT tagID FROM tags)",
				"DELETE FROM itemTags WHERE tagID NOT IN (SELECT tagID FROM tags)",
			],
			[
				"SELECT COUNT(*) FROM savedSearchConditions WHERE savedSearchID NOT IN (select savedSearchID FROM savedSearches)",
				"DELETE FROM savedSearchConditions WHERE savedSearchID NOT IN (select savedSearchID FROM savedSearches)",
			],
			[
				"SELECT COUNT(*) FROM items WHERE itemTypeID IS NULL",
				"DELETE FROM items WHERE itemTypeID IS NULL",
			],
			
			
			[
				"SELECT COUNT(*) FROM itemData WHERE valueID NOT IN (SELECT valueID FROM itemDataValues)",
				"DELETE FROM itemData WHERE valueID NOT IN (SELECT valueID FROM itemDataValues)",
			],
			[
				"SELECT COUNT(*) FROM fulltextItemWords WHERE wordID NOT IN (SELECT wordID FROM fulltextWords)",
				"DELETE FROM fulltextItemWords WHERE wordID NOT IN (SELECT wordID FROM fulltextWords)",
			],
			[
				"SELECT COUNT(*) FROM collectionItems WHERE collectionID NOT IN (SELECT collectionID FROM collections)",
				"DELETE FROM collectionItems WHERE collectionID NOT IN (SELECT collectionID FROM collections)",
			],
			[
				"SELECT COUNT(*) FROM itemCreators WHERE creatorID NOT IN (SELECT creatorID FROM creators)",
				"DELETE FROM itemCreators WHERE creatorID NOT IN (SELECT creatorID FROM creators)",
			],
			[
				"SELECT COUNT(*) FROM itemData WHERE fieldID NOT IN (SELECT fieldID FROM fieldsCombined)",
				"DELETE FROM itemData WHERE fieldID NOT IN (SELECT fieldID FROM fieldsCombined)",
			],
			[
				"SELECT COUNT(*) FROM itemData WHERE valueID NOT IN (SELECT valueID FROM itemDataValues)",
				"DELETE FROM itemData WHERE valueID NOT IN (SELECT valueID FROM itemDataValues)",
			],
			
			
			// Attachments row with itemTypeID != 14
			[
				"SELECT COUNT(*) FROM itemAttachments JOIN items USING (itemID) WHERE itemTypeID != 14",
				"UPDATE items SET itemTypeID=14, clientDateModified=CURRENT_TIMESTAMP WHERE itemTypeID != 14 AND itemID IN (SELECT itemID FROM itemAttachments)",
			],
			// Fields not in type
			[
				"SELECT COUNT(*) FROM itemData WHERE fieldID NOT IN (SELECT fieldID FROM itemTypeFieldsCombined WHERE itemTypeID=(SELECT itemTypeID FROM items WHERE itemID=itemData.itemID))",
				"DELETE FROM itemData WHERE fieldID NOT IN (SELECT fieldID FROM itemTypeFieldsCombined WHERE itemTypeID=(SELECT itemTypeID FROM items WHERE itemID=itemData.itemID))",
			],
			// Missing itemAttachments row
			[
				"SELECT COUNT(*) FROM items WHERE itemTypeID=14 AND itemID NOT IN (SELECT itemID FROM itemAttachments)",
				"INSERT INTO itemAttachments (itemID, linkMode) SELECT itemID, 0 FROM items WHERE itemTypeID=14 AND itemID NOT IN (SELECT itemID FROM itemAttachments)",
			],
			// Note/child parents
			[
				"SELECT COUNT(*) FROM itemAttachments WHERE sourceItemID IN (SELECT itemID FROM items WHERE itemTypeID IN (1,14))",
				"UPDATE itemAttachments SET sourceItemID=NULL WHERE sourceItemID IN (SELECT itemID FROM items WHERE itemTypeID IN (1,14))",
			],
			[
				"SELECT COUNT(*) FROM itemNotes WHERE sourceItemID IN (SELECT itemID FROM items WHERE itemTypeID IN (1,14))",
				"UPDATE itemNotes SET sourceItemID=NULL WHERE sourceItemID IN (SELECT itemID FROM items WHERE itemTypeID IN (1,14))",
			],
			
			// Wrong library tags
			[
				"SELECT COUNT(*) FROM tags NATURAL JOIN itemTags JOIN items USING (itemID) WHERE IFNULL(tags.libraryID, 0)!=IFNULL(items.libraryID,0)",
				[
					"CREATE TEMPORARY TABLE tmpWrongLibraryTags AS SELECT itemTags.ROWID AS tagRowID, tagID, name, itemID, IFNULL(tags.libraryID,0) AS tagLibraryID, IFNULL(items.libraryID,0) AS itemLibraryID FROM tags NATURAL JOIN itemTags JOIN items USING (itemID) WHERE IFNULL(tags.libraryID, 0)!=IFNULL(items.libraryID,0)",
					"DELETE FROM itemTags WHERE ROWID IN (SELECT tagRowID FROM tmpWrongLibraryTags)",
					"DROP TABLE tmpWrongLibraryTags"
				]
			],
			[
				"SELECT COUNT(*) FROM itemTags WHERE tagID IS NULL",
				"DELETE FROM itemTags WHERE tagID IS NULL",
			],
			[
				"SELECT COUNT(*) FROM itemAttachments WHERE charsetID='NULL'",
				"UPDATE itemAttachments SET charsetID=NULL WHERE charsetID='NULL'",
			],
			
			// Reported by one user
			// http://forums.zotero.org/discussion/19347/continual-synching-error-message/
			// TODO: check 'libraries', not 'groups', but first add a
			// migration step to delete 'libraries' rows not in 'groups'
			//"SELECT COUNT(*) FROM syncDeleteLog WHERE libraryID != 0 AND libraryID NOT IN (SELECT libraryID FROM libraries)"
			[
				"SELECT COUNT(*) FROM syncDeleteLog WHERE libraryID != 0 AND libraryID NOT IN (SELECT libraryID FROM groups)",
				"DELETE FROM syncDeleteLog WHERE libraryID != 0 AND libraryID NOT IN (SELECT libraryID FROM libraries)",
			],
			
			
			// Delete empty creators
			// This may cause itemCreator gaps, but that's better than empty creators
			[
				"SELECT COUNT(*) FROM creatorData WHERE firstName='' AND lastName=''",
				[
					"DELETE FROM itemCreators WHERE creatorID IN (SELECT creatorID FROM creators WHERE creatorDataID IN (SELECT creatorDataID FROM creatorData WHERE firstName='' AND lastName=''))",
					"DELETE FROM creators WHERE creatorDataID IN (SELECT creatorDataID FROM creatorData WHERE firstName='' AND lastName='')",
					"DELETE FROM creatorData WHERE firstName='' AND lastName=''"
				],
			],
			
			// Non-attachment items in the full-text index
			[
				"SELECT COUNT(*) FROM fulltextItemWords WHERE itemID NOT IN (SELECT itemID FROM items WHERE itemTypeID=14)",
				[
					"DELETE FROM fulltextItemWords WHERE itemID NOT IN (SELECT itemID FROM items WHERE itemTypeID=14)",
					"SELECT 1"
				]
			],
			[
				"SELECT COUNT(*) FROM fulltextItems WHERE itemID NOT IN (SELECT itemID FROM items WHERE itemTypeID=14)",
				"DELETE FROM fulltextItems WHERE itemID NOT IN (SELECT itemID FROM items WHERE itemTypeID=14)"
			],
			[
				"SELECT COUNT(*) FROM syncedSettings WHERE libraryID != 0 AND libraryID NOT IN (SELECT libraryID FROM libraries)",
				"DELETE FROM syncedSettings WHERE libraryID != 0 AND libraryID NOT IN (SELECT libraryID FROM libraries)"
			]
		];
		
		for each(var sql in queries) {
			if (Zotero.DB.valueQuery(sql[0])) {
				Zotero.debug("Test failed!", 1);
				
				if (fix) {
					try {
						// Single query
						if (typeof sql[1] == 'string') {
							Zotero.DB.valueQuery(sql[1]);
						}
						// Multiple queries
						else {
							for each(var s in sql[1]) {
								Zotero.DB.valueQuery(s);
							}
						}
						continue;
					}
					catch (e) {
						Zotero.debug(e);
						Components.utils.reportError(e);
					}
				}
				
				return false;
			}
		}
		
		return true;
	}
	
	
	/////////////////////////////////////////////////////////////////
	//
	// Private methods
	//
	/////////////////////////////////////////////////////////////////
	
	/**
	 * Retrieve the version from the top line of the schema SQL file
	 *
	 * @return {Promise:String} A promise for the SQL file's version number
	 */
	function _getSchemaSQLVersion(schema){
		// TEMP
		if (schema == 'userdata3') {
			schema = 'userdata';
			var newUserdata = true;
		}
		return _getSchemaSQL(schema)
		.then(function (sql) {
			// Fetch the schema version from the first line of the file
			var schemaVersion = parseInt(sql.match(/^-- ([0-9]+)/)[1]);
			
			// TEMP: For 'userdata', cap the version at 76
			// For 'userdata3', versions > 76 are allowed.
			if (schema == 'userdata' && !newUserdata) {
				schemaVersion = Math.min(76, schemaVersion);
			}
			
			_schemaVersions[schema] = schemaVersion;
			return schemaVersion;
		});
	}
	
	
	/**
	 * Load in SQL schema
	 *
	 * @return {Promise:String} A promise for the contents of a schema SQL file
	 */
	function _getSchemaSQL(schema){
		if (!schema){
			throw ('Schema type not provided to _getSchemaSQL()');
		}
		
		return Zotero.File.getContentsFromURLAsync("resource://zotero/schema/" + schema + ".sql");
	}
	
	
	/*
	 * Determine the SQL statements necessary to drop the tables and indexed
	 * in a given schema file
	 *
	 * NOTE: This is not currently used.
	 *
	 * Returns the SQL statements as a string for feeding into query()
	 */
	function _getDropCommands(schema){
		var sql = _getSchemaSQL(schema); // FIXME: now a promise
		
		const re = /(?:[\r\n]|^)CREATE (TABLE|INDEX) IF NOT EXISTS ([^\s]+)/;
		var m, str="";
		while(matches = re.exec(sql)) {
			str += "DROP " + matches[1] + " IF EXISTS " + matches[2] + ";\n";
		}
		
		return str;
	}
	
	
	/*
	 * Create new DB schema
	 */
	function _initializeSchema(){
		return Zotero.DB.executeTransaction(function (conn) {
			// Enable auto-vacuuming
			yield Zotero.DB.queryAsync("PRAGMA page_size = 4096");
			yield Zotero.DB.queryAsync("PRAGMA encoding = 'UTF-8'");
			yield Zotero.DB.queryAsync("PRAGMA auto_vacuum = 1");
			
			yield _getSchemaSQL('system').then(function (sql) {
				return Zotero.DB.executeSQLFile(sql);
			});
			yield _getSchemaSQL('userdata').then(function (sql) {
				return Zotero.DB.executeSQLFile(sql);
			});
			yield _getSchemaSQL('triggers').then(function (sql) {
				return Zotero.DB.executeSQLFile(sql);
			});
			yield Zotero.Schema.updateCustomTables(true);
			
			yield _getSchemaSQLVersion('system').then(function (version) {
				return _updateDBVersion('system', version);
			});
			// TEMP: 77 is for full-text syncing. New users don't need the
			// prompt, so initialize new databases to 77.
			//yield _getSchemaSQLVersion('userdata').then(function (version) {
			//	return _updateDBVersion('userdata', version);
			//});
			yield _updateDBVersion('userdata', 77);
			yield _getSchemaSQLVersion('userdata3').then(function (version) {
				return _updateDBVersion('userdata3', version);
			});
			yield _getSchemaSQLVersion('triggers').then(function (version) {
				return _updateDBVersion('triggers', version);
			});
			
			if (!Zotero.Schema.skipDefaultData) {
				// Quick Start Guide web page item
				var sql = "INSERT INTO items VALUES(1, 13, CURRENT_TIMESTAMP, CURRENT_TIMESTAMP, CURRENT_TIMESTAMP, NULL, 'ABCD2345')";
				yield Zotero.DB.queryAsync(sql);
				var sql = "INSERT INTO itemDataValues VALUES (1, ?)";
				yield Zotero.DB.queryAsync(sql, Zotero.getString('install.quickStartGuide'));
				var sql = "INSERT INTO itemData VALUES (1, 110, 1)";
				yield Zotero.DB.queryAsync(sql);
				var sql = "INSERT INTO itemDataValues VALUES (2, 'http://zotero.org/support/quick_start_guide')";
				yield Zotero.DB.queryAsync(sql);
				var sql = "INSERT INTO itemData VALUES (1, 1, 2)";
				yield Zotero.DB.queryAsync(sql);
				
				// CHNM as creator
				var sql = "INSERT INTO creatorData VALUES (1, '', 'Center for History and New Media', '', 1, NULL)";
				yield Zotero.DB.queryAsync(sql);
				var sql = "INSERT INTO creators VALUES (1, 1, CURRENT_TIMESTAMP, CURRENT_TIMESTAMP, CURRENT_TIMESTAMP, NULL, 'ABCD2345')";
				yield Zotero.DB.queryAsync(sql);
				var sql = "INSERT INTO itemCreators VALUES (1, 1, 1, 0)";
				yield Zotero.DB.queryAsync(sql);
				
				// Welcome note
				var sql = "INSERT INTO items VALUES(2, 1, CURRENT_TIMESTAMP, CURRENT_TIMESTAMP, CURRENT_TIMESTAMP, NULL, 'ABCD3456')";
				yield Zotero.DB.queryAsync(sql);
				var welcomeTitle = Zotero.getString('install.quickStartGuide.message.welcome');
				var welcomeMsg = '<div class="zotero-note znv1"><p><strong>' + welcomeTitle + '</strong></p>'
					+ '<p>' + Zotero.getString('install.quickStartGuide.message.view') + '</p>'
					+ '<p>' + Zotero.getString('install.quickStartGuide.message.thanks') + '</p></div>';
				var sql = "INSERT INTO itemNotes VALUES (2, 1, ?, ?)";
				yield Zotero.DB.queryAsync(sql, [welcomeMsg, welcomeTitle]);
			}
			
			self.dbInitialized = true;
		})
		.catch(function (e) {
			Zotero.debug(e, 1);
			Components.utils.reportError(e);
			alert('Error initializing Zotero database');
			throw e;
		})
		.then(function () {
			return Zotero.Schema.updateBundledFiles(null, null, true)
			.catch(function (e) {
				Zotero.debug(e);
				Zotero.logError(e);
				alert('Error updating Zotero translators and styles');
			});
		});
	}
	
	
	/*
	 * Update a DB schema version tag in an existing database
	 */
	function _updateDBVersion(schema, version) {
		_dbVersions[schema] = version;
		var sql = "REPLACE INTO version (schema,version) VALUES (?,?)";
		return Zotero.DB.queryAsync(sql, [schema, parseInt(version)]);
	}
	
	
	function _updateSchema(schema){
		return Q.all([Zotero.Schema.getDBVersion(schema), _getSchemaSQLVersion(schema)])
		.spread(function (dbVersion, schemaVersion) {
			if (dbVersion == schemaVersion) {
				return false;
			}
			else if (dbVersion < schemaVersion) {
				return _getSchemaSQL(schema)
				.then(function (sql) {
					return Zotero.DB.queryAsync(sql);
				})
				.then(function () {
					return _updateDBVersion(schema, schemaVersion);
				});
			}
			
			throw new Error("Zotero '" + schema + "' DB version (" + dbVersion
				+ ") is newer than SQL file (" + schemaVersion + ")");
		});
	}
	
	
	/**
	 * Process the response from the repository
	 *
	 * @return {Promise:Boolean} A promise for whether the update suceeded
	 **/
	function _updateFromRepositoryCallback(xmlhttp, manual) {
		if (!xmlhttp.responseXML){
			try {
				if (xmlhttp.status>1000){
					Zotero.debug('No network connection', 2);
				}
				else {
					Zotero.debug('Invalid response from repository', 2);
				}
			}
			catch (e){
				Zotero.debug('Repository cannot be contacted');
			}
			
			if (!manual){
				_setRepositoryTimer(ZOTERO_CONFIG['REPOSITORY_RETRY_INTERVAL']);
			}
			
			return Q(false);
		}
		
		var currentTime = xmlhttp.responseXML.
			getElementsByTagName('currentTime')[0].firstChild.nodeValue;
		var lastCheckTime = Math.round(new Date().getTime()/1000);
		var translatorUpdates = xmlhttp.responseXML.getElementsByTagName('translator');
		var styleUpdates = xmlhttp.responseXML.getElementsByTagName('style');
		
		if (!translatorUpdates.length && !styleUpdates.length){
			return Zotero.DB.executeTransaction(function (conn) {
				// Store the timestamp provided by the server
				yield _updateDBVersion('repository', currentTime);
				
				// And the local timestamp of the update time
				yield _updateDBVersion('lastcheck', lastCheckTime);
			})
			.then(function () {
				Zotero.debug('All translators and styles are up-to-date');
				if (!manual) {
					_setRepositoryTimer(ZOTERO_CONFIG['REPOSITORY_CHECK_INTERVAL']);
				}
				return Q(true);
			});
		}
		
		return Q.async(function () {
			try {
				for (var i=0, len=translatorUpdates.length; i<len; i++){
					yield _translatorXMLToFile(translatorUpdates[i]);
				}
				
				for (var i=0, len=styleUpdates.length; i<len; i++){
					yield _styleXMLToFile(styleUpdates[i]);
				}
				
				// Rebuild caches
				yield Zotero.Translators.reinit();
				Zotero.Styles.init();
			}
			catch (e) {
				Zotero.debug(e, 1);
				if (!manual){
					_setRepositoryTimer(ZOTERO_CONFIG['REPOSITORY_RETRY_INTERVAL']);
				}
				Q.return(false);
			}
			
			Q.return(true);
		})()
		.then(function (update) {
			if (!update) return false;
			
			return Zotero.DB.executeTransaction(function (conn) {
				// Store the timestamp provided by the server
				yield _updateDBVersion('repository', currentTime);
				
				// And the local timestamp of the update time
				yield _updateDBVersion('lastcheck', lastCheckTime);
			})
			.then(function () {
				if (!manual) {
					_setRepositoryTimer(ZOTERO_CONFIG['REPOSITORY_CHECK_INTERVAL']);
				}
				
				return true;
			});
		});
	}
	
	
	/**
	* Set the interval between repository queries
	*
	* We add an additional two seconds to avoid race conditions
	**/
	function _setRepositoryTimer(interval){
		if (!interval){
			interval = ZOTERO_CONFIG['REPOSITORY_CHECK_INTERVAL'];
		}
		
		var fudge = 2; // two seconds
		var displayInterval = interval + fudge;
		var interval = (interval + fudge) * 1000; // convert to ms
		
		if (!_repositoryTimer || _repositoryTimer.delay!=interval){
			Zotero.debug('Setting repository check interval to ' + displayInterval + ' seconds');
			_repositoryTimer = Components.classes["@mozilla.org/timer;1"].
				createInstance(Components.interfaces.nsITimer);
			_repositoryTimer.initWithCallback({
				// implements nsITimerCallback
				notify: function(timer){
					Zotero.Schema.updateFromRepository();
				}
			}, interval, Components.interfaces.nsITimer.TYPE_REPEATING_SLACK);
		}
	}
	
	
	/**
	 * Traverse an XML translator node from the repository and
	 * update the local translators folder with the translator data
	 *
	 * @return {Promise}
	 */
	function _translatorXMLToFile(xmlnode) {
		// Don't split >4K chunks into multiple nodes
		// https://bugzilla.mozilla.org/show_bug.cgi?id=194231
		xmlnode.normalize();
		var translatorID = xmlnode.getAttribute('id');
		var translator = Zotero.Translators.get(translatorID);
		
		// Delete local version of remote translators with priority 0
		if (xmlnode.getElementsByTagName('priority')[0].firstChild.nodeValue === "0") {
			if (translator && translator.file.exists()) {
				Zotero.debug("Deleting translator '" + translator.label + "'");
				translator.file.remove(false);
			}
			return false;
		}
		
		var metadata = {
			translatorID: translatorID,
			translatorType: parseInt(xmlnode.getAttribute('type')),
			label: xmlnode.getElementsByTagName('label')[0].firstChild.nodeValue,
			creator: xmlnode.getElementsByTagName('creator')[0].firstChild.nodeValue,
			target: (xmlnode.getElementsByTagName('target').item(0) &&
						xmlnode.getElementsByTagName('target')[0].firstChild)
					? xmlnode.getElementsByTagName('target')[0].firstChild.nodeValue
					: null,
			minVersion: xmlnode.getAttribute('minVersion'),
			maxVersion: xmlnode.getAttribute('maxVersion'),
			priority: parseInt(
				xmlnode.getElementsByTagName('priority')[0].firstChild.nodeValue
			),
			inRepository: true,
		};
		
		var browserSupport = xmlnode.getAttribute('browserSupport');
		if (browserSupport) {
			metadata.browserSupport = browserSupport;
		}
		
		for each(var attr in ["configOptions", "displayOptions", "hiddenPrefs"]) {
			try {
				var tags = xmlnode.getElementsByTagName(attr);
				if(tags.length && tags[0].firstChild) {
					metadata[attr] = JSON.parse(tags[0].firstChild.nodeValue);
				}
			} catch(e) {
				Zotero.logError("Invalid JSON for "+attr+" in new version of "+metadata.label+" ("+translatorID+") from repository");
				return;
			}
		}
		
		metadata.lastUpdated = xmlnode.getAttribute('lastUpdated');
		
		// detectCode can not exist or be empty
		var detectCode = (xmlnode.getElementsByTagName('detectCode').item(0) &&
					xmlnode.getElementsByTagName('detectCode')[0].firstChild)
				? xmlnode.getElementsByTagName('detectCode')[0].firstChild.nodeValue
				: null;
		var code = xmlnode.getElementsByTagName('code')[0].firstChild.nodeValue;
		code = (detectCode ? detectCode + "\n\n" : "") + code;
		
		return Zotero.Translators.save(metadata, code);
	}
	
	
	/**
	 * Traverse an XML style node from the repository and
	 * update the local styles folder with the style data
	 */
	function _styleXMLToFile(xmlnode) {
		// Don't split >4K chunks into multiple nodes
		// https://bugzilla.mozilla.org/show_bug.cgi?id=194231
		xmlnode.normalize();
		
		var uri = xmlnode.getAttribute('id');
		var shortName = uri.replace("http://www.zotero.org/styles/", "");
		
		// Delete local style if CSL code is empty
		if (!xmlnode.firstChild) {
			var style = Zotero.Styles.get(uri);
			if (style) {
				style.file.remove(null);
			}
			return;
		}
		
		// Remove renamed styles, as instructed by the server
		var oldID = xmlnode.getAttribute('oldID');
		if (oldID) {
			var style = Zotero.Styles.get(oldID, true);
			if (style && style.file.exists()) {
				Zotero.debug("Deleting renamed style '" + oldID + "'");
				style.file.remove(false);
			}
		}
		
		var str = xmlnode.firstChild.nodeValue;
		var style = Zotero.Styles.get(uri);
		if (style) {
			if (style.file.exists()) {
				style.file.remove(false);
			}
			var destFile = style.file;
		}
		else {
			// Get last part of URI for filename
			var matches = uri.match(/([^\/]+)$/);
			if (!matches) {
				throw ("Invalid style URI '" + uri + "' from repository");
			}
			var destFile = Zotero.getStylesDirectory();
			destFile.append(matches[1] + ".csl");
			if (destFile.exists()) {
				throw ("Different style with filename '" + matches[1]
					+ "' already exists in Zotero.Schema._styleXMLToFile()");
			}
		}
		
		Zotero.debug("Saving style '" + uri + "'");
		return Zotero.File.putContentsAsync(destFile, str);
	}
	
	
	// TODO
	//
	// Replace customBaseFieldMappings to fix FK fields/customField -> customFields->customFieldID
	// If libraryID set, make sure no relations still use a local user key, and then remove on-error code in sync.js
	
	function _migrateUserDataSchema(fromVersion) {
		return _getSchemaSQLVersion('userdata3')
		.then(function (toVersion) {
			if (!fromVersion) {
				fromVersion = 76;
			}
			
			if (fromVersion > toVersion) {
				return false;
			}
			
			Zotero.debug('Updating user data tables from version ' + fromVersion + ' to ' + toVersion);
			
			return Zotero.DB.executeTransaction(function (conn) {
				// Step through version changes until we reach the current version
				//
				// Each block performs the changes necessary to move from the
				// previous revision to that one.
				for (var i=fromVersion + 1; i<=toVersion; i++) {
					if (i == 77) {
						yield Zotero.DB.queryAsync("CREATE TABLE IF NOT EXISTS syncedSettings (\n    setting TEXT NOT NULL,\n    libraryID INT NOT NULL,\n    value NOT NULL,\n    version INT NOT NULL DEFAULT 0,\n    synced INT NOT NULL DEFAULT 0,\n    PRIMARY KEY (setting, libraryID)\n)");
						yield Zotero.DB.queryAsync("INSERT OR IGNORE INTO syncObjectTypes VALUES (7, 'setting')");
					}
					
					if (i == 78) {
						yield Zotero.DB.queryAsync("CREATE INDEX IF NOT EXISTS creatorData_name ON creatorData(lastName, firstName)");
					}
					
					if (i == 79) {
						yield Zotero.DB.queryAsync("DELETE FROM version WHERE schema='userdata2'");
					}
				}
				
				yield _updateDBVersion('userdata3', toVersion);
			})
			.then(function () true);
		})
	}
}<|MERGE_RESOLUTION|>--- conflicted
+++ resolved
@@ -921,7 +921,6 @@
 			}
 			
 			// Determine the earliest local time that we'd query the repository again
-<<<<<<< HEAD
 			return self.getDBVersion('lastcheck')
 			.then(function (lastCheck) {
 				var nextCheck = new Date();
@@ -947,58 +946,6 @@
 				Zotero.debug('A local update is already in progress -- delaying repository check', 4);
 				_setRepositoryTimer(600);
 				return;
-=======
-			var nextCheck = new Date();
-			nextCheck.setTime((parseInt(this.getDBVersion('lastcheck'))
-				+ ZOTERO_CONFIG['REPOSITORY_CHECK_INTERVAL']) * 1000); // JS uses ms
-			var now = new Date();
-			
-			// If enough time hasn't passed, don't update
-			if (now < nextCheck){
-				Zotero.debug('Not enough time since last update -- not checking repository', 4);
-				// Set the repository timer to the remaining time
-				_setRepositoryTimer(Math.round((nextCheck.getTime() - now.getTime()) / 1000));
-				return false;
-			}
-		}
-		
-		if (_localUpdateInProgress) {
-			Zotero.debug('A local update is already in progress -- delaying repository check', 4);
-			_setRepositoryTimer(600);
-			return false;
-		}
-		
-		if (Zotero.locked) {
-			Zotero.debug('Zotero is locked -- delaying repository check', 4);
-			_setRepositoryTimer(600);
-			return false;
-		}
-		
-		// If transaction already in progress, delay by ten minutes
-		if (Zotero.DB.transactionInProgress()){
-			Zotero.debug('Transaction in progress -- delaying repository check', 4)
-			_setRepositoryTimer(600);
-			return false;
-		}
-		
-		// Get the last timestamp we got from the server
-		var lastUpdated = this.getDBVersion('repository');
-		
-		var url = ZOTERO_CONFIG.REPOSITORY_URL + 'updated?'
-			+ (lastUpdated ? 'last=' + lastUpdated + '&' : '')
-			+ 'version=' + Zotero.version;
-		
-		Zotero.debug('Checking repository for updates');
-		
-		_remoteUpdateInProgress = true;
-		
-		if (force) {
-			if (force == 2) {
-				url += '&m=2';
-			}
-			else {
-				url += '&m=1';
->>>>>>> 6de3fa4d
 			}
 			
 			if (Zotero.locked) {
@@ -1017,7 +964,7 @@
 			// Get the last timestamp we got from the server
 			return self.getDBVersion('repository')
 			.then(function (lastUpdated) {
-				var url = ZOTERO_CONFIG['REPOSITORY_URL'] + '/updated?'
+				var url = ZOTERO_CONFIG.REPOSITORY_URL + '/updated?'
 					+ (lastUpdated ? 'last=' + lastUpdated + '&' : '')
 					+ 'version=' + Zotero.version;
 				
