/*
    ***** BEGIN LICENSE BLOCK *****
    
    Copyright © 2009 Center for History and New Media
                     George Mason University, Fairfax, Virginia, USA
                     http://zotero.org
    
    This file is part of Zotero.
    
    Zotero is free software: you can redistribute it and/or modify
    it under the terms of the GNU Affero General Public License as published by
    the Free Software Foundation, either version 3 of the License, or
    (at your option) any later version.
    
    Zotero is distributed in the hope that it will be useful,
    but WITHOUT ANY WARRANTY; without even the implied warranty of
    MERCHANTABILITY or FITNESS FOR A PARTICULAR PURPOSE.  See the
    GNU Affero General Public License for more details.
    
    You should have received a copy of the GNU Affero General Public License
    along with Zotero.  If not, see <http://www.gnu.org/licenses/>.
    
    ***** END LICENSE BLOCK *****
*/

Zotero.Schema = new function(){
	this.skipDefaultData = false;
	this.dbInitialized = false;
	this.goToChangeLog = false;
	
	var _dbVersions = [];
	var _schemaVersions = [];
	var _repositoryTimer;
	var _remoteUpdateInProgress = false, _localUpdateInProgress = false;
	
	var self = this;
	
	/*
	 * Retrieve the DB schema version
	 */
	this.getDBVersion = function (schema) {
		if (_dbVersions[schema]){
			return Q(_dbVersions[schema]);
		}
		
		if (!Zotero.DB.tableExists('version')) {
			return Q(false)
		}
		
		var sql = "SELECT version FROM version WHERE schema='" + schema + "'";
		return Zotero.DB.valueQueryAsync(sql)
		.then(function (dbVersion) {
			if (dbVersion) {
				dbVersion = parseInt(dbVersion);
				_dbVersions[schema] = dbVersion;
			}
			return dbVersion;
		});
	}
	
	
	/*
	 * Checks if the DB schema exists and is up-to-date, updating if necessary
	 */
	this.updateSchema = function () {
		return Q.all([this.getDBVersion('userdata'), this.getDBVersion('userdata3')])
		.spread(function (oldDBVersion, dbVersion) {
			if (!oldDBVersion) {
				Zotero.debug('Database does not exist -- creating\n');
				return _initializeSchema().thenResolve(true);
			}
			
			if (oldDBVersion < 76) {
				// TODO: localize
				let msg = "Zotero found a pre–Zotero 2.1 database that cannot be upgraded to "
					+ "work with this version of Zotero. To continue, either upgrade your "
					+ "database using an earlier version of Zotero or delete your "
					+ "Zotero data directory to start with a new database."
				throw new Error(msg);
			}
			
			return _getSchemaSQLVersion('userdata3')
			// If upgrading userdata, make backup of database first
			.then(function (schemaVersion) {
				if (dbVersion < schemaVersion) {
					return Zotero.DB.backupDatabase(dbVersion);
				}
			})
			.then(function () {
				return Zotero.DB.executeTransaction(function (conn) {
					var up1 = yield _updateSchema('system');
					
					// Update custom tables if they exist so that changes are in
					// place before user data migration
					if (Zotero.DB.tableExists('customItemTypes')) {
						yield Zotero.Schema.updateCustomTables(up1);
					}
					var up2 = yield _migrateUserDataSchema(dbVersion);
					yield _updateSchema('triggers');
					
					Zotero.DB.asyncResult(up2);
				})
				.then(function (updated) {
					// Populate combined tables for custom types and fields
					// -- this is likely temporary
					//
					// We do this even if updated in case custom fields were
					// changed during user data migration
					return Zotero.Schema.updateCustomTables()
					.then(function () {
						if (updated) {
							// Upgrade seems to have been a success -- delete any previous backups
							var maxPrevious = dbVersion - 1;
							var file = Zotero.getZoteroDirectory();
							var toDelete = [];
							try {
								var files = file.directoryEntries;
								while (files.hasMoreElements()) {
									var file = files.getNext();
									file.QueryInterface(Components.interfaces.nsIFile);
									if (file.isDirectory()) {
										continue;
									}
									var matches = file.leafName.match(/zotero\.sqlite\.([0-9]{2,})\.bak/);
									if (!matches) {
										continue;
									}
									if (matches[1]>=28 && matches[1]<=maxPrevious) {
										toDelete.push(file);
									}
								}
								for each(var file in toDelete) {
									Zotero.debug('Removing previous backup file ' + file.leafName);
									file.remove(false);
								}
							}
							catch (e) {
								Zotero.debug(e);
							}
						}
						
						// After a delay, start update of bundled files and repo updates
						Zotero.initializationPromise
						.delay(5000)
						.then(function () Zotero.Schema.updateBundledFiles(null, false, true))
						.done();
						
						return updated;
					});
				});
			});
		});
	}
	
	
	// This is mostly temporary
	// TEMP - NSF
	this.importSchema = function (str, uri) {
		var ps = Components.classes["@mozilla.org/embedcomp/prompt-service;1"]
								.getService(Components.interfaces.nsIPromptService);
		
		if (!uri.match(/https?:\/\/([^\.]+\.)?zotero.org\//)) {
			Zotero.debug("Ignoring schema file from non-zotero.org domain");
			return;
		}
		
		str = Zotero.Utilities.trim(str);
		
		Zotero.debug(str);
		
		if (str == "%%%ZOTERO_NSF_TEMP_INSTALL%%%") {
			Zotero.debug(Zotero.ItemTypes.getID("nsfReviewer"));
			if (Zotero.ItemTypes.getID("nsfReviewer")) {
				ps.alert(null, "Zotero Item Type Already Exists", "The 'NSF Reviewer' item type already exists in Zotero.");
				Zotero.debug("nsfReviewer item type already exists");
				return;
			}
			
			Zotero.debug("Installing nsfReviewer item type");
			
			var itemTypeID = Zotero.ID.get('customItemTypes');
			
			Zotero.DB.beginTransaction();
			
			Zotero.DB.query("INSERT INTO customItemTypes VALUES (?, 'nsfReviewer', 'NSF Reviewer', 1, 'chrome://zotero/skin/report_user.png')", itemTypeID);
			
			var fields = [
				['name', 'Name'],
				['institution', 'Institution'],
				['address', 'Address'],
				['telephone', 'Telephone'],
				['email', 'Email'],
				['homepage', 'Webpage'],
				['discipline', 'Discipline'],
				['nsfID', 'NSF ID'],
				['dateSent', 'Date Sent'],
				['dateDue', 'Date Due'],
				['accepted', 'Accepted'],
				['programDirector', 'Program Director']
			];
			for (var i=0; i<fields.length; i++) {
				var fieldID = Zotero.ItemFields.getID(fields[i][0]);
				if (!fieldID) {
					var fieldID = Zotero.ID.get('customFields');
					Zotero.DB.query("INSERT INTO customFields VALUES (?, ?, ?)", [fieldID, fields[i][0], fields[i][1]]);
					Zotero.DB.query("INSERT INTO customItemTypeFields VALUES (?, NULL, ?, 1, ?)", [itemTypeID, fieldID, i+1]);
				}
				else {
					Zotero.DB.query("INSERT INTO customItemTypeFields VALUES (?, ?, NULL, 1, ?)", [itemTypeID, fieldID, i+1]);
				}
				
				switch (fields[i][0]) {
					case 'name':
						var baseFieldID = 110; // title
						break;
					
					case 'dateSent':
						var baseFieldID = 14; // date
						break;
					
					case 'homepage':
						var baseFieldID = 1; // URL
						break;
					
					default:
						var baseFieldID = null;
				}
				
				if (baseFieldID) {
					Zotero.DB.query("INSERT INTO customBaseFieldMappings VALUES (?, ?, ?)", [itemTypeID, baseFieldID, fieldID]);
				}
			}
			
			Zotero.DB.commitTransaction();
			
			_reloadSchema();
			
			var s = new Zotero.Search;
			s.name = "Overdue NSF Reviewers";
			s.addCondition('itemType', 'is', 'nsfReviewer');
			s.addCondition('dateDue', 'isBefore', 'today');
			s.addCondition('tag', 'isNot', 'Completed');
			s.save();
			
			ps.alert(null, "Zotero Item Type Added", "The 'NSF Reviewer' item type and 'Overdue NSF Reviewers' saved search have been installed.");
		}
		else if (str == "%%%ZOTERO_NSF_TEMP_UNINSTALL%%%") {
			var itemTypeID = Zotero.ItemTypes.getID('nsfReviewer');
			if (!itemTypeID) {
				ps.alert(null, "Zotero Item Type Does Not Exist", "The 'NSF Reviewer' item type does not exist in Zotero.");
				Zotero.debug("nsfReviewer item types doesn't exist", 2);
				return;
			}
			
			var s = new Zotero.Search;
			s.addCondition('itemType', 'is', 'nsfReviewer');
			var s2 = new Zotero.Search;
			s2.addCondition('itemType', 'is', 'nsfReviewer');
			s2.addCondition('deleted', 'true');
			if (s.search() || s2.search()) {
				ps.alert(null, "Error", "All 'NSF Reviewer' items must be deleted before the item type can be removed from Zotero.");
				return;
			}
			
			Zotero.debug("Uninstalling nsfReviewer item type");
			Zotero.DB.beginTransaction();
			Zotero.DB.query("DELETE FROM customItemTypes WHERE customItemTypeID=?", itemTypeID - Zotero.ItemTypes.customIDOffset);
			var fields = Zotero.ItemFields.getItemTypeFields(itemTypeID);
			for each(var fieldID in fields) {
				if (Zotero.ItemFields.isCustom(fieldID)) {
					Zotero.DB.query("DELETE FROM customFields WHERE customFieldID=?", fieldID - Zotero.ItemTypes.customIDOffset);
				}
			}
			Zotero.DB.commitTransaction();
			
			var searches = Zotero.Searches.getAll();
			for each(var search in searches) {
				if (search.name == 'Overdue NSF Reviewers') {
					var id = search.id;
					Zotero.Searches.erase(id);
				}
			}
			
			_reloadSchema();
			
			ps.alert(null, "Zotero Item Type Removed", "The 'NSF Reviewer' item type has been uninstalled.");
		}
	}
	
	function _reloadSchema() {
		Zotero.Schema.updateCustomTables()
		.then(function () {
			Zotero.ItemTypes.reload();
			Zotero.ItemFields.reload();
			Zotero.SearchConditions.reload();
			
			// Update item type menus in every open window
			var wm = Components.classes["@mozilla.org/appshell/window-mediator;1"]
						.getService(Components.interfaces.nsIWindowMediator);
			var enumerator = wm.getEnumerator("navigator:browser");
			while (enumerator.hasMoreElements()) {
				var win = enumerator.getNext();
				win.ZoteroPane.buildItemTypeSubMenu();
				win.document.getElementById('zotero-editpane-item-box').buildItemTypeMenu();
			}
		})
		.done();
	}
	
	
	this.updateCustomTables = function (skipDelete, skipSystem) {
		return Zotero.DB.executeTransaction(function (conn) {
			Zotero.debug("Updating custom tables");
			
			if (!skipDelete) {
				yield Zotero.DB.queryAsync("DELETE FROM itemTypesCombined");
				yield Zotero.DB.queryAsync("DELETE FROM fieldsCombined");
				yield Zotero.DB.queryAsync("DELETE FROM itemTypeFieldsCombined");
				yield Zotero.DB.queryAsync("DELETE FROM baseFieldMappingsCombined");
			}
			var offset = Zotero.ItemTypes.customIDOffset;
			yield Zotero.DB.queryAsync(
				"INSERT INTO itemTypesCombined "
					+ (
						skipSystem
						? ""
						: "SELECT itemTypeID, typeName, display, 0 AS custom FROM itemTypes UNION "
					)
					+ "SELECT customItemTypeID + " + offset + " AS itemTypeID, typeName, display, 1 AS custom FROM customItemTypes"
			);
			yield Zotero.DB.queryAsync(
				"INSERT INTO fieldsCombined "
					+ (
						skipSystem
						? ""
						: "SELECT fieldID, fieldName, NULL AS label, fieldFormatID, 0 AS custom FROM fields UNION "
					)
					+ "SELECT customFieldID + " + offset + " AS fieldID, fieldName, label, NULL, 1 AS custom FROM customFields"
			);
			yield Zotero.DB.queryAsync(
				"INSERT INTO itemTypeFieldsCombined "
					+ (
						skipSystem
						? ""
						: "SELECT itemTypeID, fieldID, hide, orderIndex FROM itemTypeFields UNION "
					)
					+ "SELECT customItemTypeID + " + offset + " AS itemTypeID, "
						+ "COALESCE(fieldID, customFieldID + " + offset + ") AS fieldID, hide, orderIndex FROM customItemTypeFields"
			);
			yield Zotero.DB.queryAsync(
				"INSERT INTO baseFieldMappingsCombined "
					+ (
						skipSystem
						? ""
						: "SELECT itemTypeID, baseFieldID, fieldID FROM baseFieldMappings UNION "
					)
					+ "SELECT customItemTypeID + " + offset + " AS itemTypeID, baseFieldID, "
						+ "customFieldID + " + offset + " AS fieldID FROM customBaseFieldMappings"
			);
		});
	}
	
	
	/**
	 * Update styles and translators in data directory with versions from
	 * ZIP file (XPI) or directory (source) in extension directory
	 *
	 * @param	{String}	[mode]					'translators' or 'styles'
	 * @param	{Boolean}	[skipDeleteUpdated]		Skip updating of the file deleting version --
	 *												since deleting uses a single version table key,
	 * 												it should only be updated the last time through
	 * @return {Promise}
	 */
	this.updateBundledFiles = function(mode, skipDeleteUpdate, runRemoteUpdateWhenComplete) {
		if (_localUpdateInProgress) return Q();
		
		return Q.fcall(function () {
			_localUpdateInProgress = true;
			
			// Get path to addon and then call updateBundledFilesCallback
			
			// Synchronous in Standalone
			if (Zotero.isStandalone) {
				var jar = Components.classes["@mozilla.org/file/directory_service;1"]
					.getService(Components.interfaces.nsIProperties)
					.get("AChrom", Components.interfaces.nsIFile).parent;
				jar.append("zotero.jar");
				return _updateBundledFilesCallback(jar, mode, skipDeleteUpdate);
			}
			
			// Asynchronous in Firefox
			var deferred = Q.defer();
			Components.utils.import("resource://gre/modules/AddonManager.jsm");
			AddonManager.getAddonByID(
				ZOTERO_CONFIG['GUID'],
				function(addon) {
					var up = _updateBundledFilesCallback(
						addon.getResourceURI().QueryInterface(Components.interfaces.nsIFileURL).file,
						mode,
						skipDeleteUpdate
					);
					deferred.resolve(up);
				}
			);
			return deferred.promise;
		})
		.then(function (updated) {
			if (runRemoteUpdateWhenComplete) {
				if (updated) {
					if (Zotero.Prefs.get('automaticScraperUpdates')) {
						Zotero.unlockPromise
						.then(Zotero.proxyAuthComplete)
						.delay(1000)
						.then(function () Zotero.Schema.updateFromRepository(2))
						.done();
					}
				}
				else {
					Zotero.unlockPromise
					.then(Zotero.proxyAuthComplete)
					.delay(1000)
					.then(function () Zotero.Schema.updateFromRepository(false))
					.done();
				}
			}
		});
	}
	
	/**
	 * Callback to update bundled files, after finding the path to the Zotero install location
	 */
	function _updateBundledFilesCallback(installLocation, mode, skipDeleteUpdate) {
		_localUpdateInProgress = false;
		
		if (!mode) {
			var up1 = _updateBundledFilesCallback(installLocation, 'translators', true);
			var up2 = _updateBundledFilesCallback(installLocation, 'styles', false);
			return up1 || up2;
		}
		
		var xpiZipReader, isUnpacked = installLocation.isDirectory();
		if(!isUnpacked) {
			xpiZipReader = Components.classes["@mozilla.org/libjar/zip-reader;1"]
					.createInstance(Components.interfaces.nsIZipReader);
			xpiZipReader.open(installLocation);

			if(Zotero.isStandalone && !xpiZipReader.hasEntry("translators.index")) {
				// Symlinked dev Standalone build
				var installLocation2 = installLocation.parent,
					translatorsDir = installLocation2.clone();
				translatorsDir.append("translators");
				if(translatorsDir.exists()) {
					installLocation = installLocation2;
					isUnpacked = true;
					xpiZipReader.close();
				}
			}
		}
		
		switch (mode) {
			case "translators":
				var titleField = 'label';
				var fileExt = ".js";
				break;
			
			case "styles":
				var titleField = 'title';
				var fileExt = ".csl";
				var hiddenDir = Zotero.getStylesDirectory();
				hiddenDir.append('hidden');
				break;
			
			default:
				throw ("Invalid mode '" + mode + "' in Zotero.Schema.updateBundledFiles()");
		}
		
		var modes = mode;
		mode = mode.substr(0, mode.length - 1);
		var Mode = mode[0].toUpperCase() + mode.substr(1);
		var Modes = Mode + "s";
		
		var repotime = Zotero.File.getContentsFromURL("resource://zotero/schema/repotime.txt");
		var date = Zotero.Date.sqlToDate(repotime, true);
		repotime = Zotero.Date.toUnixTimestamp(date);
		
		var fileNameRE = new RegExp("^[^\.].+\\" + fileExt + "$");
		
		var destDir = Zotero["get" + Modes + "Directory"]();
		
		// If directory is empty, force reinstall
		var forceReinstall = true;
		var entries = destDir.directoryEntries;
		while (entries.hasMoreElements()) {
			var file = entries.getNext();
			file.QueryInterface(Components.interfaces.nsIFile);
			if (!file.leafName.match(fileNameRE) || file.isDirectory()) {
				continue;
			}
			// Not empty
			forceReinstall = false;
			break;
		}
		
		//
		// Delete obsolete files
		//
		var sql = "SELECT version FROM version WHERE schema='delete'";
		var lastVersion = Zotero.DB.valueQuery(sql);
		
		if(isUnpacked) {
			var deleted = installLocation.clone();
			deleted.append('deleted.txt');
			// In source builds, deleted.txt is in the translators directory
			if (!deleted.exists()) {
				deleted = installLocation.clone();
				deleted.append('translators');
				deleted.append('deleted.txt');
			}
			if (!deleted.exists()) {
				deleted = false;
			}
		} else {
			var deleted = xpiZipReader.getInputStream("deleted.txt");
		}
		
		deleted = Zotero.File.getContents(deleted);
		deleted = deleted.match(/^([^\s]+)/gm);
		var version = deleted.shift();
		
		if (!lastVersion || lastVersion < version) {
			var toDelete = [];
			var entries = destDir.directoryEntries;
			while (entries.hasMoreElements()) {
				var file = entries.getNext();
				file.QueryInterface(Components.interfaces.nsIFile);
				
				if (!file.exists() // symlink to non-existent file
						|| file.isDirectory()) {
					continue;
				}
				
				switch (file.leafName) {
					// Delete incorrectly named files saved via repo pre-1.5b3
					case 'ama':
					case 'apa':
					case 'apsa':
					case 'asa':
					case 'chicago-author-date':
					case 'chicago-fullnote-bibliography':
					case 'chicago-note':
					case 'chicago-note-bibliography':
					case 'harvard1':
					case 'ieee':
					case 'mhra':
					case 'mhra_note_without_bibliography':
					case 'mla':
					case 'nature':
					case 'nlm':
					case 'vancouver':
					
					// Remove update script (included with 3.0 accidentally)
					case 'update':
					
					// Delete renamed/obsolete files
					case 'chicago-note.csl':
					case 'mhra_note_without_bibliography.csl':
					case 'mhra.csl':
					case 'mla.csl':
						toDelete.push(file);
						continue;
					
					// Be a little more careful with this one, in case someone
					// created a custom 'aaa' style
					case 'aaa.csl':
						var str = Zotero.File.getContents(file, false, 300);
						if (str.indexOf("<title>American Anthropological Association</title>") != -1) {
							toDelete.push(file);
						}
						continue;
				}
				
				if (forceReinstall || !file.leafName.match(fileNameRE)) {
					continue;
				}
				
				var newObj = new Zotero[Mode](file);
				if (deleted.indexOf(newObj[mode + "ID"]) == -1) {
					continue;
				}
				toDelete.push(file);
			}
			
			for each(var file in toDelete) {
				Zotero.debug("Deleting " + file.path);
				try {
					file.remove(false);
				}
				catch (e) {
					Zotero.debug(e);
				}
			}
			
			if (!skipDeleteUpdate) {
				sql = "REPLACE INTO version (schema, version) VALUES ('delete', ?)";
				Zotero.DB.query(sql, version);
			}
		}
		
		//
		// Update files
		//
		var sql = "SELECT version FROM version WHERE schema=?";
		var lastModTime = Zotero.DB.valueQuery(sql, modes);
		
		var zipFileName = modes + ".zip", zipFile;
		if(isUnpacked) {
			zipFile = installLocation.clone();
			zipFile.append(zipFileName);
			if(!zipFile.exists()) zipFile = undefined;
		} else {
			if(xpiZipReader.hasEntry(zipFileName)) {
				zipFile = xpiZipReader.getEntry(zipFileName);
			}
		}
		
		// XPI installation
		if (zipFile) {
			var modTime = Math.round(zipFile.lastModifiedTime / 1000);
			
			if (!forceReinstall && lastModTime && modTime <= lastModTime) {
				Zotero.debug("Installed " + modes + " are up-to-date with " + zipFileName);
				return false;
			}
			
			Zotero.debug("Updating installed " + modes + " from " + zipFileName);
			
			if (mode == 'translator') {
				// Parse translators.index
				var indexFile;
				if(isUnpacked) {
					indexFile = installLocation.clone();
					indexFile.append('translators.index');
					if (!indexFile.exists()) {
						Components.utils.reportError("translators.index not found in Zotero.Schema.updateBundledFiles()");
						return false;
					}
				} else {
					if(!xpiZipReader.hasEntry("translators.index")) {
						Components.utils.reportError("translators.index not found in Zotero.Schema.updateBundledFiles()");
						return false;
					}
					var indexFile = xpiZipReader.getInputStream("translators.index");
				}
				
				indexFile = Zotero.File.getContents(indexFile);
				indexFile = indexFile.split("\n");
				var index = {};
				for each(var line in indexFile) {
					if (!line) {
						continue;
					}
					var [fileName, translatorID, label, lastUpdated] = line.split(',');
					if (!translatorID) {
						Components.utils.reportError("Invalid translatorID '" + translatorID + "' in Zotero.Schema.updateBundledFiles()");
						return false;
					}
					index[translatorID] = {
						label: label,
						lastUpdated: lastUpdated,
						fileName: fileName, // Numbered JS file within ZIP
						extract: true
					};
				}
				
				var sql = "SELECT translatorJSON FROM translatorCache";
				var dbCache = Zotero.DB.columnQuery(sql);
				// If there's anything in the cache, see what we actually need to extract
				if (dbCache) {
					for each(var json in dbCache) {
						var metadata = JSON.parse(json);
						var id = metadata.translatorID;
						if (index[id] && index[id].lastUpdated == metadata.lastUpdated) {
							index[id].extract = false;
						}
					}
				}
			}
			
			var zipReader = Components.classes["@mozilla.org/libjar/zip-reader;1"]
					.createInstance(Components.interfaces.nsIZipReader);
			if(isUnpacked) {
				zipReader.open(zipFile);
			} else {
				zipReader.openInner(xpiZipReader, zipFileName);
			}
			var tmpDir = Zotero.getTempDirectory();
			
			if (mode == 'translator') {
				for (var translatorID in index) {
					// Use index file and DB cache for translator entries,
					// extracting only what's necessary
					var entry = index[translatorID];
					if (!entry.extract) {
						//Zotero.debug("Not extracting '" + entry.label + "' -- same version already in cache");
						continue;
					}
					
					var tmpFile = tmpDir.clone();
					tmpFile.append(entry.fileName);
					if (tmpFile.exists()) {
						tmpFile.remove(false);
					}
					zipReader.extract(entry.fileName, tmpFile);
					
					var existingObj = Zotero.Translators.get(translatorID);
					if (!existingObj) {
						Zotero.debug("Installing translator '" + entry.label + "'");
					}
					else {
						Zotero.debug("Updating translator '" + existingObj.label + "'");
						if (existingObj.file.exists()) {
							existingObj.file.remove(false);
						}
					}
					
					var fileName = Zotero.Translators.getFileNameFromLabel(
						entry.label, translatorID
					);
					
					var destFile = destDir.clone();
					destFile.append(fileName);
					if (destFile.exists()) {
						var msg = "Overwriting translator with same filename '"
							+ fileName + "'";
						Zotero.debug(msg, 1);
						Components.utils.reportError(msg + " in Zotero.Schema.updateBundledFiles()");
						destFile.remove(false);
					}
					
					tmpFile.moveTo(destDir, fileName);
					
					Zotero.wait();
				}
			}
			// Styles
			else {
				var entries = zipReader.findEntries(null);
				while (entries.hasMore()) {
					var entry = entries.getNext();
					
					var tmpFile = tmpDir.clone();
					tmpFile.append(entry);
					if (tmpFile.exists()) {
						tmpFile.remove(false);
					}
					zipReader.extract(entry, tmpFile);
					var newObj = new Zotero[Mode](tmpFile);
					
					var existingObj = Zotero[Modes].get(newObj[mode + "ID"]);
					if (!existingObj) {
						Zotero.debug("Installing " + mode + " '" + newObj[titleField] + "'");
					}
					else {
						Zotero.debug("Updating "
							+ (existingObj.hidden ? "hidden " : "")
							+ mode + " '" + existingObj[titleField] + "'");
						if (existingObj.file.exists()) {
							existingObj.file.remove(false);
						}
					}
					
					var fileName = tmpFile.leafName;
					
					if (!existingObj || !existingObj.hidden) {
						tmpFile.moveTo(destDir, fileName);
					}
					else {
						tmpFile.moveTo(hiddenDir, fileName);
					}
					
					Zotero.wait();
				}
			}
			
			zipReader.close();
			if(xpiZipReader) xpiZipReader.close();
		}
		// Source installation
		else {
			var sourceDir = installLocation.clone();
			sourceDir.append(modes);
			if (!sourceDir.exists()) {
				Components.utils.reportError("No " + modes + " ZIP file or directory "
					+ " in Zotero.Schema.updateBundledFiles()");
				return false;
			}
			
			var entries = sourceDir.directoryEntries;
			var modTime = 0;
			var sourceFilesExist = false;
			while (entries.hasMoreElements()) {
				var file = entries.getNext();
				file.QueryInterface(Components.interfaces.nsIFile);
				// File might not exist in an source build with style symlinks
				if (!file.exists()
						|| !file.leafName.match(fileNameRE)
						|| file.isDirectory()) {
					continue;
				}
				sourceFilesExist = true;
				var fileModTime = Math.round(file.lastModifiedTime / 1000);
				if (fileModTime > modTime) {
					modTime = fileModTime;
				}
			}
			
			// Don't attempt installation for source build with missing styles
			if (!sourceFilesExist) {
				Zotero.debug("No source " + mode + " files exist -- skipping update");
				return false;
			}
			
			if (!forceReinstall && lastModTime && modTime <= lastModTime) {
				Zotero.debug("Installed " + modes + " are up-to-date with " + modes + " directory");
				return false;
			}
			
			Zotero.debug("Updating installed " + modes + " from " + modes + " directory");
			
			var entries = sourceDir.directoryEntries;
			while (entries.hasMoreElements()) {
				var file = entries.getNext();
				file.QueryInterface(Components.interfaces.nsIFile);
				if (!file.exists() || !file.leafName.match(fileNameRE) || file.isDirectory()) {
					continue;
				}
				var newObj = new Zotero[Mode](file);
				var existingObj = Zotero[Modes].get(newObj[mode + "ID"]);
				if (!existingObj) {
					Zotero.debug("Installing " + mode + " '" + newObj[titleField] + "'");
				}
				else {
					Zotero.debug("Updating "
						+ (existingObj.hidden ? "hidden " : "")
						+ mode + " '" + existingObj[titleField] + "'");
					if (existingObj.file.exists()) {
						existingObj.file.remove(false);
					}
				}
				
				if (mode == 'translator') {
					var fileName = Zotero.Translators.getFileNameFromLabel(
						newObj[titleField], newObj.translatorID
					);
				}
				else if (mode == 'style') {
					var fileName = file.leafName;
				}
				
				try {
					var destFile = destDir.clone();
					destFile.append(fileName);
					if (destFile.exists()) {
						var msg = "Overwriting " + mode + " with same filename '"
							+ fileName + "'";
						Zotero.debug(msg, 1);
						Components.utils.reportError(msg + " in Zotero.Schema.updateBundledFiles()");
						destFile.remove(false);
					}
					
					if (!existingObj || !existingObj.hidden) {
						file.copyTo(destDir, fileName);
					}
					else {
						file.copyTo(hiddenDir, fileName);
					}
				}
				catch (e) {
					Components.utils.reportError("Error copying file " + fileName + ": " + e);
				}
				
				Zotero.wait();
			}
		}
		
		Zotero.DB.beginTransaction();
		
		var sql = "REPLACE INTO version VALUES (?, ?)";
		Zotero.DB.query(sql, [modes, modTime]);
		
		var sql = "REPLACE INTO version VALUES ('repository', ?)";
		Zotero.DB.query(sql, repotime);
		
		Zotero.DB.commitTransaction();
		
		Zotero[Modes].init();
		
		return true;
	}
	
	
	/**
	 * Send XMLHTTP request for updated translators and styles to the central repository
	 *
	 * @param	{Boolean}	force	Force a repository query regardless of how
	 *									long it's been since the last check
	 */
	this.updateFromRepository = function (force) {
		return Q.fcall(function () {
			if (force) return true;
			
			if (_remoteUpdateInProgress) {
				Zotero.debug("A remote update is already in progress -- not checking repository");
				return false;
			}
			
			// Check user preference for automatic updates
			if (!Zotero.Prefs.get('automaticScraperUpdates')) {
				Zotero.debug('Automatic repository updating disabled -- not checking repository', 4);
				return false;
			}
			
			// Determine the earliest local time that we'd query the repository again
			return self.getDBVersion('lastcheck')
			.then(function (lastCheck) {
				var nextCheck = new Date();
				nextCheck.setTime((lastCheck + ZOTERO_CONFIG.REPOSITORY_CHECK_INTERVAL) * 1000);
				
				var now = new Date();
				
				// If enough time hasn't passed, don't update
				if (now < nextCheck) {
					Zotero.debug('Not enough time since last update -- not checking repository', 4);
					// Set the repository timer to the remaining time
					_setRepositoryTimer(Math.round((nextCheck.getTime() - now.getTime()) / 1000));
					return false;
				}
				
				return true;
			});
		})
		.then(function (update) {
			if (!update) return;
			
			if (_localUpdateInProgress) {
				Zotero.debug('A local update is already in progress -- delaying repository check', 4);
				_setRepositoryTimer(600);
				return;
			}
			
			if (Zotero.locked) {
				Zotero.debug('Zotero is locked -- delaying repository check', 4);
				_setRepositoryTimer(600);
				return;
			}
			
			// If transaction already in progress, delay by ten minutes
			if (Zotero.DB.transactionInProgress()) {
				Zotero.debug('Transaction in progress -- delaying repository check', 4)
				_setRepositoryTimer(600);
				return;
			}
			
			// Get the last timestamp we got from the server
			return self.getDBVersion('repository')
			.then(function (lastUpdated) {
				var url = ZOTERO_CONFIG['REPOSITORY_URL'] + '/updated?'
					+ (lastUpdated ? 'last=' + lastUpdated + '&' : '')
					+ 'version=' + Zotero.version;
				
				Zotero.debug('Checking repository for updates');
				
				_remoteUpdateInProgress = true;
				
				if (force) {
					if (force == 2) {
						url += '&m=2';
					}
					else {
						url += '&m=1';
					}
				}
				
				// Send list of installed styles
				var styles = Zotero.Styles.getAll();
				var styleTimestamps = [];
				for (var id in styles) {
					var updated = Zotero.Date.sqlToDate(styles[id].updated);
					updated = updated ? updated.getTime() / 1000 : 0;
					var selfLink = styles[id].url;
					var data = {
						id: id,
						updated: updated
					};
					if (selfLink) {
						data.url = selfLink;
					}
					styleTimestamps.push(data);
				}
				var body = 'styles=' + encodeURIComponent(JSON.stringify(styleTimestamps));
				
				return Zotero.HTTP.promise("POST", url, { body: body })
				.then(function (xmlhttp) {
					return _updateFromRepositoryCallback(xmlhttp, !!force);
				})
				.catch(function (e) {
					if (e instanceof Zotero.HTTP.BrowserOfflineException || e.xmlhttp) {
						var msg = " -- retrying in " + ZOTERO_CONFIG.REPOSITORY_RETRY_INTERVAL
						if (e instanceof Zotero.HTTP.BrowserOfflineException) {
							Zotero.debug("Browser is offline" + msg);
						}
						else {
							Components.utils.reportError(e);
							Zotero.debug("Error updating from repository " + msg);
						}
						// TODO: instead, add an observer to start and stop timer on online state change
						_setRepositoryTimer(ZOTERO_CONFIG.REPOSITORY_RETRY_INTERVAL);
						return;
					}
					throw e;
				});
			})
			.finally(function () _remoteUpdateInProgress = false);
		});
	}
	
	
	this.stopRepositoryTimer = function () {
		if (_repositoryTimer){
			Zotero.debug('Stopping repository check timer');
			_repositoryTimer.cancel();
		}
	}
	
	
	this.resetTranslatorsAndStyles = function (callback) {
		Zotero.debug("Resetting translators and styles");
		
		var sql = "DELETE FROM version WHERE schema IN "
			+ "('translators', 'styles', 'repository', 'lastcheck')";
		Zotero.DB.query(sql);
		_dbVersions.repository = null;
		_dbVersions.lastcheck = null;
		
		var translatorsDir = Zotero.getTranslatorsDirectory();
		translatorsDir.remove(true);
		Zotero.getTranslatorsDirectory(); // recreate directory
		return Zotero.Translators.reinit()
		.then(function () self.updateBundledFiles('translators', null, false))
		.then(function () {
			var stylesDir = Zotero.getStylesDirectory();
			stylesDir.remove(true);
			Zotero.getStylesDirectory(); // recreate directory
			Zotero.Styles.init();
			return self.updateBundledFiles('styles', null, true);
		})
		.then(callback);
	}
	
	
	this.resetTranslators = function (callback, skipUpdate) {
		Zotero.debug("Resetting translators");
		
		var sql = "DELETE FROM version WHERE schema IN "
			+ "('translators', 'repository', 'lastcheck')";
		Zotero.DB.query(sql);
		_dbVersions.repository = null;
		_dbVersions.lastcheck = null;
		
		var translatorsDir = Zotero.getTranslatorsDirectory();
		translatorsDir.remove(true);
		Zotero.getTranslatorsDirectory(); // recreate directory
		return Zotero.Translators.reinit()
		.then(function () self.updateBundledFiles('translators', null, true))
		.then(callback);
	}
	
	
	this.resetStyles = function (callback) {
		Zotero.debug("Resetting translators and styles");
		
		var sql = "DELETE FROM version WHERE schema IN "
			+ "('styles', 'repository', 'lastcheck')";
		Zotero.DB.query(sql);
		_dbVersions.repository = null;
		_dbVersions.lastcheck = null;
		
		var stylesDir = Zotero.getStylesDirectory();
		stylesDir.remove(true);
		Zotero.getStylesDirectory(); // recreate directory
		return Zotero.Styles.init()
		.then(function () self.updateBundledFiles('styles', null, true))
		.then(callback);
	}
	
	
	this.integrityCheck = function (fix) {
		// There should be an equivalent SELECT COUNT(*) statement for every
		// statement run by the DB Repair Tool
		var queries = [
			[
				"SELECT COUNT(*) FROM annotations WHERE itemID NOT IN (SELECT itemID FROM items)",
				"DELETE FROM annotations WHERE itemID NOT IN (SELECT itemID FROM items)"
			],
			[
				"SELECT COUNT(*) FROM collectionItems WHERE itemID NOT IN (SELECT itemID FROM items)",
				"DELETE FROM collectionItems WHERE itemID NOT IN (SELECT itemID FROM items)"
			],
			[
				"SELECT COUNT(*) FROM fulltextItems WHERE itemID NOT IN (SELECT itemID FROM items)",
				"DELETE FROM fulltextItems WHERE itemID NOT IN (SELECT itemID FROM items)"
			],
			[
				"SELECT COUNT(*) FROM fulltextItemWords WHERE itemID NOT IN (SELECT itemID FROM items)",
				"DELETE FROM fulltextItemWords WHERE itemID NOT IN (SELECT itemID FROM items)",
			],
			[
				"SELECT COUNT(*) FROM fulltextItemWords WHERE itemID NOT IN (SELECT itemID FROM fulltextItems)",
				"DELETE FROM fulltextItemWords WHERE itemID NOT IN (SELECT itemID FROM fulltextItems)",
			],
			[
				"SELECT COUNT(*) FROM highlights WHERE itemID NOT IN (SELECT itemID FROM items)",
				"DELETE FROM highlights WHERE itemID NOT IN (SELECT itemID FROM items)",
			],
			[
				"SELECT COUNT(*) FROM itemAttachments WHERE itemID NOT IN (SELECT itemID FROM items)",
				"DELETE FROM itemAttachments WHERE itemID NOT IN (SELECT itemID FROM items)",
			],
			[
				"SELECT COUNT(*) FROM itemCreators WHERE itemID NOT IN (SELECT itemID FROM items)",
				"DELETE FROM itemCreators WHERE itemID NOT IN (SELECT itemID FROM items)",
			],
			[
				"SELECT COUNT(*) FROM itemData WHERE itemID NOT IN (SELECT itemID FROM items)",
				"DELETE FROM itemData WHERE itemID NOT IN (SELECT itemID FROM items)",
			],
			[
				"SELECT COUNT(*) FROM itemNotes WHERE itemID NOT IN (SELECT itemID FROM items)",
				"DELETE FROM itemNotes WHERE itemID NOT IN (SELECT itemID FROM items)",
			],
			[
				"SELECT COUNT(*) FROM itemSeeAlso WHERE itemID NOT IN (SELECT itemID FROM items)",
				"DELETE FROM itemSeeAlso WHERE itemID NOT IN (SELECT itemID FROM items)",
			],
			[
				"SELECT COUNT(*) FROM itemSeeAlso WHERE linkedItemID NOT IN (SELECT itemID FROM items)",
				"DELETE FROM itemSeeAlso WHERE linkedItemID NOT IN (SELECT itemID FROM items)",
			],
			[
				"SELECT COUNT(*) FROM itemTags WHERE itemID NOT IN (SELECT itemID FROM items)",
				"DELETE FROM itemTags WHERE itemID NOT IN (SELECT itemID FROM items)",
			],
			[
				"SELECT COUNT(*) FROM itemTags WHERE tagID NOT IN (SELECT tagID FROM tags)",
				"DELETE FROM itemTags WHERE tagID NOT IN (SELECT tagID FROM tags)",
			],
			[
				"SELECT COUNT(*) FROM savedSearchConditions WHERE savedSearchID NOT IN (select savedSearchID FROM savedSearches)",
				"DELETE FROM savedSearchConditions WHERE savedSearchID NOT IN (select savedSearchID FROM savedSearches)",
			],
			[
				"SELECT COUNT(*) FROM items WHERE itemTypeID IS NULL",
				"DELETE FROM items WHERE itemTypeID IS NULL",
			],
			
			
			[
				"SELECT COUNT(*) FROM itemData WHERE valueID NOT IN (SELECT valueID FROM itemDataValues)",
				"DELETE FROM itemData WHERE valueID NOT IN (SELECT valueID FROM itemDataValues)",
			],
			[
				"SELECT COUNT(*) FROM fulltextItemWords WHERE wordID NOT IN (SELECT wordID FROM fulltextWords)",
				"DELETE FROM fulltextItemWords WHERE wordID NOT IN (SELECT wordID FROM fulltextWords)",
			],
			[
				"SELECT COUNT(*) FROM collectionItems WHERE collectionID NOT IN (SELECT collectionID FROM collections)",
				"DELETE FROM collectionItems WHERE collectionID NOT IN (SELECT collectionID FROM collections)",
			],
			[
				"SELECT COUNT(*) FROM itemCreators WHERE creatorID NOT IN (SELECT creatorID FROM creators)",
				"DELETE FROM itemCreators WHERE creatorID NOT IN (SELECT creatorID FROM creators)",
			],
			[
				"SELECT COUNT(*) FROM itemData WHERE fieldID NOT IN (SELECT fieldID FROM fields)",
				"DELETE FROM itemData WHERE fieldID NOT IN (SELECT fieldID FROM fields)",
			],
			[
				"SELECT COUNT(*) FROM itemData WHERE valueID NOT IN (SELECT valueID FROM itemDataValues)",
				"DELETE FROM itemData WHERE valueID NOT IN (SELECT valueID FROM itemDataValues)",
			],
			
			
			// Attachments row with itemTypeID != 14
			[
				"SELECT COUNT(*) FROM itemAttachments JOIN items USING (itemID) WHERE itemTypeID != 14",
				"UPDATE items SET itemTypeID=14, clientDateModified=CURRENT_TIMESTAMP WHERE itemTypeID != 14 AND itemID IN (SELECT itemID FROM itemAttachments)",
			],
			// Fields not in type
			[
				"SELECT COUNT(*) FROM itemData WHERE fieldID NOT IN (SELECT fieldID FROM itemTypeFields WHERE itemTypeID=(SELECT itemTypeID FROM items WHERE itemID=itemData.itemID))",
				"DELETE FROM itemData WHERE fieldID NOT IN (SELECT fieldID FROM itemTypeFields WHERE itemTypeID=(SELECT itemTypeID FROM items WHERE itemID=itemData.itemID))",
			],
			// Missing itemAttachments row
			[
				"SELECT COUNT(*) FROM items WHERE itemTypeID=14 AND itemID NOT IN (SELECT itemID FROM itemAttachments)",
				"INSERT INTO itemAttachments (itemID, linkMode) SELECT itemID, 0 FROM items WHERE itemTypeID=14 AND itemID NOT IN (SELECT itemID FROM itemAttachments)",
			],
			// Note/child parents
			[
				"SELECT COUNT(*) FROM itemAttachments WHERE sourceItemID IN (SELECT itemID FROM items WHERE itemTypeID IN (1,14))",
				"UPDATE itemAttachments SET sourceItemID=NULL WHERE sourceItemID IN (SELECT itemID FROM items WHERE itemTypeID IN (1,14))",
			],
			[
				"SELECT COUNT(*) FROM itemNotes WHERE sourceItemID IN (SELECT itemID FROM items WHERE itemTypeID IN (1,14))",
				"UPDATE itemNotes SET sourceItemID=NULL WHERE sourceItemID IN (SELECT itemID FROM items WHERE itemTypeID IN (1,14))",
			],
			
			// Wrong library tags
			[
				"SELECT COUNT(*) FROM tags NATURAL JOIN itemTags JOIN items USING (itemID) WHERE IFNULL(tags.libraryID, 0)!=IFNULL(items.libraryID,0)",
				[
					"CREATE TEMPORARY TABLE tmpWrongLibraryTags AS SELECT itemTags.ROWID AS tagRowID, tagID, name, itemID, IFNULL(tags.libraryID,0) AS tagLibraryID, IFNULL(items.libraryID,0) AS itemLibraryID FROM tags NATURAL JOIN itemTags JOIN items USING (itemID) WHERE IFNULL(tags.libraryID, 0)!=IFNULL(items.libraryID,0)",
					"DELETE FROM itemTags WHERE ROWID IN (SELECT tagRowID FROM tmpWrongLibraryTags)",
					"DROP TABLE tmpWrongLibraryTags"
				]
			],
			[
				"SELECT COUNT(*) FROM itemTags WHERE tagID IS NULL",
				"DELETE FROM itemTags WHERE tagID IS NULL",
			],
			[
				"SELECT COUNT(*) FROM itemAttachments WHERE charsetID='NULL'",
				"UPDATE itemAttachments SET charsetID=NULL WHERE charsetID='NULL'",
			],
			
			// Reported by one user
			// http://forums.zotero.org/discussion/19347/continual-synching-error-message/
			// TODO: check 'libraries', not 'groups', but first add a
			// migration step to delete 'libraries' rows not in 'groups'
			//"SELECT COUNT(*) FROM syncDeleteLog WHERE libraryID != 0 AND libraryID NOT IN (SELECT libraryID FROM libraries)"
			[
				"SELECT COUNT(*) FROM syncDeleteLog WHERE libraryID != 0 AND libraryID NOT IN (SELECT libraryID FROM groups)",
				"DELETE FROM syncDeleteLog WHERE libraryID != 0 AND libraryID NOT IN (SELECT libraryID FROM libraries)",
			],
			
			
			// Delete empty creators
			// This may cause itemCreator gaps, but that's better than empty creators
			[
				"SELECT COUNT(*) FROM creatorData WHERE firstName='' AND lastName=''",
				[
					"DELETE FROM itemCreators WHERE creatorID IN (SELECT creatorID FROM creators WHERE creatorDataID IN (SELECT creatorDataID FROM creatorData WHERE firstName='' AND lastName=''))",
					"DELETE FROM creators WHERE creatorDataID IN (SELECT creatorDataID FROM creatorData WHERE firstName='' AND lastName='')",
					"DELETE FROM creatorData WHERE firstName='' AND lastName=''"
				],
			],
			
			// Non-attachment items in the full-text index
			[
				"SELECT COUNT(*) FROM fulltextItemWords WHERE itemID NOT IN (SELECT itemID FROM items WHERE itemTypeID=14)",
				[
					"DELETE FROM fulltextItemWords WHERE itemID NOT IN (SELECT itemID FROM items WHERE itemTypeID=14)",
					"SELECT 1"
				]
			],
			[
				"SELECT COUNT(*) FROM fulltextItems WHERE itemID NOT IN (SELECT itemID FROM items WHERE itemTypeID=14)",
				"DELETE FROM fulltextItems WHERE itemID NOT IN (SELECT itemID FROM items WHERE itemTypeID=14)"
			]
		];
		
		for each(var sql in queries) {
			if (Zotero.DB.valueQuery(sql[0])) {
				Zotero.debug("Test failed!", 1);
				
				if (fix) {
					try {
						// Single query
						if (typeof sql[1] == 'string') {
							Zotero.DB.valueQuery(sql[1]);
						}
						// Multiple queries
						else {
							for each(var s in sql[1]) {
								Zotero.DB.valueQuery(s);
							}
						}
						continue;
					}
					catch (e) {
						Zotero.debug(e);
						Components.utils.reportError(e);
					}
				}
				
				return false;
			}
		}
		
		return true;
	}
	
	
	/////////////////////////////////////////////////////////////////
	//
	// Private methods
	//
	/////////////////////////////////////////////////////////////////
	
	/**
	 * Retrieve the version from the top line of the schema SQL file
	 *
	 * @return {Promise:String} A promise for the SQL file's version number
	 */
	function _getSchemaSQLVersion(schema){
		// TEMP
		if (schema == 'userdata3') {
			schema = 'userdata';
			var newUserdata = true;
		}
		return _getSchemaSQL(schema)
		.then(function (sql) {
			// Fetch the schema version from the first line of the file
			var schemaVersion = parseInt(sql.match(/^-- ([0-9]+)/)[1]);
			
			// TEMP: For 'userdata', cap the version at 76
			// For 'userdata3', versions > 76 are allowed.
			if (schema == 'userdata' && !newUserdata) {
				schemaVersion = Math.min(76, schemaVersion);
			}
			
			_schemaVersions[schema] = schemaVersion;
			return schemaVersion;
		});
	}
	
	
	/**
	 * Load in SQL schema
	 *
	 * @return {Promise:String} A promise for the contents of a schema SQL file
	 */
	function _getSchemaSQL(schema){
		if (!schema){
			throw ('Schema type not provided to _getSchemaSQL()');
		}
		
		return Zotero.File.getContentsFromURLAsync("resource://zotero/schema/" + schema + ".sql");
	}
	
	
	/*
	 * Determine the SQL statements necessary to drop the tables and indexed
	 * in a given schema file
	 *
	 * NOTE: This is not currently used.
	 *
	 * Returns the SQL statements as a string for feeding into query()
	 */
	function _getDropCommands(schema){
		var sql = _getSchemaSQL(schema); // FIXME: now a promise
		
		const re = /(?:[\r\n]|^)CREATE (TABLE|INDEX) IF NOT EXISTS ([^\s]+)/;
		var m, str="";
		while(matches = re.exec(sql)) {
			str += "DROP " + matches[1] + " IF EXISTS " + matches[2] + ";\n";
		}
		
		return str;
	}
	
	
	/*
	 * Create new DB schema
	 */
	function _initializeSchema(){
		return Zotero.DB.executeTransaction(function (conn) {
			// Enable auto-vacuuming
<<<<<<< HEAD
			yield Zotero.DB.queryAsync("PRAGMA page_size = 4096");
			yield Zotero.DB.queryAsync("PRAGMA encoding = 'UTF-8'");
			yield Zotero.DB.queryAsync("PRAGMA auto_vacuum = 1");
			
			yield _getSchemaSQL('system').then(function (sql) {
				return Zotero.DB.executeSQLFile(sql);
			});
			yield _getSchemaSQL('userdata').then(function (sql) {
				return Zotero.DB.executeSQLFile(sql);
			});
			yield _getSchemaSQL('triggers').then(function (sql) {
				return Zotero.DB.executeSQLFile(sql);
			});
			yield Zotero.Schema.updateCustomTables(true);
			
			yield _getSchemaSQLVersion('system').then(function (version) {
				return _updateDBVersion('system', version);
			});
			yield _getSchemaSQLVersion('userdata').then(function (version) {
				return _updateDBVersion('userdata', version);
			});
			yield _getSchemaSQLVersion('userdata3').then(function (version) {
				return _updateDBVersion('userdata3', version);
			});
			yield _getSchemaSQLVersion('triggers').then(function (version) {
				return _updateDBVersion('triggers', version);
			});
=======
			Zotero.DB.query("PRAGMA page_size = 4096");
			Zotero.DB.query("PRAGMA encoding = 'UTF-8'");
			Zotero.DB.query("PRAGMA auto_vacuum = 1");
			
			Zotero.DB.query(_getSchemaSQL('system'));
			Zotero.DB.query(_getSchemaSQL('userdata'));
			Zotero.DB.query(_getSchemaSQL('triggers'));
			Zotero.Schema.updateCustomTables(true);
			
			_updateDBVersion('system', _getSchemaSQLVersion('system'));
			// TEMP: 77 is for full-text syncing. New users don't need the
			// prompt, so initialize new databases to 77.
			//_updateDBVersion('userdata', _getSchemaSQLVersion('userdata'));
			_updateDBVersion('userdata', 77);
			_updateDBVersion('userdata2', _getSchemaSQLVersion('userdata2'));
			_updateDBVersion('triggers', _getSchemaSQLVersion('triggers'));
>>>>>>> 8e276b30
			
			if (!Zotero.Schema.skipDefaultData) {
				// Quick Start Guide web page item
				var sql = "INSERT INTO items VALUES(1, 13, CURRENT_TIMESTAMP, CURRENT_TIMESTAMP, CURRENT_TIMESTAMP, NULL, 'ABCD2345')";
				yield Zotero.DB.queryAsync(sql);
				var sql = "INSERT INTO itemDataValues VALUES (1, ?)";
				yield Zotero.DB.queryAsync(sql, Zotero.getString('install.quickStartGuide'));
				var sql = "INSERT INTO itemData VALUES (1, 110, 1)";
				yield Zotero.DB.queryAsync(sql);
				var sql = "INSERT INTO itemDataValues VALUES (2, 'http://zotero.org/support/quick_start_guide')";
				yield Zotero.DB.queryAsync(sql);
				var sql = "INSERT INTO itemData VALUES (1, 1, 2)";
				yield Zotero.DB.queryAsync(sql);
				
				// CHNM as creator
				var sql = "INSERT INTO creatorData VALUES (1, '', 'Center for History and New Media', '', 1, NULL)";
				yield Zotero.DB.queryAsync(sql);
				var sql = "INSERT INTO creators VALUES (1, 1, CURRENT_TIMESTAMP, CURRENT_TIMESTAMP, CURRENT_TIMESTAMP, NULL, 'ABCD2345')";
				yield Zotero.DB.queryAsync(sql);
				var sql = "INSERT INTO itemCreators VALUES (1, 1, 1, 0)";
				yield Zotero.DB.queryAsync(sql);
				
				// Welcome note
				var sql = "INSERT INTO items VALUES(2, 1, CURRENT_TIMESTAMP, CURRENT_TIMESTAMP, CURRENT_TIMESTAMP, NULL, 'ABCD3456')";
				yield Zotero.DB.queryAsync(sql);
				var welcomeTitle = Zotero.getString('install.quickStartGuide.message.welcome');
				var welcomeMsg = '<div class="zotero-note znv1"><p><strong>' + welcomeTitle + '</strong></p>'
					+ '<p>' + Zotero.getString('install.quickStartGuide.message.view') + '</p>'
					+ '<p>' + Zotero.getString('install.quickStartGuide.message.thanks') + '</p></div>';
				var sql = "INSERT INTO itemNotes VALUES (2, 1, ?, ?)";
				yield Zotero.DB.queryAsync(sql, [welcomeMsg, welcomeTitle]);
			}
			
			self.dbInitialized = true;
		})
		.catch(function (e) {
			Zotero.debug(e, 1);
			Components.utils.reportError(e);
			alert('Error initializing Zotero database');
			throw e;
		})
		.then(function () {
			return Zotero.Schema.updateBundledFiles(null, null, true)
			.catch(function (e) {
				Zotero.debug(e);
				Zotero.logError(e);
				alert('Error updating Zotero translators and styles');
			});
		});
	}
	
	
	/*
	 * Update a DB schema version tag in an existing database
	 */
	function _updateDBVersion(schema, version) {
		_dbVersions[schema] = version;
		var sql = "REPLACE INTO version (schema,version) VALUES (?,?)";
		return Zotero.DB.queryAsync(sql, [schema, parseInt(version)]);
	}
	
	
	function _updateSchema(schema){
		return Q.all([Zotero.Schema.getDBVersion(schema), _getSchemaSQLVersion(schema)])
		.spread(function (dbVersion, schemaVersion) {
			if (dbVersion == schemaVersion) {
				return false;
			}
			else if (dbVersion < schemaVersion) {
				return _getSchemaSQL(schema)
				.then(function (sql) {
					return Zotero.DB.queryAsync(sql);
				})
				.then(function () {
					return _updateDBVersion(schema, schemaVersion);
				});
			}
			
			throw new Error("Zotero '" + schema + "' DB version (" + dbVersion
				+ ") is newer than SQL file (" + schemaVersion + ")");
		});
	}
	
	
	/**
	 * Process the response from the repository
	 *
	 * @return {Promise:Boolean} A promise for whether the update suceeded
	 **/
	function _updateFromRepositoryCallback(xmlhttp, manual) {
		if (!xmlhttp.responseXML){
			try {
				if (xmlhttp.status>1000){
					Zotero.debug('No network connection', 2);
				}
				else {
					Zotero.debug('Invalid response from repository', 2);
				}
			}
			catch (e){
				Zotero.debug('Repository cannot be contacted');
			}
			
			if (!manual){
				_setRepositoryTimer(ZOTERO_CONFIG['REPOSITORY_RETRY_INTERVAL']);
			}
			
			return Q(false);
		}
		
		var currentTime = xmlhttp.responseXML.
			getElementsByTagName('currentTime')[0].firstChild.nodeValue;
		var lastCheckTime = Math.round(new Date().getTime()/1000);
		var translatorUpdates = xmlhttp.responseXML.getElementsByTagName('translator');
		var styleUpdates = xmlhttp.responseXML.getElementsByTagName('style');
		
		if (!translatorUpdates.length && !styleUpdates.length){
			return Zotero.DB.executeTransaction(function (conn) {
				// Store the timestamp provided by the server
				yield _updateDBVersion('repository', currentTime);
				
				// And the local timestamp of the update time
				yield _updateDBVersion('lastcheck', lastCheckTime);
			})
			.then(function () {
				Zotero.debug('All translators and styles are up-to-date');
				if (!manual) {
					_setRepositoryTimer(ZOTERO_CONFIG['REPOSITORY_CHECK_INTERVAL']);
				}
				return Q(true);
			});
		}
		
		return Q.async(function () {
			try {
				for (var i=0, len=translatorUpdates.length; i<len; i++){
					yield _translatorXMLToFile(translatorUpdates[i]);
				}
				
				for (var i=0, len=styleUpdates.length; i<len; i++){
					yield _styleXMLToFile(styleUpdates[i]);
				}
				
				// Rebuild caches
				yield Zotero.Translators.reinit();
				Zotero.Styles.init();
			}
			catch (e) {
				Zotero.debug(e, 1);
				if (!manual){
					_setRepositoryTimer(ZOTERO_CONFIG['REPOSITORY_RETRY_INTERVAL']);
				}
				Q.return(false);
			}
			
			Q.return(true);
		})()
		.then(function (update) {
			if (!update) return false;
			
			return Zotero.DB.executeTransaction(function (conn) {
				// Store the timestamp provided by the server
				yield _updateDBVersion('repository', currentTime);
				
				// And the local timestamp of the update time
				yield _updateDBVersion('lastcheck', lastCheckTime);
			})
			.then(function () {
				if (!manual) {
					_setRepositoryTimer(ZOTERO_CONFIG['REPOSITORY_CHECK_INTERVAL']);
				}
				
				return true;
			});
		});
	}
	
	
	/**
	* Set the interval between repository queries
	*
	* We add an additional two seconds to avoid race conditions
	**/
	function _setRepositoryTimer(interval){
		if (!interval){
			interval = ZOTERO_CONFIG['REPOSITORY_CHECK_INTERVAL'];
		}
		
		var fudge = 2; // two seconds
		var displayInterval = interval + fudge;
		var interval = (interval + fudge) * 1000; // convert to ms
		
		if (!_repositoryTimer || _repositoryTimer.delay!=interval){
			Zotero.debug('Setting repository check interval to ' + displayInterval + ' seconds');
			_repositoryTimer = Components.classes["@mozilla.org/timer;1"].
				createInstance(Components.interfaces.nsITimer);
			_repositoryTimer.initWithCallback({
				// implements nsITimerCallback
				notify: function(timer){
					Zotero.Schema.updateFromRepository();
				}
			}, interval, Components.interfaces.nsITimer.TYPE_REPEATING_SLACK);
		}
	}
	
	
	/**
	 * Traverse an XML translator node from the repository and
	 * update the local translators folder with the translator data
	 *
	 * @return {Promise}
	 */
	function _translatorXMLToFile(xmlnode) {
		// Don't split >4K chunks into multiple nodes
		// https://bugzilla.mozilla.org/show_bug.cgi?id=194231
		xmlnode.normalize();
		var translatorID = xmlnode.getAttribute('id');
		var translator = Zotero.Translators.get(translatorID);
		
		// Delete local version of remote translators with priority 0
		if (xmlnode.getElementsByTagName('priority')[0].firstChild.nodeValue === "0") {
			if (translator && translator.file.exists()) {
				Zotero.debug("Deleting translator '" + translator.label + "'");
				translator.file.remove(false);
			}
			return false;
		}
		
		var metadata = {
			translatorID: translatorID,
			translatorType: parseInt(xmlnode.getAttribute('type')),
			label: xmlnode.getElementsByTagName('label')[0].firstChild.nodeValue,
			creator: xmlnode.getElementsByTagName('creator')[0].firstChild.nodeValue,
			target: (xmlnode.getElementsByTagName('target').item(0) &&
						xmlnode.getElementsByTagName('target')[0].firstChild)
					? xmlnode.getElementsByTagName('target')[0].firstChild.nodeValue
					: null,
			minVersion: xmlnode.getAttribute('minVersion'),
			maxVersion: xmlnode.getAttribute('maxVersion'),
			priority: parseInt(
				xmlnode.getElementsByTagName('priority')[0].firstChild.nodeValue
			),
			inRepository: true,
		};
		
		var browserSupport = xmlnode.getAttribute('browserSupport');
		if (browserSupport) {
			metadata.browserSupport = browserSupport;
		}
		
		for each(var attr in ["configOptions", "displayOptions", "hiddenPrefs"]) {
			try {
				var tags = xmlnode.getElementsByTagName(attr);
				if(tags.length && tags[0].firstChild) {
					metadata[attr] = JSON.parse(tags[0].firstChild.nodeValue);
				}
			} catch(e) {
				Zotero.logError("Invalid JSON for "+attr+" in new version of "+metadata.label+" ("+translatorID+") from repository");
				return;
			}
		}
		
		metadata.lastUpdated = xmlnode.getAttribute('lastUpdated');
		
		// detectCode can not exist or be empty
		var detectCode = (xmlnode.getElementsByTagName('detectCode').item(0) &&
					xmlnode.getElementsByTagName('detectCode')[0].firstChild)
				? xmlnode.getElementsByTagName('detectCode')[0].firstChild.nodeValue
				: null;
		var code = xmlnode.getElementsByTagName('code')[0].firstChild.nodeValue;
		code = (detectCode ? detectCode + "\n\n" : "") + code;
		
		return Zotero.Translators.save(metadata, code);
	}
	
	
	/**
	 * Traverse an XML style node from the repository and
	 * update the local styles folder with the style data
	 */
	function _styleXMLToFile(xmlnode) {
		// Don't split >4K chunks into multiple nodes
		// https://bugzilla.mozilla.org/show_bug.cgi?id=194231
		xmlnode.normalize();
		
		var uri = xmlnode.getAttribute('id');
		var shortName = uri.replace("http://www.zotero.org/styles/", "");
		
		// Delete local style if CSL code is empty
		if (!xmlnode.firstChild) {
			var style = Zotero.Styles.get(uri);
			if (style) {
				style.file.remove(null);
			}
			return;
		}
		
		// Remove renamed styles, as instructed by the server
		var oldID = xmlnode.getAttribute('oldID');
		if (oldID) {
			var style = Zotero.Styles.get(oldID, true);
			if (style && style.file.exists()) {
				Zotero.debug("Deleting renamed style '" + oldID + "'");
				style.file.remove(false);
			}
		}
		
		var str = xmlnode.firstChild.nodeValue;
		var style = Zotero.Styles.get(uri);
		if (style) {
			if (style.file.exists()) {
				style.file.remove(false);
			}
			var destFile = style.file;
		}
		else {
			// Get last part of URI for filename
			var matches = uri.match(/([^\/]+)$/);
			if (!matches) {
				throw ("Invalid style URI '" + uri + "' from repository");
			}
			var destFile = Zotero.getStylesDirectory();
			destFile.append(matches[1] + ".csl");
			if (destFile.exists()) {
				throw ("Different style with filename '" + matches[1]
					+ "' already exists in Zotero.Schema._styleXMLToFile()");
			}
		}
		
		Zotero.debug("Saving style '" + uri + "'");
		return Zotero.File.putContentsAsync(destFile, str);
	}
	
	
<<<<<<< HEAD
	// TODO
	//
	// Replace customBaseFieldMappings to fix FK fields/customField -> customFields->customFieldID
	// If libraryID set, make sure no relations still use a local user key, and then remove on-error code in sync.js
	
	function _migrateUserDataSchema(fromVersion) {
		return _getSchemaSQLVersion('userdata3')
		.then(function (toVersion) {
			if (!fromVersion) {
				fromVersion = 76;
			}
			
			if (fromVersion >= toVersion) {
				return false;
			}
			
			Zotero.debug('Updating user data tables from version ' + fromVersion + ' to ' + toVersion);
			
			return Zotero.DB.executeTransaction(function (conn) {
				// Step through version changes until we reach the current version
				//
				// Each block performs the changes necessary to move from the
				// previous revision to that one.
				for (var i=fromVersion + 1; i<=toVersion; i++) {
					if (i == 77) {
						yield Zotero.DB.queryAsync("CREATE TABLE IF NOT EXISTS syncedSettings (\n    setting TEXT NOT NULL,\n    libraryID INT NOT NULL,\n    value NOT NULL,\n    version INT NOT NULL DEFAULT 0,\n    synced INT NOT NULL DEFAULT 0,\n    PRIMARY KEY (setting, libraryID)\n)");
						yield Zotero.DB.queryAsync("INSERT OR IGNORE INTO syncObjectTypes VALUES (7, 'setting')");
					}
					
					if (i == 78) {
						yield Zotero.DB.queryAsync("CREATE INDEX IF NOT EXISTS creatorData_name ON creatorData(lastName, firstName)");
					}
					
					if (i == 79) {
						yield Zotero.DB.queryAsync("DELETE FROM version WHERE schema='userdata2'");
					}
=======
	/*
	 * Migrate user data schema from an older version, preserving data
	 */
	function _migrateUserDataSchema(fromVersion){
		var toVersion = _getSchemaSQLVersion('userdata');
		
		// Only upgrades through version 76 are handled here
		toVersion = Math.min(76, toVersion);
		
		if (fromVersion==toVersion){
			return false;
		}
		
		// 77 is a hack for full-text content syncing
		if (fromVersion == 77) {
			return false;
		}
		else if (fromVersion > toVersion) {
			throw("Zotero user data DB version is newer than SQL file");
		}
		
		Zotero.debug('Updating user data tables from version ' + fromVersion + ' to ' + toVersion);
		
		Zotero.DB.beginTransaction();
		
		try {
			// Step through version changes until we reach the current version
			//
			// Each block performs the changes necessary to move from the
			// previous revision to that one.
			for (var i=fromVersion + 1; i<=toVersion; i++){
				if (i==1){
					Zotero.DB.query("DELETE FROM version WHERE schema='schema'");
>>>>>>> 8e276b30
				}
				
				yield _updateDBVersion('userdata3', toVersion);
			})
			.then(function () true);
		})
	}
}<|MERGE_RESOLUTION|>--- conflicted
+++ resolved
@@ -1376,7 +1376,6 @@
 	function _initializeSchema(){
 		return Zotero.DB.executeTransaction(function (conn) {
 			// Enable auto-vacuuming
-<<<<<<< HEAD
 			yield Zotero.DB.queryAsync("PRAGMA page_size = 4096");
 			yield Zotero.DB.queryAsync("PRAGMA encoding = 'UTF-8'");
 			yield Zotero.DB.queryAsync("PRAGMA auto_vacuum = 1");
@@ -1395,33 +1394,18 @@
 			yield _getSchemaSQLVersion('system').then(function (version) {
 				return _updateDBVersion('system', version);
 			});
-			yield _getSchemaSQLVersion('userdata').then(function (version) {
-				return _updateDBVersion('userdata', version);
-			});
+			// TEMP: 77 is for full-text syncing. New users don't need the
+			// prompt, so initialize new databases to 77.
+			//yield _getSchemaSQLVersion('userdata').then(function (version) {
+			//	return _updateDBVersion('userdata', version);
+			//});
+			yield _updateDBVersion('userdata', 77);
 			yield _getSchemaSQLVersion('userdata3').then(function (version) {
 				return _updateDBVersion('userdata3', version);
 			});
 			yield _getSchemaSQLVersion('triggers').then(function (version) {
 				return _updateDBVersion('triggers', version);
 			});
-=======
-			Zotero.DB.query("PRAGMA page_size = 4096");
-			Zotero.DB.query("PRAGMA encoding = 'UTF-8'");
-			Zotero.DB.query("PRAGMA auto_vacuum = 1");
-			
-			Zotero.DB.query(_getSchemaSQL('system'));
-			Zotero.DB.query(_getSchemaSQL('userdata'));
-			Zotero.DB.query(_getSchemaSQL('triggers'));
-			Zotero.Schema.updateCustomTables(true);
-			
-			_updateDBVersion('system', _getSchemaSQLVersion('system'));
-			// TEMP: 77 is for full-text syncing. New users don't need the
-			// prompt, so initialize new databases to 77.
-			//_updateDBVersion('userdata', _getSchemaSQLVersion('userdata'));
-			_updateDBVersion('userdata', 77);
-			_updateDBVersion('userdata2', _getSchemaSQLVersion('userdata2'));
-			_updateDBVersion('triggers', _getSchemaSQLVersion('triggers'));
->>>>>>> 8e276b30
 			
 			if (!Zotero.Schema.skipDefaultData) {
 				// Quick Start Guide web page item
@@ -1756,7 +1740,6 @@
 	}
 	
 	
-<<<<<<< HEAD
 	// TODO
 	//
 	// Replace customBaseFieldMappings to fix FK fields/customField -> customFields->customFieldID
@@ -1769,7 +1752,7 @@
 				fromVersion = 76;
 			}
 			
-			if (fromVersion >= toVersion) {
+			if (fromVersion > toVersion) {
 				return false;
 			}
 			
@@ -1793,41 +1776,6 @@
 					if (i == 79) {
 						yield Zotero.DB.queryAsync("DELETE FROM version WHERE schema='userdata2'");
 					}
-=======
-	/*
-	 * Migrate user data schema from an older version, preserving data
-	 */
-	function _migrateUserDataSchema(fromVersion){
-		var toVersion = _getSchemaSQLVersion('userdata');
-		
-		// Only upgrades through version 76 are handled here
-		toVersion = Math.min(76, toVersion);
-		
-		if (fromVersion==toVersion){
-			return false;
-		}
-		
-		// 77 is a hack for full-text content syncing
-		if (fromVersion == 77) {
-			return false;
-		}
-		else if (fromVersion > toVersion) {
-			throw("Zotero user data DB version is newer than SQL file");
-		}
-		
-		Zotero.debug('Updating user data tables from version ' + fromVersion + ' to ' + toVersion);
-		
-		Zotero.DB.beginTransaction();
-		
-		try {
-			// Step through version changes until we reach the current version
-			//
-			// Each block performs the changes necessary to move from the
-			// previous revision to that one.
-			for (var i=fromVersion + 1; i<=toVersion; i++){
-				if (i==1){
-					Zotero.DB.query("DELETE FROM version WHERE schema='schema'");
->>>>>>> 8e276b30
 				}
 				
 				yield _updateDBVersion('userdata3', toVersion);
