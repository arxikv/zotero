--- conflicted
+++ resolved
@@ -443,17 +443,12 @@
 					}
 					
 					// save snapshot
-<<<<<<< HEAD
-					if(filesEditable) {
+					if (filesEditable && !data.skipSnapshot) {
 						// TODO: async
 						Zotero.Attachments.importFromDocument({
 							document: doc,
 							parentItemID: itemID
 						});
-=======
-					if (filesEditable && !data.skipSnapshot) {
-						Zotero.Attachments.importFromDocument(doc, itemID);
->>>>>>> 7c9d25da
 					}
 					
 					sendResponseCallback(201);
