/*
    ***** BEGIN LICENSE BLOCK *****
    
    Copyright © 2009 Center for History and New Media
                     George Mason University, Fairfax, Virginia, USA
                     http://zotero.org
    
    This file is part of Zotero.
    
    Zotero is free software: you can redistribute it and/or modify
    it under the terms of the GNU Affero General Public License as published by
    the Free Software Foundation, either version 3 of the License, or
    (at your option) any later version.
    
    Zotero is distributed in the hope that it will be useful,
    but WITHOUT ANY WARRANTY; without even the implied warranty of
    MERCHANTABILITY or FITNESS FOR A PARTICULAR PURPOSE.  See the
    GNU Affero General Public License for more details.
    
    You should have received a copy of the GNU Affero General Public License
    along with Zotero.  If not, see <http://www.gnu.org/licenses/>.
    
    ***** END LICENSE BLOCK *****
*/

// Exclusive locking mode (default) prevents access to Zotero database while Zotero is open
// and speeds up DB access (http://www.sqlite.org/pragma.html#pragma_locking_mode).
// Normal mode is more convenient for development, but risks database corruption, particularly if
// the same database is accessed simultaneously by multiple Zotero instances.
const DB_LOCK_EXCLUSIVE = true;

Zotero.DBConnection = function(dbName) {
	if (!dbName) {
		throw ('DB name not provided in Zotero.DBConnection()');
	}
	
	Components.utils.import("resource://gre/modules/Task.jsm", this);
	// Use the Fx24 Sqlite.jsm, because the Sqlite.jsm in Firefox 25 breaks
	// locking_mode=EXCLUSIVE with async DB access. In the Fx24 version,
	// the main-thread DB connection is still used for async access.
	//Components.utils.import("resource://gre/modules/Sqlite.jsm", this);
	Components.utils.import("resource://zotero/Sqlite.jsm", this);
	
	this.skipBackup = false;
	this.transactionVacuum = false;
	
	// JS Date
	this.__defineGetter__('transactionDate', function () {
		if (this._transactionDate) {
			this._lastTransactionDate = this._transactionDate;
			return this._transactionDate;
		}
		
		Zotero.debug("Zotero.DB.transactionDate retrieved with no transaction", 2);
		
		// Use second granularity rather than millisecond
		// for comparison purposes
		var d = new Date(Math.floor(new Date / 1000) * 1000);
		this._lastTransactionDate = d;
		return d;
	});
	// SQL DATETIME
	this.__defineGetter__('transactionDateTime', function () {
		var d = this.transactionDate;
		return Zotero.Date.dateToSQL(d, true);
	});
	// Unix timestamp
	this.__defineGetter__('transactionTimestamp', function () {
		var d = this.transactionDate;
		return Zotero.Date.toUnixTimestamp(d);
	});
	
	// Private members
	this._dbName = dbName;
	this._shutdown = false;
	this._connection = null;
	this._transactionDate = null;
	this._lastTransactionDate = null;
	this._transactionRollback = false;
	this._transactionNestingLevel = 0;
	this._transactionWaitLevel = 0;
	this._asyncTransactionNestingLevel = 0;
	this._callbacks = { begin: [], commit: [], rollback: [] };
	this._dbIsCorrupt = null
	this._self = this;
}

/////////////////////////////////////////////////////////////////
//
// Public methods
//
/////////////////////////////////////////////////////////////////

/**
 * Test a read-only connection to the database, throwing any errors that occur
 *
 * @return	void
 */
Zotero.DBConnection.prototype.test = function () {
	this._getDBConnection();
}

/*
 * Run an SQL query
 *
 *  Optional _params_ is an array of bind parameters in the form
 *		[1,"hello",3] or [{'int':2},{'string':'foobar'}]
 *
 * 	Returns:
 *  	 - Associative array (similar to mysql_fetch_assoc) for SELECT's
 *	 - lastInsertId for INSERT's
 *	 - TRUE for other successful queries
 *	 - FALSE on error
 */
Zotero.DBConnection.prototype.query = function (sql,params) {
	var db = this._getDBConnection();
	
	try {
		// Parse out the SQL command being used
		var op = sql.match(/^[^a-z]*[^ ]+/i);
		if (op) {
			op = op.toString().toLowerCase();
		}
		
		// If SELECT statement, return result
		if (op == 'select') {
			// Until the native dataset methods work (or at least exist),
			// we build a multi-dimensional associative array manually
			
			var statement = this.getStatement(sql, params, true);
			
			// Get column names
			var columns = [];
			var numCols = statement.columnCount;
			for (var i=0; i<numCols; i++) {
				columns.push(statement.getColumnName(i));
			}
			
			var dataset = [];
			while (statement.executeStep()) {
				var row = [];
				for(var i=0; i<numCols; i++) {
					row[columns[i]] = this._getTypedValue(statement, i);
				}
				dataset.push(row);
			}
			statement.finalize();
			
			return dataset.length ? dataset : false;
		}
		else {
			if (params) {
				var statement = this.getStatement(sql, params, true);
				statement.execute();
			}
			else {
				this._debug(sql,5);
				db.executeSimpleSQL(sql);
			}
			
			if (op == 'insert' || op == 'replace') {
				return db.lastInsertRowID;
			}
			// DEBUG: Can't get affected rows for UPDATE or DELETE?
			else {
				return true;
			}
		}
	}
	catch (e) {
		this.checkException(e);
		
		var dberr = (db.lastErrorString!='not an error')
			? ' [ERROR: ' + db.lastErrorString + ']' : '';
		throw new Error(e + ' [QUERY: ' + sql + ']' + dberr);
	}
}


/*
 * Query a single value and return it
 */
Zotero.DBConnection.prototype.valueQuery = function (sql,params) {
	var statement = this.getStatement(sql, params, true);
	
	// No rows
	if (!statement.executeStep()) {
		statement.finalize();
		return false;
	}
	
	var value = this._getTypedValue(statement, 0);
	statement.finalize();
	return value;
}


/*
 * Run a query and return the first row
 */
Zotero.DBConnection.prototype.rowQuery = function (sql,params) {
	var result = this.query(sql,params);
	if (result) {
		return result[0];
	}
}


/*
 * Run a query and return the first column as a numerically-indexed array
 */
Zotero.DBConnection.prototype.columnQuery = function (sql,params) {
	var statement = this.getStatement(sql, params, true);
	
	if (statement) {
		var column = new Array();
		while (statement.executeStep()) {
			column.push(this._getTypedValue(statement, 0));
		}
		statement.finalize();
		return column.length ? column : false;
	}
	return false;
}


/*
/*
 * Get a raw mozStorage statement from the DB for manual processing
 *
 * This should only be used externally for manual parameter binding for
 * large repeated queries
 *
 *  Optional _params_ is an array of bind parameters in the form
 *		[1,"hello",3] or [{'int':2},{'string':'foobar'}]
 */
Zotero.DBConnection.prototype.getStatement = function (sql, params, checkParams) {
	var db = this._getDBConnection();
	
	// TODO: limit to Zotero.DB, not all Zotero.DBConnections?
	if (db.transactionInProgress && Zotero.waiting > this._transactionWaitLevel) {
		throw ("Cannot access database layer from a higher wait level if a transaction is open");
	}
	
	[sql, params] = this.parseQueryAndParams(sql, params);
	
	try {
		this._debug(sql,5);
		var statement = db.createStatement(sql);
	}
	catch (e) {
		var dberr = (db.lastErrorString!='not an error')
			? ' [ERROR: ' + db.lastErrorString + ']' : '';
		throw new Error(e + ' [QUERY: ' + sql + ']' + dberr);
	}
	
	var numParams = statement.parameterCount;
	
	if (params) {
		if (checkParams) {
			if (numParams == 0) {
				throw ("Parameters provided for query without placeholders [QUERY: " + sql + "]");
			}
			else if (numParams != params.length) {
				throw ("Incorrect number of parameters provided for query "
					+ "(" + params.length + ", expecting " + numParams + ") [QUERY: " + sql + "]");
			}
		}
		
		for (var i=0; i<params.length; i++) {
			if (params[i] === undefined) {
				Zotero.debug(params);
				var msg = 'Parameter ' + i + ' is undefined in Zotero.DB.getStatement() [QUERY: ' + sql + ']';
				Zotero.debug(msg);
				Components.utils.reportError(msg);
				throw (msg);
			}
				
			// Integer
			if (params[i]!==null && typeof params[i]['int'] != 'undefined') {
				var type = 'int';
				var value = params[i]['int'];
			}
			// String
			else if (params[i]!==null && typeof params[i]['string'] != 'undefined') {
				var type = 'string';
				var value = params[i]['string'];
			}
			// Automatic (trust the JS type)
			else {
				switch (typeof params[i]) {
					case 'string':
						var type = 'string';
						break;
					case 'number':
						var type = 'int';
						break;
					// Object
					default:
						if (params[i]===null) {
							var type = 'null';
						}
						else {
							var msg = 'Invalid bound parameter ' + params[i]
								+ ' in ' + Zotero.Utilities.varDump(params)
								+ ' [QUERY: ' + sql + ']';
							Zotero.debug(msg);
							throw(msg);
						}
				}
				var value = params[i];
			}
			
			// Bind the parameter as the correct type
			switch (type) {
				case 'int':
					var intVal = parseInt(value);
					if (isNaN(intVal)) {
						throw ("Invalid integer value '" + value + "'")
					}
					
					// Store as 32-bit signed integer
					if (intVal <= 2147483647) {
						this._debug('Binding parameter ' + (i+1)
							+ ' of type int: ' + value, 5);
						statement.bindInt32Parameter(i, intVal);
					}
					// Store as 64-bit signed integer
					// 2^53 is JS's upper-bound for decimal integers
					else if (intVal < 9007199254740992) {
						this._debug('Binding parameter ' + (i+1)
							+ ' of type int64: ' + value, 5);
						statement.bindInt64Parameter(i, intVal);
					}
					else {
						throw ("Integer value '" + intVal + "' too large");
					}
					
					break;
					
				case 'string':
					this._debug('Binding parameter ' + (i+1)
						+ ' of type string: "' + value + '"', 5);
					statement.bindUTF8StringParameter(i, value);
					break;
					
				case 'null':
					this._debug('Binding parameter ' + (i+1) + ' of type NULL', 5);
					statement.bindNullParameter(i);
					break;
			}
		}
	}
	else {
		if (checkParams && numParams > 0) {
			throw ("No parameters provided for query containing placeholders "
				+ "[QUERY: " + sql + "]");
		}
	}
	return statement;
}


Zotero.DBConnection.prototype.parseQueryAndParams = function (sql, params) {
	if (params) {
		// First, determine the type of query using first word
		var matches = sql.match(/^[^\s\(]*/);
		var queryMethod = matches[0].toLowerCase();
		
		// If single scalar value or single non-array object, wrap in an array
		if (typeof params != 'object' || params === null ||
				(typeof params == 'object' && !params.length)) {
			params = [params];
		}
		// Since we might make changes, only work on a copy of the array
		else {
			params = params.concat();
		}
		
		// Replace NULL bound parameters with hard-coded NULLs
		var nullRE = /\s*=?\s*\?/g;
		// Reset lastIndex, since regexp isn't recompiled dynamically
		nullRE.lastIndex = 0;
		var lastNullParamIndex = -1;
		for (var i=0; i<params.length; i++) {
			if (params[i] !== null) {
				continue;
			}
			
			// Find index of this parameter, skipping previous ones
			do {
				var matches = nullRE.exec(sql);
				lastNullParamIndex++;
			}
			while (lastNullParamIndex < i);
			lastNullParamIndex = i;
			
			if (matches[0].indexOf('=') == -1) {
				// mozStorage supports null bound parameters in value lists (e.g., "(?,?)") natively
				continue;
			}
			else if (queryMethod == 'select') {
				var repl = ' IS NULL';
			}
			else {
				var repl = '=NULL';
			}
			
			var subpos = matches.index;
			var sublen = matches[0].length;
			sql = sql.substring(0, subpos) + repl + sql.substr(subpos + sublen);
			
			//Zotero.debug("Hard-coding null bound parameter " + i);
			
			params.splice(i, 1);
			i--;
			lastNullParamIndex--;
			continue;
		}
		if (!params.length) {
			params = undefined;
		}
	}
	
	return [sql, params];
};


/*
 * Only for use externally with this.getStatement()
 */
Zotero.DBConnection.prototype.getLastInsertID = function () {
	var db = this._getDBConnection();
	return db.lastInsertRowID;
}


/*
 * Only for use externally with this.getStatement()
 */
Zotero.DBConnection.prototype.getLastErrorString = function () {
	var db = this._getDBConnection();
	return db.lastErrorString;
}


Zotero.DBConnection.prototype.beginTransaction = function () {
	var db = this._getDBConnection();
	
	if (db.transactionInProgress) {
		// TODO: limit to Zotero.DB, not all Zotero.DBConnections?
		if (Zotero.waiting != this._transactionWaitLevel) {
			var msg = "Cannot start a DB transaction from a different wait level";
			Zotero.debug(msg, 2);
			throw (msg);
		}
		
		this._transactionNestingLevel++;
		this._debug('Transaction in progress -- increasing level to '
			+ this._transactionNestingLevel, 5);
	}
	else {
		this._transactionWaitLevel = Zotero.waiting;
		
		this._debug('Beginning DB transaction', 5);
		db.beginTransaction();
		
		// Set a timestamp for this transaction
		this._transactionDate = new Date(Math.floor(new Date / 1000) * 1000);
		
		// If transaction time hasn't changed since last used transaction time,
		// add a second -- this is a hack to get around a sync problem when
		// multiple sync sessions run within the same second
		if (this._lastTransactionDate &&
				this._transactionDate.getTime() <= this._lastTransactionDate.getTime()) {
			this._transactionDate = new Date(this._lastTransactionDate.getTime() + 1000)
		}
		
		// Run callbacks
		for (var i=0; i<this._callbacks.begin.length; i++) {
			if (this._callbacks.begin[i]) {
				this._callbacks.begin[i]();
			}
		}
	}
}


Zotero.DBConnection.prototype.commitTransaction = function () {
	var db = this._getDBConnection();
	
	if (this._transactionNestingLevel) {
		this._transactionNestingLevel--;
		this._debug('Decreasing transaction level to ' + this._transactionNestingLevel, 5);
	}
	else if (this._transactionRollback) {
		this._debug('Rolling back previously flagged transaction', 5);
		this.rollbackTransaction();
	}
	else {
		this._debug('Committing transaction',5);
		
		// Clear transaction time
		if (this._transactionDate) {
			this._transactionDate = null;
		}
		
		try {
			if (!db.transactionInProgress) {
				throw new Error("No transaction in progress");
			}
			
			db.commitTransaction();
			
			if (this.transactionVacuum) {
				Zotero.debug('Vacuuming database');
				db.executeSimpleSQL('VACUUM');
				this.transactionVacuum = false;
			}
			
			// Run callbacks
			for (var i=0; i<this._callbacks.commit.length; i++) {
				if (this._callbacks.commit[i]) {
					this._callbacks.commit[i]();
				}
			}
		}
		catch(e) {
			var dberr = (db.lastErrorString!='not an error')
				? ' [ERROR: ' + db.lastErrorString + ']' : '';
			throw(e + dberr);
		}
	}
}


Zotero.DBConnection.prototype.rollbackTransaction = function () {
	var db = this._getDBConnection();
	
	if (!db.transactionInProgress) {
		this._debug("Transaction is not in progress in rollbackTransaction()", 2);
		return;
	}
	
	if (this._transactionNestingLevel) {
		this._transactionNestingLevel--;
		this._transactionRollback = true;
		this._debug('Flagging nested transaction for rollback', 5);
	}
	else {
		this._debug('Rolling back transaction', 5);
		this._transactionRollback = false;
		try {
			db.rollbackTransaction();
			
			// Run callbacks
			for (var i=0; i<this._callbacks.rollback.length; i++) {
				if (this._callbacks.rollback[i]) {
					this._callbacks.rollback[i]();
				}
			}
		}
		catch(e) {
			var dberr = (db.lastErrorString!='not an error')
				? ' [ERROR: ' + db.lastErrorString + ']' : '';
			throw(e + dberr);
		}
	}
}


Zotero.DBConnection.prototype.addCallback = function (type, cb) {
	switch (type) {
		case 'begin':
		case 'commit':
		case 'rollback':
			break;
			
		default:
			throw ("Invalid callback type '" + type + "' in DB.addCallback()");
	}
	
	var id = this._callbacks[type].length;
	this._callbacks[type][id] = cb;
	return id;
}


Zotero.DBConnection.prototype.removeCallback = function (type, id) {
	switch (type) {
		case 'begin':
		case 'commit':
		case 'rollback':
			break;
			
		default:
			throw ("Invalid callback type '" + type + "' in DB.removeCallback()");
	}
	
	delete this._callbacks[type][id];
}


Zotero.DBConnection.prototype.transactionInProgress = function () {
	var db = this._getDBConnection();
	return db.transactionInProgress;
}


/**
 * Safety function used on shutdown to make sure we're not stuck in the
 * middle of a transaction
 *
 * NOTE: No longer used
 */
Zotero.DBConnection.prototype.commitAllTransactions = function () {
	if (this.transactionInProgress()) {
		var level = this._transactionNestingLevel;
		this._transactionNestingLevel = 0;
		try {
			this.commitTransaction();
		}
		catch (e) {}
		return level ? level : true;
	}
	return false;
}


/*
 * Used on shutdown to rollback all open transactions
 */
Zotero.DBConnection.prototype.rollbackAllTransactions = function () {
	if (this.transactionInProgress()) {
		var level = this._transactionNestingLevel;
		this._transactionNestingLevel = 0;
		try {
			this.rollbackTransaction();
		}
		catch (e) {}
		return level ? level : true;
	}
	return false;
}


Zotero.DBConnection.prototype.tableExists = function (table) {
	return this._getDBConnection().tableExists(table);
}


Zotero.DBConnection.prototype.getColumns = function (table) {
	var db = this._getDBConnection();
	
	try {
		var sql = "SELECT * FROM " + table + " LIMIT 1";
		var statement = this.getStatement(sql);
		var cols = new Array();
		for (var i=0,len=statement.columnCount; i<len; i++) {
			cols.push(statement.getColumnName(i));
		}
		statement.finalize();
		return cols;
	}
	catch (e) {
		this._debug(e,1);
		return false;
	}
}


Zotero.DBConnection.prototype.getColumnHash = function (table) {
	var cols = this.getColumns(table);
	var hash = {};
	if (cols.length) {
		for (var i=0; i<cols.length; i++) {
			hash[cols[i]] = true;
		}
	}
	return hash;
}


/**
* Find the lowest unused integer >0 in a table column
*
* Note: This retrieves all the rows of the column, so it's not really
*	meant for particularly large tables.
**/
Zotero.DBConnection.prototype.getNextID = function (table, column) {
	var sql = 'SELECT ' + column + ' FROM ' + table + ' ORDER BY ' + column;
	var vals = this.columnQuery(sql);
	
	if (!vals) {
		return 1;
	}
	
	if (vals[0] === '0') {
		vals.shift();
	}
	
	for (var i=0, len=vals.length; i<len; i++) {
		if (vals[i] != i+1) {
			break;
		}
	}
	
	return i+1;
}


/**
* Find the next lowest numeric suffix for a value in table column
*
* For example, if "Untitled" and "Untitled 2" and "Untitled 4",
* returns "Untitled 3"
*
* DEBUG: doesn't work once there's an "Untitled 10"
*
* If _name_ alone is available, returns that
**/
Zotero.DBConnection.prototype.getNextName = function (table, field, name)
{
	var sql = "SELECT TRIM(SUBSTR(" + field + ", " + (name.length + 1) + ")) "
				+ "FROM " + table + " "
				+ "WHERE " + field + " REGEXP '^" + name + "( [0-9]+)?$' "
				+ "ORDER BY " + field;
	var suffixes = this.columnQuery(sql);
	// If none found or first one has a suffix, use default name
	if (!suffixes || suffixes[0]) {
		return name;
	}
	
	suffixes.sort(function (a, b) {
		return parseInt(a) - parseInt(b);
	});
	
	Zotero.debug(suffixes);
	
	var i = 1;
	while (suffixes[i] === "") {
		i++;
	}
	var num = 2;
	while (suffixes[i] == num) {
		while (suffixes[i+1] && suffixes[i] == suffixes[i+1]) {
			i++;
		}
		i++;
		num++;
	}
	return name + ' ' + num;
}


//
// Async methods
//
//
// Zotero.DB.executeTransaction(function (conn) {
//     var created = yield Zotero.DB.queryAsync("CREATE TEMPORARY TABLE tmpFoo (foo TEXT, bar INT)");
//     
//     // created == true
//     
//     var result = yield Zotero.DB.queryAsync("INSERT INTO tmpFoo VALUES ('a', ?)", 1);
//     
//     // result == 1
//     
//     yield Zotero.DB.queryAsync("INSERT INTO tmpFoo VALUES ('b', 2)");
//     yield Zotero.DB.queryAsync("INSERT INTO tmpFoo VALUES ('c', 3)");
//     yield Zotero.DB.queryAsync("INSERT INTO tmpFoo VALUES ('d', 4)");
//     
//     var value = yield Zotero.DB.valueQueryAsync("SELECT foo FROM tmpFoo WHERE bar=?", 2);
//     
//     // value == "b"
//     
//     var vals = yield Zotero.DB.columnQueryAsync("SELECT foo FROM tmpFoo");
//     
//     // '0' => "a"
//     // '1' => "b"
//     // '2' => "c"
//     // '3' => "d"
//     
//     let rows = yield Zotero.DB.queryAsync("SELECT * FROM tmpFoo");
//     for each(let row in rows) {
//         // row.foo == 'a', row.bar == 1
//         // row.foo == 'b', row.bar == 2
//         // row.foo == 'c', row.bar == 3
//         // row.foo == 'd', row.bar == 4
//     }
//     
//     // Optional, but necessary to pass 'rows' on to the next handler
//     Zotero.DB.asyncResult(rows);
// })
// .then(function (rows) {
//     // rows == same as above
// })
// .done();
//
/**
 * @param {Function} func Task.js-style generator function that yields promises,
 *                        generally from queryAsync() and similar
 * @return {Promise} Q promise for result of generator function, which can
 *                   pass a result by calling asyncResult(val) at the end
 */
Zotero.DBConnection.prototype.executeTransaction = function (func) {
	var self = this;
	return this._getConnectionAsync()
	.then(function (conn) {
		if (conn.transactionInProgress) {
			Zotero.debug("Async DB transaction in progress -- increasing level to "
				+ ++self._asyncTransactionNestingLevel, 5);
			return self.Task.spawn(func)
			.then(
				function (result) {
					Zotero.debug("Decreasing async DB transaction level to "
						+ --self._asyncTransactionNestingLevel, 5);
					return result;
				},
				function (e) {
					Zotero.debug("Rolled back nested async DB transaction", 5);
					self._asyncTransactionNestingLevel = 0;
					throw e;
				}
			);
		}
		else {
			Zotero.debug("Beginning async DB transaction", 5);
			return conn.executeTransaction(func)
			.then(
				function (result) {
					Zotero.debug("Committed async DB transaction", 5);
					return result;
				},
				function (e) {
					Zotero.debug("Rolled back async DB transaction", 5);
					throw e;
				}
			);
		}
	});
};


/**
 * @param {String} sql SQL statement to run
 * @param {Array|String|Integer} [params] SQL parameters to bind
 * @return {Promise|Array} A Q promise for an array of rows. The individual
 *                         rows are Proxy objects that return values from the
 *                         underlying mozIStorageRows based on column names.
 */
Zotero.DBConnection.prototype.queryAsync = function (sql, params) {
	let conn;
	let self = this;
	return this._getConnectionAsync().
	then(function (c) {
		conn = c;
		[sql, params] = self.parseQueryAndParams(sql, params);
		if (Zotero.Debug.enabled) {
			Zotero.debug(sql, 5);
			for each(let param in params) {
				let paramType = typeof param;
				let msg = "Binding parameter of type " + paramType + ": ";
				msg += paramType == 'string' ? "'" + param + "'" : param;
				Zotero.debug(msg, 5);
			}
		}
		return conn.executeCached(sql, params);
	})
	.then(function (rows) {
		// Parse out the SQL command being used
		var op = sql.match(/^[^a-z]*[^ ]+/i);
		if (op) {
			op = op.toString().toLowerCase();
		}
		
		// If SELECT statement, return result
		if (op == 'select') {
			// Fake an associative array with a proxy
			let handler = {
				get: function(target, name) {
					return target.getResultByName(name);
				}
			};
			for (let i=0, len=rows.length; i<len; i++) {
				rows[i] = new Proxy(rows[i], handler);
			}
			return rows;
		}
		else {
			if (op == 'insert' || op == 'replace') {
				return conn.lastInsertRowID;
			}
			else if (op == 'create') {
				return true;
			}
			else {
				return conn.affectedRows;
			}
		}
	})
	.catch(function (e) {
		if (e.errors && e.errors[0]) {
			var eStr = e + "";
			eStr = eStr.indexOf("Error: ") == 0 ? eStr.substr(7): e;
			throw new Error(eStr + ' [QUERY: ' + sql + '] [ERROR: ' + e.errors[0].message + ']');
		}
		else {
			throw e;
		}
	});
};


/**
 * @param {String} sql SQL statement to run
 * @param {Array|String|Integer} [params] SQL parameters to bind
 * @return {Promise:Array|Boolean} A Q promise for either the value or FALSE if no result
 */
Zotero.DBConnection.prototype.valueQueryAsync = function (sql, params) {
	let self = this;
	return this._getConnectionAsync().
	then(function (conn) {
		[sql, params] = self.parseQueryAndParams(sql, params);
		if (Zotero.Debug.enabled) {
			Zotero.debug(sql, 5);
			for each(let param in params) {
				let paramType = typeof param;
				let msg = "Binding parameter of type " + paramType + ": ";
				msg += paramType == 'string' ? "'" + param + "'" : param;
				Zotero.debug(msg, 5);
			}
		}
		return conn.executeCached(sql, params);
	})
	.then(function (rows) {
		return rows.length ? self._getTypedValue(rows[0], 0) : false;
	})
	.catch(function (e) {
		if (e.errors && e.errors[0]) {
			var eStr = e + "";
			eStr = eStr.indexOf("Error: ") == 0 ? eStr.substr(7): e;
			throw new Error(eStr + ' [QUERY: ' + sql + '] [ERROR: ' + e.errors[0].message + ']');
		}
		else {
			throw e;
		}
	});
};


/**
 * DEBUG: This doesn't work -- returning the mozIStorageValueArray Proxy
 * seems to break things
 *
 * @param {String} sql SQL statement to run
 * @param {Array|String|Integer} [params] SQL parameters to bind
 * @return {Promise:Array} A Q promise for an array of row values
 */
Zotero.DBConnection.prototype.rowQueryAsync = function (sql, params) {
	let self = this;
	return this.queryAsync(sql, params)
	.then(function (rows) {
		return rows.length ? rows[0] : [];
	});
};


/**
 * @param {String} sql SQL statement to run
 * @param {Array|String|Integer} [params] SQL parameters to bind
 * @return {Promise:Array} A Q promise for an array of values in the column
 */
Zotero.DBConnection.prototype.columnQueryAsync = function (sql, params) {
	let conn;
	let self = this;
	return this._getConnectionAsync().
	then(function (c) {
		conn = c;
		[sql, params] = self.parseQueryAndParams(sql, params);
		if (Zotero.Debug.enabled) {
			Zotero.debug(sql, 5);
			for each(let param in params) {
				let paramType = typeof param;
				let msg = "Binding parameter of type " + paramType + ": ";
				msg += paramType == 'string' ? "'" + param + "'" : param;
				Zotero.debug(msg, 5);
			}
		}
		return conn.executeCached(sql, params);
	})
	.then(function (rows) {
		var column = [];
		for (let i=0, len=rows.length; i<len; i++) {
			column.push(self._getTypedValue(rows[i], 0));
		}
		return column;
	})
	.catch(function (e) {
		if (e.errors && e.errors[0]) {
			var eStr = e + "";
			eStr = eStr.indexOf("Error: ") == 0 ? eStr.substr(7): e;
			throw new Error(eStr + ' [QUERY: ' + sql + '] [ERROR: ' + e.errors[0].message + ']');
		}
		else {
			throw e;
		}
	});
};


Zotero.DBConnection.prototype.tableExistsAsync = function (table) {
	return this._getConnectionAsync()
	.then(function () {
		var sql = "SELECT COUNT(*) FROM sqlite_master WHERE type='table' AND tbl_name=?";
		return Zotero.DB.valueQueryAsync(sql, [table]);
	})
	.then(function (count) {
		return !!count;
	});
}


/**
 * Parse SQL string and execute transaction with all statements
 *
 * @return {Promise}
 */
Zotero.DBConnection.prototype.executeSQLFile = function (sql) {
	var nonCommentRE = /^[^-]/;
	var trailingCommentRE = /^(.*?)(?:--.+)?$/;
	
	sql = sql.trim()
		// Ugly hack to parse triggers with embedded semicolons
		.replace(/;---/g, "TEMPSEMI")
		.split("\n")
		.filter(function (x) nonCommentRE.test(x))
		.map(function (x) x.match(trailingCommentRE)[1])
		.join("");
	if (sql.substr(-1) == ";") {
		sql = sql.substr(0, sql.length - 1);
	}
	
	var statements = sql.split(";")
		.map(function (x) x.replace(/TEMPSEMI/g, ";"));
	
	return this.executeTransaction(function () {
		var statement;
		while (statement = statements.shift()) {
			yield Zotero.DB.queryAsync(statement);
		}
	});
}



/**
 * Generator functions can't return values, but Task.js-style generators,
 * as used by executeTransaction(), can throw a special exception in order
 * to do so. This function throws such an exception for passed value and
 * can be used at the end of executeTransaction() to return a value to the
 * next promise handler.
 */
Zotero.DBConnection.prototype.asyncResult = function (val) {
	throw new this.Task.Result(val);
};


/**
 * Asynchronously return a connection object for the current DB
 */
Zotero.DBConnection.prototype._getConnectionAsync = Zotero.lazy(function() {
	var db = this._getDBConnection();
	var options = {
		path: db.databaseFile.path
	};
	var self = this;
	Zotero.debug("Asynchronously opening DB connection");
	return Q(this.Sqlite.openConnection(options));
});


/*
 * Implements nsIObserver
 */
Zotero.DBConnection.prototype.observe = function(subject, topic, data) {
	switch (topic) {
		case 'idle':
			this.backupDatabase();
			break;
	}
}


Zotero.DBConnection.prototype.integrityCheck = function () {
	var ok = this.valueQuery("PRAGMA integrity_check");
	return ok == 'ok';
}


Zotero.DBConnection.prototype.checkException = function (e) {
	if (e.name && e.name == 'NS_ERROR_FILE_CORRUPTED') {
		// Write corrupt marker to data directory
		var file = Zotero.getZoteroDatabase(this._dbName, 'is.corrupt');
		Zotero.File.putContents(file, '');
		
		this._dbIsCorrupt = true;
		
		var ps = Components.classes["@mozilla.org/embedcomp/prompt-service;1"]
								.getService(Components.interfaces.nsIPromptService);
		
		var buttonFlags = (ps.BUTTON_POS_0) * (ps.BUTTON_TITLE_IS_STRING)
			+ (ps.BUTTON_POS_1) * (ps.BUTTON_TITLE_IS_STRING);
		
		var index = ps.confirmEx(null,
			Zotero.getString('general.error'),
			Zotero.getString('db.dbCorrupted', this._dbName) + '\n\n' + Zotero.getString('db.dbCorrupted.restart', Zotero.appName),
			buttonFlags,
			Zotero.getString('general.restartNow'),
			Zotero.getString('general.restartLater'),
			null, null, {});
		
		if (index == 0) {
			var appStartup = Components.classes["@mozilla.org/toolkit/app-startup;1"]
					.getService(Components.interfaces.nsIAppStartup);
			appStartup.quit(Components.interfaces.nsIAppStartup.eRestart);
			appStartup.quit(Components.interfaces.nsIAppStartup.eAttemptQuit);
		}
		
		Zotero.skipLoading = true;
		return false;
	}
	return true;
}


/**
 * Close the database
 * @param {Boolean} [permanent] If true, throw an error instead of
 *     allowing code to re-open the database again
 */
Zotero.DBConnection.prototype.closeDatabase = function (permanent) {
	if(this._connection) {
		var deferred = Q.defer();
		this._connection.asyncClose(deferred.resolve);
		this._connection = permanent ? false : null;
		return deferred.promise;
	} else {
		return Q();
	}
}


Zotero.DBConnection.prototype.backupDatabase = function (suffix, force) {
	if (!suffix) {
		var numBackups = Zotero.Prefs.get("backup.numBackups");
		if (numBackups < 1) {
			return false;
		}
		if (numBackups > 24) {
			numBackups = 24;
		}
	}
	
	if (Zotero.locked) {
		this._debug("Zotero is locked -- skipping backup of DB '" + this._dbName + "'", 2);
		return false;
	}
	
	if (this.transactionInProgress()) {
		//this._debug("Transaction in progress--skipping backup of DB '" + this._dbName + "'", 2);
		return false;
	}
	
	var corruptMarker = Zotero.getZoteroDatabase(this._dbName, 'is.corrupt');
	
	if (this.skipBackup || Zotero.skipLoading) {
		this._debug("Skipping backup of database '" + this._dbName + "'", 1);
		return false;
	}
	else if (this._dbIsCorrupt || corruptMarker.exists()) {
		this._debug("Database '" + this._dbName + "' is marked as corrupt--skipping backup", 1);
		return false;
	}
	
	var file = Zotero.getZoteroDatabase(this._dbName);
	
	// For standard backup, make sure last backup is old enough to replace
	if (!suffix && !force) {
		var backupFile = Zotero.getZoteroDatabase(this._dbName, 'bak');
		if (backupFile.exists()) {
			var currentDBTime = file.lastModifiedTime;
			var lastBackupTime = backupFile.lastModifiedTime;
			if (currentDBTime == lastBackupTime) {
				//Zotero.debug("Database '" + this._dbName + "' hasn't changed -- skipping backup");
				return;
			}
			
			var now = new Date();
			var intervalMinutes = Zotero.Prefs.get('backup.interval');
			var interval = intervalMinutes * 60 *  1000;
			if ((now - lastBackupTime) < interval) {
				//Zotero.debug("Last backup of database '" + this._dbName
				//	+ "' was less than " + intervalMinutes + " minutes ago -- skipping backup");
				return;
			}
		}
	}
	
	this._debug("Backing up database '" + this._dbName + "'");
	
	// Copy via a temporary file so we don't run into disk space issues
	// after deleting the old backup file
	var tmpFile = Zotero.getZoteroDatabase(this._dbName, 'tmp');
	if (tmpFile.exists()) {
		try {
			tmpFile.remove(false);
		}
		catch (e) {
			if (e.name == 'NS_ERROR_FILE_ACCESS_DENIED') {
				alert("Cannot delete " + tmpFile.leafName);
			}
			throw (e);
		}
	}
	
	// Turn off DB locking before backup and reenable after, since otherwise
	// the lock is lost
	try {
		if (DB_LOCK_EXCLUSIVE) {
			this.query("PRAGMA locking_mode=NORMAL");
		}
		
		var store = Components.classes["@mozilla.org/storage/service;1"].
			getService(Components.interfaces.mozIStorageService);
		store.backupDatabaseFile(file, tmpFile.leafName, file.parent);
	}
	catch (e) {
		Zotero.debug(e);
		Components.utils.reportError(e);
		return false;
	}
	finally {
		if (DB_LOCK_EXCLUSIVE) {
			this.query("PRAGMA locking_mode=EXCLUSIVE");
		}
	}
	
	// Opened database files can't be moved on Windows, so we have to skip
	// the extra integrity check (unless we wanted to write two copies of
	// the database, but that doesn't seem like a great idea)
	if (!Zotero.isWin) {
		try {
			var store = Components.classes["@mozilla.org/storage/service;1"].
				getService(Components.interfaces.mozIStorageService);
				
			var connection = store.openDatabase(tmpFile);
		}
		catch (e){
			this._debug("Database file '" + tmpFile.leafName + "' is corrupt--skipping backup");
			if (tmpFile.exists()) {
				tmpFile.remove(null);
			}
			return false;
		}
	}
	
	// Special backup
	if (!suffix && numBackups > 1) {
		var zdir = Zotero.getZoteroDirectory();
		
		// Remove oldest backup file
		var targetFile = Zotero.getZoteroDatabase(this._dbName, (numBackups - 1) + '.bak')
		if (targetFile.exists()) {
			targetFile.remove(false);
		}
		
		// Shift old versions up
		for (var i=(numBackups - 1); i>=1; i--) {
			var targetNum = i;
			var sourceNum = targetNum - 1;
			
			var targetFile = Zotero.getZoteroDatabase(
				this._dbName, targetNum + '.bak'
			);
			var sourceFile = Zotero.getZoteroDatabase(
				this._dbName, sourceNum ? sourceNum + '.bak' : 'bak'
			);
			
			if (!sourceFile.exists()) {
				continue;
			}
			
			Zotero.debug("Moving " + sourceFile.leafName + " to " + targetFile.leafName);
			sourceFile.moveTo(zdir, targetFile.leafName);
		}
	}
	
	var backupFile = Zotero.getZoteroDatabase(
		this._dbName, (suffix ? suffix + '.' : '') + 'bak'
	);
	
	// Remove old backup file
	if (backupFile.exists()) {
		backupFile.remove(false);
	}
	
	Zotero.debug("Backed up to " + backupFile.leafName);
	tmpFile.moveTo(tmpFile.parent, backupFile.leafName);
	
	return true;
}


/**
 * Determine the necessary data type for SQLite parameter binding
 *
 * @return	int		0 for string, 32 for int32, 64 for int64
 */
Zotero.DBConnection.prototype.getSQLDataType = function(value) {
	var strVal = value + '';
	if (strVal.match(/^[1-9]+[0-9]*$/)) {
		// These upper bounds also specified in Zotero.DB
		//
		// Store as 32-bit signed integer
		if (value <= 2147483647) {
			return 32;
		}
		// Store as 64-bit signed integer
		// 2^53 is JS's upper-bound for decimal integers
		else if (value < 9007199254740992) {
			return 64;
		}
	}
	return 0;
}


/////////////////////////////////////////////////////////////////
//
// Private methods
//
/////////////////////////////////////////////////////////////////

/*
 * Retrieve a link to the data store
 */
Zotero.DBConnection.prototype._getDBConnection = function () {
	if (this._connection) {
		return this._connection;
	} else if (this._connection === false) {
		throw new Error("Database permanently closed; not re-opening");
	}
	
	this._debug("Opening database '" + this._dbName + "'");
	
	// Get the storage service
	var store = Components.classes["@mozilla.org/storage/service;1"].
		getService(Components.interfaces.mozIStorageService);
	
	var file = Zotero.getZoteroDatabase(this._dbName);
	var backupFile = Zotero.getZoteroDatabase(this._dbName, 'bak');
	
	var fileName = this._dbName + '.sqlite';
	
<<<<<<< HEAD
=======
	if (this._dbName == 'zotero' && ZOTERO_CONFIG['DB_REBUILD']) {
		if (confirm('Erase all user data and recreate database from schema?')) {
			// Delete existing Zotero database
			if (file.exists()) {
				file.remove(null);
			}
			
			// Delete existing storage folder
			var dir = Zotero.getStorageDirectory();
			if (dir.exists()) {
				dir.remove(true);
			}
		}
	}
	
	var ps = Components.classes["@mozilla.org/embedcomp/prompt-service;1"]
		.getService(Components.interfaces.nsIPromptService);
	
>>>>>>> f70d0c0b
	catchBlock: try {
		var corruptMarker = Zotero.getZoteroDatabase(this._dbName, 'is.corrupt');
		if (corruptMarker.exists()) {
			throw({ name: 'NS_ERROR_FILE_CORRUPTED' })
		}
		this._connection = store.openDatabase(file);
	}
	catch (e) {
		if (e.name=='NS_ERROR_FILE_CORRUPTED') {
			this._debug("Database file '" + file.leafName + "' is marked as corrupted", 1);
			
			// No backup file! Eek!
			if (!backupFile.exists()) {
				this._debug("No backup file for DB '" + this._dbName + "' exists", 1);
				
				// Save damaged file if it exists
				if (file.exists()) {
					this._debug('Saving damaged DB file with .damaged extension', 1);
					var damagedFile = Zotero.getZoteroDatabase(this._dbName, 'damaged');
					Zotero.moveToUnique(file, damagedFile);
				}
				else {
					this._debug(file.leafName + " does not exist -- creating new database");
				}
				
				// Create new main database
				var file = Zotero.getZoteroDatabase(this._dbName);
				this._connection = store.openDatabase(file);
				
				if (corruptMarker.exists()) {
					corruptMarker.remove(null);
				}
				
				// FIXME: If damaged file didn't exist, it won't be saved, as the message claims
				let msg = Zotero.getString('db.dbCorruptedNoBackup', fileName);
				Zotero.debug(msg, 1);
				ps.alert(null, Zotero.getString('general.warning'), msg);
				break catchBlock;
			}
			
			// Save damaged file if it exists
			if (file.exists()) {
				this._debug('Saving damaged DB file with .damaged extension', 1);
				var damagedFile = Zotero.getZoteroDatabase(this._dbName, 'damaged');
				Zotero.moveToUnique(file, damagedFile);
			}
			else {
				this._debug(file.leafName + " does not exist");
			}
			
			// Test the backup file
			try {
				this._connection = store.openDatabase(backupFile);
			}
			// Can't open backup either
			catch (e) {
				// Create new main database
				var file = Zotero.getZoteroDatabase(this._dbName);
				this._connection = store.openDatabase(file);
				
				let msg = Zotero.getString('db.dbRestoreFailed', fileName);
				Zotero.debug(msg, 1);
				ps.alert(null, Zotero.getString('general.warning'), msg);
				
				if (corruptMarker.exists()) {
					corruptMarker.remove(null);
				}
				
				break catchBlock;
			}
			
			this._connection = undefined;
			
			// Copy backup file to main DB file
			this._debug("Restoring database '" + this._dbName + "' from backup file", 1);
			try {
				backupFile.copyTo(backupFile.parent, fileName);
			}
			catch (e) {
				// TODO: deal with low disk space
				throw (e);
			}
			
			// Open restored database
			var file = Zotero.getZoteroDirectory();
			file.append(fileName);
			this._connection = store.openDatabase(file);
			this._debug('Database restored', 1);
			// FIXME: If damaged file didn't exist, it won't be saved, as the message claims
			var msg = Zotero.getString('db.dbRestored', [
				fileName,
				Zotero.Date.getFileDateString(backupFile),
				Zotero.Date.getFileTimeString(backupFile)
			]);
			Zotero.debug(msg, 1);
			ps.alert(
				null,
				Zotero.getString('general.warning'),
				msg
			);
			
			if (corruptMarker.exists()) {
				corruptMarker.remove(null);
			}
			
			break catchBlock;
		}
		
		// Some other error that we don't yet know how to deal with
		throw (e);
	}
	
	if (DB_LOCK_EXCLUSIVE) {
		Zotero.DB.query("PRAGMA locking_mode=EXCLUSIVE");
	}
	else {
		Zotero.DB.query("PRAGMA locking_mode=NORMAL");
	}
	
	// Set page cache size to 8MB
	var pageSize = Zotero.DB.valueQuery("PRAGMA page_size");
	var cacheSize = 8192000 / pageSize;
	Zotero.DB.query("PRAGMA cache_size=" + cacheSize);
	
	// Register idle and shutdown handlers to call this.observe() for DB backup
	var idleService = Components.classes["@mozilla.org/widget/idleservice;1"]
			.getService(Components.interfaces.nsIIdleService);
	idleService.addIdleObserver(this, 60);
	idleService = null;
	
	// User-defined functions
	// TODO: move somewhere else?
	
	// Levenshtein distance UDF
	var lev = {
		onFunctionCall: function (arg) {
			var a = arg.getUTF8String(0);
			var b = arg.getUTF8String(1);
			return Zotero.Utilities.levenshtein(a, b);
		}
	};
	this._connection.createFunction('levenshtein', 2, lev);
	
	// Regexp UDF
	var rx = {
		onFunctionCall: function (arg) {
			var re = new RegExp(arg.getUTF8String(0));
			var str = arg.getUTF8String(1);
			return re.test(str);
		}
	};
	this._connection.createFunction('regexp', 2, rx);
	
	// text2html UDF
	var rx = {
		onFunctionCall: function (arg) {
			var str = arg.getUTF8String(0);
			return Zotero.Utilities.text2html(str, true);
		}
	};
	this._connection.createFunction('text2html', 1, rx);
	
	return this._connection;
}


Zotero.DBConnection.prototype._debug = function (str, level) {
	var prefix = this._dbName == 'zotero' ? '' : '[' + this._dbName + '] ';
	Zotero.debug(prefix + str, level);
}


Zotero.DBConnection.prototype._getTypedValue = function (statement, i) {
	var type = statement.getTypeOfIndex(i);
	// For performance, we hard-code these constants
	switch (type) {
		case 1: //VALUE_TYPE_INTEGER
			return statement.getInt64(i);
		case 3: //VALUE_TYPE_TEXT
			return statement.getUTF8String(i);
		case 0: //VALUE_TYPE_NULL
			return null;
		case 2: //VALUE_TYPE_FLOAT
			return statement.getDouble(i);
		case 4: //VALUE_TYPE_BLOB
			return statement.getBlob(i, {});
	}
}


// Initialize main database connection
Zotero.DB = new Zotero.DBConnection('zotero');<|MERGE_RESOLUTION|>--- conflicted
+++ resolved
@@ -1363,27 +1363,9 @@
 	
 	var fileName = this._dbName + '.sqlite';
 	
-<<<<<<< HEAD
-=======
-	if (this._dbName == 'zotero' && ZOTERO_CONFIG['DB_REBUILD']) {
-		if (confirm('Erase all user data and recreate database from schema?')) {
-			// Delete existing Zotero database
-			if (file.exists()) {
-				file.remove(null);
-			}
-			
-			// Delete existing storage folder
-			var dir = Zotero.getStorageDirectory();
-			if (dir.exists()) {
-				dir.remove(true);
-			}
-		}
-	}
-	
 	var ps = Components.classes["@mozilla.org/embedcomp/prompt-service;1"]
 		.getService(Components.interfaces.nsIPromptService);
 	
->>>>>>> f70d0c0b
 	catchBlock: try {
 		var corruptMarker = Zotero.getZoteroDatabase(this._dbName, 'is.corrupt');
 		if (corruptMarker.exists()) {
