--- conflicted
+++ resolved
@@ -299,15 +299,10 @@
 						
 						if (mimeType == 'application/pdf' &&
 								Zotero.MIME.sniffForMIMEType(str) != 'application/pdf') {
-<<<<<<< HEAD
 							var errString = "Downloaded PDF did not have MIME type "
 								+ "'application/pdf' in Attachments.importFromURL()";
 							Zotero.debug(errString, 2);
-=======
-							Zotero.debug("Downloaded PDF did not have MIME type "
-								+ "'application/pdf' in Attachments.importFromURL()", 2);
 							Zotero.debug(str);
->>>>>>> a0f0d529
 							attachmentItem.erase();
 							if(callback) callback(false, new Error(errString));
 							return;
