/*
    ***** BEGIN LICENSE BLOCK *****
    
    Copyright © 2009 Center for History and New Media
                     George Mason University, Fairfax, Virginia, USA
                     http://zotero.org
    
    This file is part of Zotero.
    
    Zotero is free software: you can redistribute it and/or modify
    it under the terms of the GNU Affero General Public License as published by
    the Free Software Foundation, either version 3 of the License, or
    (at your option) any later version.
    
    Zotero is distributed in the hope that it will be useful,
    but WITHOUT ANY WARRANTY; without even the implied warranty of
    MERCHANTABILITY or FITNESS FOR A PARTICULAR PURPOSE.  See the
    GNU Affero General Public License for more details.
    
    You should have received a copy of the GNU Affero General Public License
    along with Zotero.  If not, see <http://www.gnu.org/licenses/>.
    
    ***** END LICENSE BLOCK *****
*/

const ZOTERO_CONFIG = {
	GUID: 'zotero@chnm.gmu.edu',
	REPOSITORY_URL: 'https://repo.zotero.org/repo',
	REPOSITORY_CHECK_INTERVAL: 86400, // 24 hours
	REPOSITORY_RETRY_INTERVAL: 3600, // 1 hour
	BASE_URI: 'http://zotero.org/',
	WWW_BASE_URL: 'http://www.zotero.org/',
	PROXY_AUTH_URL: 'http://zotero.org.s3.amazonaws.com/proxy-auth',
	SYNC_URL: 'https://sync.zotero.org/',
	API_URL: 'https://api.zotero.org/',
	API_VERSION: 2,
	PREF_BRANCH: 'extensions.zotero.',
	BOOKMARKLET_ORIGIN : 'https://www.zotero.org',
	HTTP_BOOKMARKLET_ORIGIN : 'http://www.zotero.org',
<<<<<<< HEAD
	BOOKMARKLET_URL: 'https://www.zotero.org/bookmarklet/'
=======
	BOOKMARKLET_URL: 'https://www.zotero.org/bookmarklet/',
	VERSION: "4.0.20.SOURCE"
>>>>>>> f70d0c0b
};

// Commonly used imports accessible anywhere
Components.utils.import("resource://zotero/q.js");
Components.utils.import("resource://gre/modules/XPCOMUtils.jsm");
Components.utils.import("resource://gre/modules/Services.jsm");
Components.utils.import("resource://gre/modules/osfile.jsm");

/*
 * Core functions
 */
 (function(){
	// Privileged (public) methods
	this.init = init;
	this.stateCheck = stateCheck;
	this.getProfileDirectory = getProfileDirectory;
	this.getZoteroDirectory = getZoteroDirectory;
	this.getStorageDirectory = getStorageDirectory;
	this.getZoteroDatabase = getZoteroDatabase;
	this.chooseZoteroDirectory = chooseZoteroDirectory;
	this.debug = debug;
	this.log = log;
	this.logError = logError;
	this.getErrors = getErrors;
	this.getSystemInfo = getSystemInfo;
	this.safeDebug = safeDebug;
	this.getString = getString;
	this.localeJoin = localeJoin;
	this.getLocaleCollation = getLocaleCollation;
	this.setFontSize = setFontSize;
	this.flattenArguments = flattenArguments;
	this.getAncestorByTagName = getAncestorByTagName;
	this.join = join;
	this.randomString = randomString;
	this.moveToUnique = moveToUnique;
	
	// Public properties
	this.initialized = false;
	this.skipLoading = false;
	this.startupError;
	this.__defineGetter__("startupErrorHandler", function() { return _startupErrorHandler; });
	this.version;
	this.platform;
	this.locale;
	this.dir; // locale direction: 'ltr' or 'rtl'
	this.isMac;
	this.isWin;
	this.initialURL; // used by Schema to show the changelog on upgrades
	
	
	this.__defineGetter__('userID', function () {
		if (_userID !== undefined) return _userID;
		var sql = "SELECT value FROM settings WHERE "
					+ "setting='account' AND key='userID'";
		return _userID = Zotero.DB.valueQuery(sql);
	});
	
	this.__defineSetter__('userID', function (val) {
		var sql = "REPLACE INTO settings VALUES ('account', 'userID', ?)";
		Zotero.DB.query(sql, parseInt(val));
		_userID = val;
	});
	
	this.__defineGetter__('libraryID', function () {
		if (_libraryID !== undefined) return _libraryID;
		var sql = "SELECT value FROM settings WHERE "
					+ "setting='account' AND key='libraryID'";
		return _libraryID = Zotero.DB.valueQuery(sql);
	});
	
	this.__defineSetter__('libraryID', function (val) {
		var sql = "REPLACE INTO settings VALUES ('account', 'libraryID', ?)";
		Zotero.DB.query(sql, parseInt(val));
		_libraryID = val;
	});
	
	this.__defineGetter__('username', function () {
		var sql = "SELECT value FROM settings WHERE "
					+ "setting='account' AND key='username'";
		return Zotero.DB.valueQuery(sql);
	});
	
	this.__defineSetter__('username', function (val) {
		var sql = "REPLACE INTO settings VALUES ('account', 'username', ?)";
		Zotero.DB.query(sql, val);
	});
	
	this.getActiveZoteroPane = function() {
		return Services.wm.getMostRecentWindow("navigator:browser").ZoteroPane;
	};
	
	this.getLocalUserKey = function (generate) {
		if (_localUserKey) {
			return _localUserKey;
		}
		
		var sql = "SELECT value FROM settings WHERE "
					+ "setting='account' AND key='localUserKey'";
		var key = Zotero.DB.valueQuery(sql);
		
		// Generate a local user key if we don't have a global library id
		if (!key && generate) {
			key = Zotero.randomString(8);
			var sql = "INSERT INTO settings VALUES ('account', 'localUserKey', ?)";
			Zotero.DB.query(sql, key);
		}
		_localUserKey = key;
		return key;
	};
	
	/**
	 * @property	{Boolean}	waiting		Whether Zotero is waiting for other
	 *										main thread events to be processed
	 */
	this.__defineGetter__('waiting', function () _waiting);
	
	/**
	 * @property	{Boolean}	locked		Whether all Zotero panes are locked
	 *										with an overlay
	 */
	this.__defineGetter__('locked', function () _locked);
	this.__defineSetter__('locked', function (lock) {
		var wasLocked = _locked;
		_locked = lock;
		
		if (!wasLocked && lock) {
			this.unlockDeferred = Q.defer();
			this.unlockPromise = this.unlockDeferred.promise;
		}
		else if (wasLocked && !lock) {
			Zotero.debug("Running unlock callbacks");
			this.unlockDeferred.resolve();
		}
	});
	
	/**
	 * @property	{Boolean}	suppressUIUpdates	Don't update UI on Notifier triggers
	 */
	this.suppressUIUpdates = false;
	
	/**
	 * @property	{Boolean}	closing		True if the application is closing.
	 */
	this.closing = false;
	
	
	this.initializationDeferred;
	this.initializationPromise;
	this.unlockDeferred;
	this.unlockPromise;
	
	var _startupErrorHandler;
	var _zoteroDirectory = false;
	var _localizedStringBundle;
	var _userID;
	var _libraryID;
	var _localUserKey;
	var _waiting = 0;
	
	var _locked = false;
	var _shutdownListeners = [];
	var _progressMeters;
	var _progressPopup;
	var _lastPercentage;
	
	// whether we are waiting for another Zotero process to release its DB lock
	var _waitingForDBLock = false;
	
	/**
	 * Maintains nsITimers to be used when Zotero.wait() completes (to reduce performance penalty
	 * of initializing new objects)
	 */
	var _waitTimers = [];
	
	/**
	 * Maintains nsITimerCallbacks to be used when Zotero.wait() completes
	 */
	var _waitTimerCallbacks = [];
	
	/**
	 * Maintains running nsITimers in global scope, so that they don't disappear randomly
	 */
	var _runningTimers = [];
	
	// Errors that were in the console at startup
	var _startupErrors = [];
	// Number of errors to maintain in the recent errors buffer
	const ERROR_BUFFER_SIZE = 25;
	// A rolling buffer of the last ERROR_BUFFER_SIZE errors
	var _recentErrors = [];
	
	/**
	 * Initialize the extension
	 *
	 * @return {Boolean|Promise:Boolean}
	 */
	function init(options) {
		if (this.initialized || this.skipLoading) {
			return false;
		}
		
		this.initializationDeferred = Q.defer();
		this.initializationPromise = this.initializationDeferred.promise;
		this.locked = true;
		
		// Load in the preferences branch for the extension
		Zotero.Prefs.init();
		Zotero.Debug.init(options && options.forceDebugLog);
		
		if (options) {
			if (options.openPane) this.openPane = true;
		}
		
		this.mainThread = Services.tm.mainThread;
		
		var appInfo = Components.classes["@mozilla.org/xre/app-info;1"]
			.getService(Components.interfaces.nsIXULAppInfo);
		this.platformVersion = appInfo.platformVersion;
		this.platformMajorVersion = parseInt(appInfo.platformVersion.match(/^[0-9]+/)[0]);
		this.isFx = true;
		
		this.isStandalone = Services.appinfo.ID == ZOTERO_CONFIG['GUID'];
		return Q.fcall(function () {
			if(Zotero.isStandalone) {
				return Services.appinfo.version;
			} else {
				var deferred = Q.defer();
				Components.utils.import("resource://gre/modules/AddonManager.jsm");
				AddonManager.getAddonByID(
					ZOTERO_CONFIG.GUID,
					function (addon) {
						deferred.resolve(addon.version);
					}
				);
				return deferred.promise;
			}
		})
		.then(function (version) {
			Zotero.version = version;
			
			// OS platform
			var win = Components.classes["@mozilla.org/appshell/appShellService;1"]
				   .getService(Components.interfaces.nsIAppShellService)
				   .hiddenDOMWindow;
			this.platform = win.navigator.platform;
			this.isMac = (this.platform.substr(0, 3) == "Mac");
			this.isWin = (this.platform.substr(0, 3) == "Win");
			this.isLinux = (this.platform.substr(0, 5) == "Linux");
			this.oscpu = win.navigator.oscpu;
			
			// Browser
			Zotero.browser = "g";
			
			// Locale
			var uaPrefs = Services.prefs.getBranch("general.useragent.");
			try {
				this.locale = uaPrefs.getComplexValue("locale", Components.interfaces.nsIPrefLocalizedString);
			} catch (e) {}
			
			if(this.locale) {
				this.locale = this.locale.toString();
			} else {
				this.locale = uaPrefs.getCharPref("locale");
			}
			
			if (this.locale.length == 2) {
				this.locale = this.locale + '-' + this.locale.toUpperCase();
			}
			
			// Load in the localization stringbundle for use by getString(name)
			var appLocale = Services.locale.getApplicationLocale();
			
			_localizedStringBundle = Services.strings.createBundle(
				"chrome://zotero/locale/zotero.properties", appLocale);
			
			// Also load the brand as appName
			var brandBundle = Services.strings.createBundle(
				"chrome://branding/locale/brand.properties", appLocale);
			this.appName = brandBundle.GetStringFromName("brandShortName");
			
			// Set the locale direction to Zotero.dir
			// DEBUG: is there a better way to get the entity from JS?
			var xmlhttp = Components.classes["@mozilla.org/xmlextras/xmlhttprequest;1"]
							.createInstance();
			xmlhttp.open('GET', 'chrome://global/locale/global.dtd', false);
			xmlhttp.overrideMimeType('text/plain');
			xmlhttp.send(null);
			var matches = xmlhttp.responseText.match(/(ltr|rtl)/);
			if (matches && matches[0] == 'rtl') {
				Zotero.dir = 'rtl';
			}
			else {
				Zotero.dir = 'ltr';
			}
	
			// Make sure that Zotero Standalone is not running as root
			if(Zotero.isStandalone && !Zotero.isWin) _checkRoot();
			
			try {
				var dataDir = Zotero.getZoteroDirectory();
			}
			catch (e) {
				// Zotero dir not found
				if (e.name == 'NS_ERROR_FILE_NOT_FOUND') {
					Zotero.startupError = Zotero.getString('dataDir.notFound');
					_startupErrorHandler = function() {
						var win = Services.wm.getMostRecentWindow('navigator:browser');
						
						var ps = Components.classes["@mozilla.org/embedcomp/prompt-service;1"].
								createInstance(Components.interfaces.nsIPromptService);
						var buttonFlags = (ps.BUTTON_POS_0) * (ps.BUTTON_TITLE_OK)
							+ (ps.BUTTON_POS_1) * (ps.BUTTON_TITLE_IS_STRING)
							+ (ps.BUTTON_POS_2) * (ps.BUTTON_TITLE_IS_STRING);
						var index = ps.confirmEx(win,
							Zotero.getString('general.error'),
							Zotero.startupError + '\n\n' +
							Zotero.getString('dataDir.previousDir') + ' '
								+ Zotero.Prefs.get('lastDataDir'),
							buttonFlags, null,
							Zotero.getString('dataDir.useProfileDir', Zotero.appName),
							Zotero.getString('general.locate'),
							null, {});
						
						// Revert to profile directory
						if (index == 1) {
							Zotero.chooseZoteroDirectory(false, true);
						}
						// Locate data directory
						else if (index == 2) {
							Zotero.chooseZoteroDirectory();
						}
					}
					return;
				} else if(e.name == "ZOTERO_DIR_MAY_EXIST") {
					var app = Zotero.isStandalone ? Zotero.getString('app.standalone') : Zotero.getString('app.firefox');
					var altApp = !Zotero.isStandalone ? Zotero.getString('app.standalone') : Zotero.getString('app.firefox');
					
					var message = Zotero.getString("dataDir.standaloneMigration.description", [app, altApp]);
					if(e.multipleProfiles) {
						message += "\n\n"+Zotero.getString("dataDir.standaloneMigration.multipleProfiles", [app, altApp]);
					}
					
					var ps = Components.classes["@mozilla.org/embedcomp/prompt-service;1"].
							createInstance(Components.interfaces.nsIPromptService);
					var buttonFlags = (ps.BUTTON_POS_0) * (ps.BUTTON_TITLE_YES)
						+ (ps.BUTTON_POS_1) * (ps.BUTTON_TITLE_NO)
						+ (ps.BUTTON_POS_2) * (ps.BUTTON_TITLE_IS_STRING);
					var index = ps.confirmEx(null, Zotero.getString("dataDir.standaloneMigration.title"), message,
						buttonFlags, null, null,
						Zotero.getString('dataDir.standaloneMigration.selectCustom'),
						null, {});
					
					// Migrate data directory
					if (index == 0) {
						// copy prefs
						var prefsFile = e.profile.clone();
						prefsFile.append("prefs.js");
						if(prefsFile.exists()) {
							// build sandbox
							var sandbox = new Components.utils.Sandbox("http://www.example.com/");
							Components.utils.evalInSandbox(
								"var prefs = {};"+
								"function user_pref(key, val) {"+
									"prefs[key] = val;"+
								"}"
							, sandbox);
							
							// remove comments
							var prefsJs = Zotero.File.getContents(prefsFile);
							prefsJs = prefsJs.replace(/^#[^\r\n]*$/mg, "");
							
							// evaluate
							Components.utils.evalInSandbox(prefsJs, sandbox);
							var prefs = sandbox.prefs;
							for(var key in prefs) {
								if(key.substr(0, ZOTERO_CONFIG.PREF_BRANCH.length) === ZOTERO_CONFIG.PREF_BRANCH
										&& key !== "extensions.zotero.firstRun2") {
									Zotero.Prefs.set(key.substr(ZOTERO_CONFIG.PREF_BRANCH.length), prefs[key]);
								}
							}
						}
						
						// also set data dir if no custom data dir is now defined
						if(!Zotero.Prefs.get("useDataDir")) {
							var dir = e.dir.QueryInterface(Components.interfaces.nsILocalFile);
							Zotero.Prefs.set('dataDir', dir.persistentDescriptor);
							Zotero.Prefs.set('lastDataDir', dir.path);
							Zotero.Prefs.set('useDataDir', true);
						}
					}
					// Create new data directory
					else if (index == 1) {
						Zotero.File.createDirectoryIfMissing(e.curDir);
					}
					// Locate new data directory
					else if (index == 2) {
						Zotero.chooseZoteroDirectory(true);
					}
				}
				// DEBUG: handle more startup errors
				else {
					throw (e);
					return false;
				}
			}
			
			// Register shutdown handler to call Zotero.shutdown()
			var _shutdownObserver = {observe:function() { Zotero.shutdown().done() }};
			Services.obs.addObserver(_shutdownObserver, "quit-application", false);
			
			try {
				Zotero.IPC.init();
			}
			catch (e) {
				if (e.name == 'NS_ERROR_FILE_ACCESS_DENIED') {
					var msg = Zotero.localeJoin([
						Zotero.getString('startupError.databaseCannotBeOpened'),
						Zotero.getString('startupError.checkPermissions')
					]);
					Zotero.startupError = msg;
					Zotero.debug(e, 1);
					Components.utils.reportError(e);
					return false;
				}
				throw (e);
			}
			
			// Get startup errors
			try {
				var messages = {};
				Services.console.getMessageArray(messages, {});
				_startupErrors = [msg for each(msg in messages.value) if(_shouldKeepError(msg))];
			} catch(e) {
				Zotero.logError(e);
			}
			// Register error observer
			Services.console.registerListener(ConsoleListener);
			
			// Add shutdown listener to remove quit-application observer and console listener
			this.addShutdownListener(function() {
				Services.obs.removeObserver(_shutdownObserver, "quit-application", false);
				Services.console.unregisterListener(ConsoleListener);
			});
			
			// Load additional info for connector or not
			if(Zotero.isConnector) {
				Zotero.debug("Loading in connector mode");
				Zotero.Connector_Types.init();
				
				// Store a startupError until we get information from Zotero Standalone
				Zotero.startupError = Zotero.getString("connector.loadInProgress")
				
				if(!Zotero.isFirstLoadThisSession) {
					// We want to get a checkInitComplete message before initializing if we switched to
					// connector mode because Standalone was launched
					Zotero.IPC.broadcast("checkInitComplete");
				} else {
					Zotero.initComplete();
				}
			} else {
				Zotero.debug("Loading in full mode");
				return Q.fcall(_initFull)
				.then(function (success) {
					if(!success) return false;
					
					if(Zotero.isStandalone) Zotero.Standalone.init();
					Zotero.initComplete();
				});
			}
			
			return true;
		}.bind(this));
	}
	
	/**
	 * Triggers events when initialization finishes
	 */
	this.initComplete = function() {
		if(Zotero.initialized) return;
		
		Zotero.debug("Running initialization callbacks");
		delete this.startupError;
		this.initialized = true;
		this.initializationDeferred.resolve();
		
		if(Zotero.isConnector) {
			Zotero.Repo.init();
		}
		
		if(!Zotero.isFirstLoadThisSession) {
			// trigger zotero-reloaded event
			Zotero.debug('Triggering "zotero-reloaded" event');
			Services.obs.notifyObservers(Zotero, "zotero-reloaded", null);
		}
		
		Zotero.debug('Triggering "zotero-loaded" event');
		Services.obs.notifyObservers(Zotero, "zotero-loaded", null);
	}
	
	/**
	 * Initialization function to be called only if Zotero is in full mode
	 *
	 * @return {Promise:Boolean}
	 */
	function _initFull() {
		Zotero.VersionHeader.init();
		
		// Check for DB restore
		var dataDir = Zotero.getZoteroDirectory();
		var restoreFile = dataDir.clone();
		restoreFile.append('restore-from-server');
		if (restoreFile.exists()) {
			try {
				// TODO: better error handling
				
				// TODO: prompt for location
				// TODO: Back up database
				
				restoreFile.remove(false);
				
				var dbfile = Zotero.getZoteroDatabase();
				dbfile.remove(false);
				
				// Recreate database with no quick start guide
				Zotero.Schema.skipDefaultData = true;
				Zotero.Schema.updateSchema();
				
				Zotero.restoreFromServer = true;
			}
			catch (e) {
				// Restore from backup?
				alert(e);
			}
		}
		
		if(!_initDB()) return false;
		
		Zotero.HTTP.triggerProxyAuth();
		
		// Add notifier queue callbacks to the DB layer
		Zotero.DB.addCallback('begin', Zotero.Notifier.begin);
		Zotero.DB.addCallback('commit', Zotero.Notifier.commit);
		Zotero.DB.addCallback('rollback', Zotero.Notifier.reset);
		
		return Q.fcall(function () {
			// Require >=2.1b3 database to ensure proper locking
			if (!Zotero.isStandalone) {
				return;
			}
			return Zotero.Schema.getDBVersion('system')
			.then(function (dbSystemVersion) {
				if (dbSystemVersion > 0 && dbSystemVersion < 31) {
					var dir = Zotero.getProfileDirectory();
					dir.append('zotero');
		
					var ps = Components.classes["@mozilla.org/embedcomp/prompt-service;1"]
								.createInstance(Components.interfaces.nsIPromptService);
					var buttonFlags = (ps.BUTTON_POS_0) * (ps.BUTTON_TITLE_IS_STRING)
						+ (ps.BUTTON_POS_1) * (ps.BUTTON_TITLE_IS_STRING)
						+ (ps.BUTTON_POS_2) * (ps.BUTTON_TITLE_IS_STRING)
						+ ps.BUTTON_POS_2_DEFAULT;
					var index = ps.confirmEx(
						null,
						Zotero.getString('dataDir.incompatibleDbVersion.title'),
						Zotero.getString('dataDir.incompatibleDbVersion.text'),
						buttonFlags,
						Zotero.getString('general.useDefault'),
						Zotero.getString('dataDir.standaloneMigration.selectCustom'),
						Zotero.getString('general.quit'),
						null,
						{}
					);
					
					var quit = false;
					
					// Default location
					if (index == 0) {
						Zotero.File.createDirectoryIfMissing(dir);
						
						Zotero.Prefs.set("useDataDir", false)
						
						Services.startup.quit(
							Components.interfaces.nsIAppStartup.eAttemptQuit
								| Components.interfaces.nsIAppStartup.eRestart
						);
					}
					// Select new data directory
					else if (index == 1) {
						var dir = Zotero.chooseZoteroDirectory(true);
						if (!dir) {
							quit = true;
						}
					}
					else {
						quit = true;
					}
					
					if (quit) {
						Services.startup.quit(Components.interfaces.nsIAppStartup.eAttemptQuit);
					}
					
					throw true;
				}
			});
		})
		.then(function () {
			return Zotero.Schema.updateSchema()
			.then(function (updated) {
				Zotero.locked = false;
				
				// Initialize various services
				Zotero.Integration.init();
				
				if(Zotero.Prefs.get("httpServer.enabled")) {
					Zotero.Server.init();
				}
				
				Zotero.Fulltext.init();
				
				Zotero.Notifier.registerObserver(Zotero.Tags, 'setting');
				
				Zotero.Sync.init();
				Zotero.Sync.Runner.init();
				
				Zotero.MIMETypeHandler.init();
				Zotero.Proxies.init();
				
				// Initialize keyboard shortcuts
				Zotero.Keys.init();
				
				// Initialize Locate Manager
				Zotero.LocateManager.init();
				
				Zotero.Items.startEmptyTrashTimer();
			})
			.catch(function (e) {
				Zotero.debug(e, 1);
				Components.utils.reportError(e); // DEBUG: doesn't always work
				
				if (typeof e == 'string' && e.match('newer than SQL file')) {
					var kbURL = "http://zotero.org/support/kb/newer_db_version";
					var msg = Zotero.localeJoin([
							Zotero.getString('startupError.zoteroVersionIsOlder'),
							Zotero.getString('startupError.zoteroVersionIsOlder.upgrade')
						]) + "\n\n"
						+ Zotero.getString('startupError.zoteroVersionIsOlder.current', Zotero.version) + "\n\n"
						+ Zotero.getString('general.seeForMoreInformation', kbURL);
					Zotero.startupError = msg;
					_startupErrorHandler = function() {
						var ps = Components.classes["@mozilla.org/embedcomp/prompt-service;1"]
							.getService(Components.interfaces.nsIPromptService);
						var buttonFlags = (ps.BUTTON_POS_0) * (ps.BUTTON_TITLE_IS_STRING)
							+ (ps.BUTTON_POS_1) * (ps.BUTTON_TITLE_CANCEL)
							+ ps.BUTTON_POS_0_DEFAULT;
						
						var index = ps.confirmEx(
							null,
							Zotero.getString('general.error'),
							Zotero.startupError,
							buttonFlags,
							Zotero.getString('general.checkForUpdate'),
							null, null, null, {}
						);
						
						// "Check for updates" button
						if(index === 0) {
							if(Zotero.isStandalone) {
								Components.classes["@mozilla.org/embedcomp/window-watcher;1"]
									.getService(Components.interfaces.nsIWindowWatcher)
									.openWindow(null, 'chrome://mozapps/content/update/updates.xul',
										'updateChecker', 'chrome,centerscreen', null);
							} else {
								// In Firefox, show the add-on manager
								Components.utils.import("resource://gre/modules/AddonManager.jsm");
								AddonManager.getAddonByID(ZOTERO_CONFIG['GUID'],
									function (addon) {
										// Disable auto-update so that the user is presented with the option
										var initUpdateState = addon.applyBackgroundUpdates;
										addon.applyBackgroundUpdates = AddonManager.AUTOUPDATE_DISABLE;
										addon.findUpdates({
												onNoUpdateAvailable: function() {
													ps.alert(
														null,
														Zotero.getString('general.noUpdatesFound'),
														Zotero.getString('general.isUpToDate', 'Zotero')
													);
												},
												onUpdateAvailable: function() {
													// Show available update
													Components.classes["@mozilla.org/appshell/window-mediator;1"]
														.getService(Components.interfaces.nsIWindowMediator)
														.getMostRecentWindow('navigator:browser')
														.BrowserOpenAddonsMgr('addons://updates/available');
												},
												onUpdateFinished: function() {
													// Restore add-on auto-update state, but don't fire
													//  too quickly or the update will not show in the
													//  add-on manager
													setTimeout(function() {
															addon.applyBackgroundUpdates = initUpdateState;
													}, 1000);
												}
											},
											AddonManager.UPDATE_WHEN_USER_REQUESTED
										);
									}
								);
							}
						}
					};
				}
<<<<<<< HEAD
				
				Zotero.startupError = Zotero.getString('startupError.databaseUpgradeError') + "\n\n" + e;
				throw true;
			});
		})
		.then(function () {
			return true;
		})
		.catch(function (e) {
			Zotero.skipLoading = true;
			return false;
		});
=======
				else {
					Zotero.startupError = Zotero.getString('startupError.databaseUpgradeError') + "\n\n" + e;
				}
				Zotero.skipLoading = true;
				Components.utils.reportError(e);
				return false;
			}
		}
		
		Zotero.Fulltext.init();
		
		Zotero.DB.startDummyStatement();
		
		// Populate combined tables for custom types and fields -- this is likely temporary
		if (!upgraded && !updated) {
			Zotero.Schema.updateCustomTables();
		}
		
		// Initialize various services
		Zotero.Styles.preinit();
		Zotero.Integration.init();
		
		if(Zotero.Prefs.get("httpServer.enabled")) {
			Zotero.Server.init();
		}
		
		Zotero.Notifier.registerObserver(Zotero.Tags, 'setting');
		
		Zotero.Sync.init();
		Zotero.Sync.Runner.init();
		
		Zotero.MIMETypeHandler.init();
		Zotero.Proxies.init();
		
		// Initialize keyboard shortcuts
		Zotero.Keys.init();
		
		// Initialize Locate Manager
		Zotero.LocateManager.init();
		
		Zotero.Items.startEmptyTrashTimer();
		
		return true;
>>>>>>> f70d0c0b
	}
	
	/**
	 * Initializes the DB connection
	 */
	function _initDB(haveReleasedLock) {
		try {
			// Test read access
			Zotero.DB.test();
			
			var dbfile = Zotero.getZoteroDatabase();

			// Tell any other Zotero instances to release their lock,
			// in case we lost the lock on the database (how?) and it's
			// now open in two places at once
			Zotero.IPC.broadcast("releaseLock "+dbfile.persistentDescriptor);
			
			// Test write access on Zotero data directory
			if (!dbfile.parent.isWritable()) {
				var msg = 'Cannot write to ' + dbfile.parent.path + '/';
			}
			// Test write access on Zotero database
			else if (!dbfile.isWritable()) {
				var msg = 'Cannot write to ' + dbfile.path;
			}
			else {
				var msg = false;
			}
			
			if (msg) {
				var e = {
					name: 'NS_ERROR_FILE_ACCESS_DENIED',
					message: msg,
					toString: function () this.message
				};
				throw (e);
			}
		}
		catch (e) {
			if (e.name == 'NS_ERROR_FILE_ACCESS_DENIED') {
				var msg = Zotero.localeJoin([
					Zotero.getString('startupError.databaseCannotBeOpened'),
					Zotero.getString('startupError.checkPermissions')
				]);
				Zotero.startupError = msg;
			} else if(e.name == "NS_ERROR_STORAGE_BUSY" || e.result == 2153971713) {
				if(Zotero.isStandalone) {
					// Standalone should force Fx to release lock 
					if(!haveReleasedLock && Zotero.IPC.broadcast("releaseLock")) {
						_waitingForDBLock = true;
						
						var timeout = Date.now() + 5000; // 5 second timeout
						while(_waitingForDBLock && !Zotero.closing && Date.now() < timeout) {
							// AMO Reviewer: This is used by Zotero Standalone, not Zotero for Firefox.
							Zotero.mainThread.processNextEvent(true);
						}
						if(Zotero.closing) return false;
						
						// Run a second init with haveReleasedLock = true, so that
						// if we still can't acquire a DB lock, we will give up
						return _initDB(true);
					}
				} else {
					// Fx should start as connector if Standalone is running
					var haveStandalone = Zotero.IPC.broadcast("test");
					if(haveStandalone) {
						throw "ZOTERO_SHOULD_START_AS_CONNECTOR";
					}
				}
				
				var msg = Zotero.localeJoin([
					Zotero.getString('startupError.databaseInUse'),
					Zotero.getString(Zotero.isStandalone ? 'startupError.closeFirefox' : 'startupError.closeStandalone')
				]);
				Zotero.startupError = msg;
			}
			
			Zotero.debug(e.toString(), 1);
			Components.utils.reportError(e); // DEBUG: doesn't always work
			Zotero.skipLoading = true;
			return false;
		}
		
		return true;
	}
	
	/**
	 * Called when the DB has been released by another Zotero process to perform necessary 
	 * initialization steps
	 */
	this.onDBLockReleased = function() {
		if(Zotero.isConnector) {
			// if DB lock is released, switch out of connector mode
			switchConnectorMode(false);
		} else if(_waitingForDBLock) {
			// if waiting for DB lock and we get it, continue init
			_waitingForDBLock = false;
		}
	}
	
	/*
	 * Check if a DB transaction is open and, if so, disable Zotero
	 */
	function stateCheck() {
		if(!Zotero.isConnector && Zotero.DB.transactionInProgress()) {
			Zotero.logError("State check failed due to transaction in progress");
			this.initialized = false;
			this.skipLoading = true;
			return false;
		}
		
		return true;
	}
	
	
	this.shutdown = function() {
		Zotero.debug("Shutting down Zotero");
		
		try {
			// set closing to true
			Zotero.closing = true;
			
			// run shutdown listener
			for each(var listener in _shutdownListeners) {
				try {
					listener();
				} catch(e) {
					Zotero.logError(e);
				}
			}
			
			// remove temp directory
			Zotero.removeTempDirectory();
			
			if(Zotero.DB && Zotero.DB._connection) {
				Zotero.debug("Closing database");
				
				// run GC to finalize open statements
				// TODO remove this and finalize statements created with
				// Zotero.DBConnection.getStatement() explicitly
				Components.utils.forceGC();
				
				// close DB
				return Zotero.DB.closeDatabase(true).then(function() {				
					// broadcast that DB lock has been released
					Zotero.IPC.broadcast("lockReleased");
				});
			}
			
			return Q();
		} catch(e) {
			Zotero.debug(e);
			return Q.reject(e);
		}
	}
	
	
	function getProfileDirectory(){
		return Services.dirsvc.get("ProfD", Components.interfaces.nsIFile);
	}
	
	function getDefaultProfile(prefDir) {
		// find profiles.ini file
		var profilesIni = prefDir.clone();
		profilesIni.append("profiles.ini");
		if(!profilesIni.exists()) return false;
		var iniContents = Zotero.File.getContents(profilesIni);
		
		// cheap and dirty ini parser
		var curSection = null;
		var defaultSection = null;
		var nSections = 0;
		for each(var line in iniContents.split(/(?:\r?\n|\r)/)) {
			let tline = line.trim();
			if(tline[0] == "[" && tline[tline.length-1] == "]") {
				curSection = {};
				if(tline != "[General]") nSections++;
			} else if(curSection && tline != "") {
				let equalsIndex = tline.indexOf("=");
				let key = tline.substr(0, equalsIndex);
				let val = tline.substr(equalsIndex+1);
				curSection[key] = val;
				if(key == "Default" && val == "1") {
					defaultSection = curSection;
				}
			}
		}
		if(!defaultSection && curSection) defaultSection = curSection;
		
		// parse out ini to reveal profile
		if(!defaultSection || !defaultSection.Path) return false;
		
		
		if(defaultSection.IsRelative === "1") {
			var defaultProfile = prefDir.clone().QueryInterface(Components.interfaces.nsILocalFile);
			try {
				for each(var dir in defaultSection.Path.split("/")) defaultProfile.append(dir);
			} catch(e) {
				Zotero.logError("Could not find profile at "+defaultSection.Path);
				throw e;
			}
		} else {
			var defaultProfile = Components.classes["@mozilla.org/file/local;1"]
				.createInstance(Components.interfaces.nsILocalFile);
			defaultProfile.initWithPath(defaultSection.Path);
		}
		
		if(!defaultProfile.exists()) return false;
		return [defaultProfile, nSections > 1];
	}
	
	function getZoteroDirectory(){
		if (_zoteroDirectory != false) {
			// Return a clone of the file pointer so that callers can modify it
			return _zoteroDirectory.clone();
		}
		
		if (Zotero.Prefs.get('useDataDir')) {
			var file = Components.classes["@mozilla.org/file/local;1"].
				createInstance(Components.interfaces.nsILocalFile);
			try {
				file.persistentDescriptor = Zotero.Prefs.get('dataDir');
			}
			catch (e) {
				Zotero.debug("Persistent descriptor in extensions.zotero.dataDir did not resolve", 1);
				e = { name: "NS_ERROR_FILE_NOT_FOUND" };
				throw (e);
			}
			if (!file.exists()) {
				var e = { name: "NS_ERROR_FILE_NOT_FOUND" };
				throw (e);
			}
		}
		else {
			var file = Zotero.getProfileDirectory();
			file.append('zotero');
			
			// if standalone and no directory yet, check Firefox directory
			// or if in Firefox and no directory yet, check standalone Zotero directory
			if(!file.exists()) {
				var prefDir = Services.dirsvc
					.get("DefProfRt", Components.interfaces.nsILocalFile).parent.parent;
				
				if(Zotero.isStandalone) {
					if(Zotero.isWin) {
						prefDir = prefDir.parent;
						prefDir.append("Mozilla");
						prefDir.append("Firefox");
					} else if(Zotero.isMac) {
						prefDir.append("Firefox");
					} else {
						prefDir.append(".mozilla");
						prefDir.append("firefox");
					}
				} else {
					if(Zotero.isWin) {
						prefDir = prefDir.parent;
						prefDir.append("Zotero");
						prefDir.append("Zotero");
					} else if(Zotero.isMac) {
						prefDir.append("Zotero");
					} else {
						prefDir.append(".zotero");
						prefDir.append("zotero");
					}
				}
				
				Zotero.debug("Looking for existing profile in "+prefDir.path);
				
				// get default profile
				var defProfile;
				try {
					defProfile = getDefaultProfile(prefDir);
				} catch(e) {
					Zotero.debug("An error occurred locating the Firefox profile; not "+
						"attempting to migrate from Zotero for Firefox");
					Zotero.logError(e);
				}
				
				if(defProfile) {
					// get Zotero directory
					var zoteroDir = defProfile[0].clone();
					zoteroDir.append("zotero");
					
					if(zoteroDir.exists()) {
						// if Zotero directory exists in default profile for alternative app, ask
						// whether to use
						var e = { name:"ZOTERO_DIR_MAY_EXIST", curDir:file, profile:defProfile[0], dir:zoteroDir, multipleProfiles:defProfile[1] };
						throw (e);
					}
				}
			}
			
			Zotero.File.createDirectoryIfMissing(file);
		}
		Zotero.debug("Using data directory " + file.path);
		
		_zoteroDirectory = file;
		return file.clone();
	}
	
	
	function getStorageDirectory(){
		var file = Zotero.getZoteroDirectory();
		
		file.append('storage');
		Zotero.File.createDirectoryIfMissing(file);
		return file;
	}
	
	function getZoteroDatabase(name, ext){
		name = name ? name + '.sqlite' : 'zotero.sqlite';
		ext = ext ? '.' + ext : '';
		
		var file = Zotero.getZoteroDirectory();
		file.append(name + ext);
		return file;
	}
	
	
	/**
	 * @return	{nsIFile}
	 */
	this.getTempDirectory = function () {
		var tmp = this.getZoteroDirectory();
		tmp.append('tmp');
		Zotero.File.createDirectoryIfMissing(tmp);
		return tmp;
	}
	
	
	this.removeTempDirectory = function () {
		var tmp = this.getZoteroDirectory();
		tmp.append('tmp');
		if (tmp.exists()) {
			try {
				tmp.remove(true);
			}
			catch (e) {}
		}
	}
	
	
	this.getStylesDirectory = function () {
		var dir = this.getZoteroDirectory();
		dir.append('styles');
		Zotero.File.createDirectoryIfMissing(dir);
		return dir;
	}
	
	
	this.getTranslatorsDirectory = function () {
		var dir = this.getZoteroDirectory();
		dir.append('translators');
		Zotero.File.createDirectoryIfMissing(dir);
		return dir;
	}
	
	
	function chooseZoteroDirectory(forceQuitNow, useProfileDir, moreInfoCallback) {
		var win = Services.wm.getMostRecentWindow('navigator:browser');
		var ps = Services.prompt;
		
		if (useProfileDir) {
			Zotero.Prefs.set('useDataDir', false);
		}
		else {
			var nsIFilePicker = Components.interfaces.nsIFilePicker;
			while (true) {
				var fp = Components.classes["@mozilla.org/filepicker;1"]
							.createInstance(nsIFilePicker);
				fp.init(win, Zotero.getString('dataDir.selectDir'), nsIFilePicker.modeGetFolder);
				fp.appendFilters(nsIFilePicker.filterAll);
				if (fp.show() == nsIFilePicker.returnOK) {
					var file = fp.file;
					
					if (file.directoryEntries.hasMoreElements()) {
						var dbfile = file.clone();
						dbfile.append('zotero.sqlite');
						
						// Warn if non-empty and no zotero.sqlite
						if (!dbfile.exists()) {
							var buttonFlags = ps.STD_YES_NO_BUTTONS;
							if (moreInfoCallback) {
								buttonFlags += ps.BUTTON_POS_2 * ps.BUTTON_TITLE_IS_STRING;
							}
							var index = ps.confirmEx(null,
								Zotero.getString('dataDir.selectedDirNonEmpty.title'),
								Zotero.getString('dataDir.selectedDirNonEmpty.text'),
								buttonFlags,
								null,
								null,
								moreInfoCallback ? Zotero.getString('general.help') : null,
								null, {});
							
							// Not OK -- return to file picker
							if (index == 1) {
								continue;
							}
							else if (index == 2) {
								setTimeout(function () {
									moreInfoCallback();
								}, 1);
								return false;
							}
						}
					}
					else {
						var buttonFlags = ps.STD_YES_NO_BUTTONS;
						if (moreInfoCallback) {
							buttonFlags += ps.BUTTON_POS_2 * ps.BUTTON_TITLE_IS_STRING;
						}
						var index = ps.confirmEx(null,
							Zotero.getString('dataDir.selectedDirEmpty.title'),
							Zotero.getString('dataDir.selectedDirEmpty.text', Zotero.appName) + '\n\n'
								+ Zotero.getString('dataDir.selectedDirEmpty.useNewDir'),
							buttonFlags,
							null,
							null,
							moreInfoCallback ? Zotero.getString('general.moreInformation') : null,
							null, {});
						
						// Not OK -- return to file picker
						if (index == 1) {
							continue;
						}
						else if (index == 2) {
							setTimeout(function () {
								moreInfoCallback();
							}, 1);
							return false;
						}
					}
					
					
					// Set new data directory
					Zotero.Prefs.set('dataDir', file.persistentDescriptor);
					Zotero.Prefs.set('lastDataDir', file.path);
					Zotero.Prefs.set('useDataDir', true);
					
					break;
				}
				else {
					return false;
				}
			}
		}
		
		var buttonFlags = (ps.BUTTON_POS_0) * (ps.BUTTON_TITLE_IS_STRING);
		if (!forceQuitNow) {
			buttonFlags += (ps.BUTTON_POS_1) * (ps.BUTTON_TITLE_IS_STRING);
		}
		var app = Zotero.appName;
		var index = ps.confirmEx(null,
			Zotero.getString('general.restartRequired'),
			Zotero.getString('general.restartRequiredForChange', app)
				+ "\n\n" + Zotero.getString('dataDir.moveFilesToNewLocation', app),
			buttonFlags,
			Zotero.getString('general.quitApp', app),
			forceQuitNow ? null : Zotero.getString('general.restartLater'),
			null, null, {});
		
		if (index == 0) {
			Services.startup.quit(Components.interfaces.nsIAppStartup.eAttemptQuit);
		}
		
		return useProfileDir ? true : file;
	}
	
	
	/**
	 * Launch a file, the best way we can
	 */
	this.launchFile = function (file) {
		try {
			file.launch();
		}
		catch (e) {
			Zotero.debug("launch() not supported -- trying fallback executable");
			
			try {
				if (Zotero.isWin) {
					var pref = "fallbackLauncher.windows";
				}
				else {
					var pref = "fallbackLauncher.unix";
				}
				var path = Zotero.Prefs.get(pref);
				
				var exec = Components.classes["@mozilla.org/file/local;1"]
							.createInstance(Components.interfaces.nsILocalFile);
				exec.initWithPath(path);
				if (!exec.exists()) {
					throw (path + " does not exist");
				}
				
				var proc = Components.classes["@mozilla.org/process/util;1"]
								.createInstance(Components.interfaces.nsIProcess);
				proc.init(exec);
				
				var args = [file.path];
				proc.runw(true, args, args.length);
			}
			catch (e) {
				Zotero.debug(e);
				Zotero.debug("Launching via executable failed -- passing to loadUrl()");
				
				// If nsILocalFile.launch() isn't available and the fallback
				// executable doesn't exist, we just let the Firefox external
				// helper app window handle it
				var nsIFPH = Components.classes["@mozilla.org/network/protocol;1?name=file"]
								.getService(Components.interfaces.nsIFileProtocolHandler);
				var uri = nsIFPH.newFileURI(file);
				
				var nsIEPS = Components.classes["@mozilla.org/uriloader/external-protocol-service;1"].
								getService(Components.interfaces.nsIExternalProtocolService);
				nsIEPS.loadUrl(uri);
			}
		}
	}
	
	
	/*
	 * Debug logging function
	 *
	 * Uses prefs e.z.debug.log and e.z.debug.level (restart required)
	 *
	 * Defaults to log level 3 if level not provided
	 */
	function debug(message, level) {
		Zotero.Debug.log(message, level);
	}
	
	
	/*
	 * Log a message to the Mozilla JS error console
	 *
	 * |type| is a string with one of the flag types in nsIScriptError:
	 *    'error', 'warning', 'exception', 'strict'
	 */
	function log(message, type, sourceName, sourceLine, lineNumber, columnNumber) {
		var scriptError = Components.classes["@mozilla.org/scripterror;1"]
			.createInstance(Components.interfaces.nsIScriptError);
		
		if (!type) {
			type = 'warning';
		}
		var flags = scriptError[type + 'Flag'];
		
		scriptError.init(
			message,
			sourceName ? sourceName : null,
			sourceLine != undefined ? sourceLine : null,
			lineNumber != undefined ? lineNumber : null, 
			columnNumber != undefined ? columnNumber : null,
			flags,
			'component javascript'
		);
		Services.console.logMessage(scriptError);
	}
	
	/**
	 * Log a JS error to the Mozilla JS error console.
	 * @param {Exception} err
	 */
	function logError(err) {
		log(err.message ? err.message : err.toString(), "error",
			err.fileName ? err.fileName : (err.filename ? err.filename : null), null,
			err.lineNumber ? err.lineNumber : null, null);
	}
	
	function getErrors(asStrings) {
		var errors = [];
		
		for each(var msg in _startupErrors.concat(_recentErrors)) {
			// Remove password in malformed XML messages
			if (msg.category == 'malformed-xml') {
				try {
					// msg.message is read-only, so store separately
					var altMessage = msg.message.replace(/(file: "https?:\/\/[^:]+:)([^@]+)(@[^"]+")/, "$1********$3");
				}
				catch (e) {}
			}
			
			if (asStrings) {
				errors.push(altMessage ? altMessage : msg.message)
			}
			else {
				errors.push(msg);
			}
		}
		return errors;
	}
	
	
	/**
	 * Get versions, platform, etc.
	 *
	 * Can be used synchronously or asynchronously; info on other add-ons
	 * is available only in async mode
	 */
	function getSystemInfo(callback) {
		var info = {
			version: Zotero.version,
			platform: Zotero.platform,
			oscpu: Zotero.oscpu,
			locale: Zotero.locale,
			appName: Services.appinfo.name,
			appVersion: Services.appinfo.version
		};
		
		if (callback) {
			Zotero.getInstalledExtensions(function(extensions) {
				info.extensions = extensions.join(', ');
					
				var str = '';
				for (var key in info) {
					str += key + ' => ' + info[key] + ', ';
				}
				str = str.substr(0, str.length - 2);
				callback(str);
			});
		}
		
		var str = '';
		for (var key in info) {
			str += key + ' => ' + info[key] + ', ';
		}
		str = str.substr(0, str.length - 2);
		return str;
	}
	
	
	/**
	 * @return	{String[]}		Array of extension names and versions
	 */
	this.getInstalledExtensions = function(callback) {
		function onHaveInstalledAddons(installed) {
			installed.sort(function(a, b) {
				return ((a.appDisabled || a.userDisabled) ? 1 : 0) -
					((b.appDisabled || b.userDisabled) ? 1 : 0);
			});
			var addons = [];
			for each(var addon in installed) {
				switch (addon.id) {
					case "zotero@chnm.gmu.edu":
					case "{972ce4c6-7e08-4474-a285-3208198ce6fd}": // Default theme
						continue;
				}
				
				addons.push(addon.name + " (" + addon.version
					+ (addon.type != 2 ? ", " + addon.type : "")
					+ ((addon.appDisabled || addon.userDisabled) ? ", disabled" : "")
					+ ")");
			}
			callback(addons);
		}
		
		Components.utils.import("resource://gre/modules/AddonManager.jsm");
		AddonManager.getAllAddons(onHaveInstalledAddons);
	}
	
	
	function safeDebug(obj){
		for (var i in obj){
			try {
				Zotero.debug(i + ': ' + obj[i]);
			}
			catch (e){
				try {
					Zotero.debug(i + ': ERROR');
				}
				catch (e){}
			}
		}
	}
	
	
	function getString(name, params){
		try {
			if (params != undefined){
				if (typeof params != 'object'){
					params = [params];
				}
				var l10n = _localizedStringBundle.formatStringFromName(name, params, params.length);
			}
			else {
				var l10n = _localizedStringBundle.GetStringFromName(name);
			}
		}
		catch (e){
			throw ('Localized string not available for ' + name);
		}
		return l10n;
	}
	
	
	/*
	 * This function should be removed
	 *
	 * |separator| defaults to a space (not a comma like Array.join()) if
	 *   not specified
	 *
	 * TODO: Substitute localized characters (e.g. Arabic comma and semicolon)
	 */
	function localeJoin(arr, separator) {
		if (typeof separator == 'undefined') {
			separator = ' ';
		}
		return arr.join(separator);
	}
	
	
	function getLocaleCollation() {
		var collationFactory = Components.classes["@mozilla.org/intl/collation-factory;1"]
			.getService(Components.interfaces.nsICollationFactory);
		return collationFactory.CreateCollation(Services.locale.getApplicationLocale());
	}
	
	
	/*
	 * Sets font size based on prefs -- intended for use on root element
	 *  (zotero-pane, note window, etc.)
	 */
	function setFontSize(rootElement) {
		var size = Zotero.Prefs.get('fontSize');
		rootElement.style.fontSize = size + 'em';
		if (size <= 1) {
			size = 'small';
		}
		else if (size <= 1.25) {
			size = 'medium';
		}
		else {
			size = 'large';
		}
		// Custom attribute -- allows for additional customizations in zotero.css
		rootElement.setAttribute('zoteroFontSize', size);
	}
	
	
	/*
	 * Flattens mixed arrays/values in a passed _arguments_ object and returns
	 * an array of values -- allows for functions to accept both arrays of
	 * values and/or an arbitrary number of individual values
	 */
	function flattenArguments(args){
		// Put passed scalar values into an array
		if (args === null || typeof args == 'string' || typeof args.length == 'undefined') {
			args = [args];
		}
		
		var returns = [];
		for (var i=0; i<args.length; i++){
			var arg = args[i];
			if (!arg && arg !== 0) {
				continue;
			}
			if (Array.isArray(arg)) {
				for (var j=0; j<arg.length; j++){
					returns.push(arg[j]);
				}
			}
			else {
				returns.push(arg);
			}
		}
		return returns;
	}
	
	
	function getAncestorByTagName(elem, tagName){
		while (elem.parentNode){
			elem = elem.parentNode;
			if (elem.localName == tagName) {
				return elem;
			}
		}
		return false;
	}
	
	
	/*
	 * A version of join() that operates externally for use on objects other
	 * than arrays (e.g. _arguments_)
	 *
	 * Note that this is safer than extending Object()
	 */
	function join(obj, delim){
		var a = [];
		for (var i=0, len=obj.length; i<len; i++){
			a.push(obj[i]);
		}
		return a.join(delim);
	}
	
	
	/**
	* Generate a random string of length 'len' (defaults to 8)
	**/
	function randomString(len, chars) {
		return Zotero.Utilities.randomString(len, chars);
	}
	
	
	function moveToUnique(file, newFile){
		newFile.createUnique(Components.interfaces.nsIFile.NORMAL_FILE_TYPE, 0644);
		var newName = newFile.leafName;
		newFile.remove(null);
		
		// Move file to unique name
		file.moveTo(newFile.parent, newName);
		return file;
	}
	
	
	/**
	 * Allow other events (e.g., UI updates) on main thread to be processed if necessary
	 *
	 * @param	{Integer}	[timeout=50]		Maximum number of milliseconds to wait
	 */
	this.wait = function (timeout) {
		if (timeout === undefined) {
			timeout = 50;
		}
		var mainThread = Zotero.mainThread;
		var endTime = Date.now() + timeout;
		var more;
		//var cycles = 0;
		
		_waiting++;
		
		Zotero.debug("Spinning event loop ("+_waiting+")", 5);
		do {
			more = mainThread.processNextEvent(false);
			//cycles++;
		} while (more && Date.now() < endTime);
		
		_waiting--;
		
		// requeue nsITimerCallbacks that came up during Zotero.wait() but couldn't execute
		for(var i in _waitTimers) {
			_waitTimers[i].initWithCallback(_waitTimerCallbacks[i], 0, Components.interfaces.nsITimer.TYPE_ONE_SHOT);
		}
		_waitTimers = [];
		_waitTimerCallbacks = [];
		
		//Zotero.debug("Waited " + cycles + " cycles");
		return;
	};
	
	/**
	 * Generate a function that produces a static output
	 *
	 * Zotero.lazy(fn) returns a function. The first time this function
	 * is called, it calls fn() and returns its output. Subsequent
	 * calls return the same output as the first without calling fn()
	 * again.
	 */
	this.lazy = function(fn) {
		var x, called = false;
		return function() {
			if(!called) {
				x = fn.apply(this);
				called = true;
			}
			return x;
		};
	};
	
	/**
	 * Pumps a generator until it yields false. See itemTreeView.js for an example.
	 *
	 * If errorHandler is specified, exceptions in the generator will be caught
	 * and passed to the callback
	 */
	this.pumpGenerator = function(generator, ms, errorHandler, doneHandler) {
		_waiting++;
		
		var timer = Components.classes["@mozilla.org/timer;1"].
			createInstance(Components.interfaces.nsITimer),
			yielded,
			useJIT = Components.utils.methodjit;
		var timerCallback = {"notify":function() {
			// XXX Remove when we drop support for Fx <24
			if(useJIT !== undefined) Components.utils.methodjit = useJIT;
			
			var err = false;
			_waiting--;
			try {
				if((yielded = generator.next()) !== false) {
					_waiting++;
					return;
				}
			} catch(e if e.toString() === "[object StopIteration]") {
				// There must be a better way to perform this check
			} catch(e) {
				err = e;
			}
			
			timer.cancel();
			_runningTimers.splice(_runningTimers.indexOf(timer), 1);
			
			// requeue nsITimerCallbacks that came up during generator pumping but couldn't execute
			for(var i in _waitTimers) {
				_waitTimers[i].initWithCallback(_waitTimerCallbacks[i], 0, Components.interfaces.nsITimer.TYPE_ONE_SHOT);
			}
			_waitTimers = [];
			_waitTimerCallbacks = [];
			
			if(err) {
				if(errorHandler) {
					errorHandler(err);
				} else {
					throw err;
				}
			} else if(doneHandler) {
				doneHandler(yielded);
			}
		}}
		timer.initWithCallback(timerCallback, ms ? ms : 0, Components.interfaces.nsITimer.TYPE_REPEATING_SLACK);
		// add timer to global scope so that it doesn't get garbage collected before it completes
		_runningTimers.push(timer);
	};
	
	/**
	 * Pumps a generator until it yields false. Unlike the above, this returns a promise.
	 */
	this.promiseGenerator = function(generator, ms) {
		var deferred = Q.defer();
		this.pumpGenerator(generator, ms,
			function(e) { deferred.reject(e); },
			function(data) { deferred.resolve(data) });
		return deferred.promise;
	};
	
	/**
	 * Emulates the behavior of window.setTimeout, but ensures that callbacks do not get called
	 * during Zotero.wait()
	 *
	 * @param {Function} func			The function to be called
	 * @param {Integer} ms				The number of milliseconds to wait before calling func
	 * @param {Boolean} runWhenWaiting	True if the callback should be run even if Zotero.wait()
	 *                                  is executing
	 */
	this.setTimeout = function(func, ms, runWhenWaiting) {
		var timer = Components.classes["@mozilla.org/timer;1"].
			createInstance(Components.interfaces.nsITimer),
			useJIT = Components.utils.methodjit;
		var timerCallback = {"notify":function() {
			// XXX Remove when we drop support for Fx <24
			if(useJIT !== undefined) Components.utils.methodjit = useJIT;
			
			if(_waiting && !runWhenWaiting) {
				// if our callback gets called during Zotero.wait(), queue it to be set again
				// when Zotero.wait() completes
				_waitTimers.push(timer);
				_waitTimerCallbacks.push(timerCallback);
			} else {
				// execute callback function
				func();
				// remove timer from global scope, so it can be garbage collected
				_runningTimers.splice(_runningTimers.indexOf(timer), 1);
			}
		}}
		timer.initWithCallback(timerCallback, ms, Components.interfaces.nsITimer.TYPE_ONE_SHOT);
		// add timer to global scope so that it doesn't get garbage collected before it completes
		_runningTimers.push(timer);
	}
	
	/**
	 * Show Zotero pane overlay and progress bar in all windows
	 *
	 * @param	{String}		msg
	 * @param	{Boolean}		[determinate=false]
	 * @return	void
	 */
	this.showZoteroPaneProgressMeter = function (msg, determinate, icon) {
		if (!msg) msg = "";
		var currentWindow = Services.wm.getMostRecentWindow("navigator:browser");
		var enumerator = Services.wm.getEnumerator("navigator:browser");
		var progressMeters = [];
		while (enumerator.hasMoreElements()) {
			var win = enumerator.getNext();
			if(!win.ZoteroPane) continue;
			if(!win.ZoteroPane.isShowing()) {
				if (win != currentWindow) {
					continue;
				}
				
				// If Zotero is closed in the top-most window, show a popup instead
				_progressPopup = new Zotero.ProgressWindow();
				_progressPopup.changeHeadline("Zotero");
				if (icon) {
					_progressPopup.addLines([msg], [icon]);
				}
				else {
					_progressPopup.addDescription(msg);
				}
				_progressPopup.show();
				continue;
			}
			
			var label = win.ZoteroPane.document.getElementById('zotero-pane-progress-label');
			if (msg) {
				label.hidden = false;
				label.value = msg;
			}
			else {
				label.hidden = true;
			}
			var progressMeter = win.ZoteroPane.document.getElementById('zotero-pane-progressmeter')
			if (determinate) {
				progressMeter.mode = 'determined';
				progressMeter.value = 0;
				progressMeter.max = 1000;
			}
			else {
				progressMeter.mode = 'undetermined';
			}
			
			_showWindowZoteroPaneOverlay(win.ZoteroPane.document);
			win.ZoteroPane.document.getElementById('zotero-pane-overlay-deck').selectedIndex = 0;
			
			progressMeters.push(progressMeter);
		}
		this.locked = true;
		_progressMeters = progressMeters;
	}
	
	
	/**
	 * @param	{Number}	percentage		Percentage complete as integer or float
	 */
	this.updateZoteroPaneProgressMeter = function (percentage) {
		if(percentage !== null) {
			if (percentage < 0 || percentage > 100) {
				Zotero.debug("Invalid percentage value '" + percentage + "' in Zotero.updateZoteroPaneProgressMeter()");
				return;
			}
			percentage = Math.round(percentage * 10);
		}
		if (percentage === _lastPercentage) {
			return;
		}
		for each(var pm in _progressMeters) {
			if (percentage !== null) {
				if (pm.mode == 'undetermined') {
					pm.max = 1000;
					pm.mode = 'determined';
				}
				pm.value = percentage;
			} else if(pm.mode === 'determined') {
				pm.mode = 'undetermined';
			}
		}
		_lastPercentage = percentage;
	}
	
	
	/**
	 * Hide Zotero pane overlay in all windows
	 */
	this.hideZoteroPaneOverlays = function () {
		this.locked = false;
		
		var enumerator = Services.wm.getEnumerator("navigator:browser");
		while (enumerator.hasMoreElements()) {
			var win = enumerator.getNext();
			if(win.ZoteroPane && win.ZoteroPane.document) {
				_hideWindowZoteroPaneOverlay(win.ZoteroPane.document);
			}
		}
		
		if (_progressPopup) {
			_progressPopup.close();
		}
		
		_progressMeters = [];
		_progressPopup = null;
		_lastPercentage = null;
	}
	
	
	/**
	 * Adds a listener to be called when Zotero shuts down (even if Firefox is not shut down)
	 */
	this.addShutdownListener = function(listener) {
		_shutdownListeners.push(listener);
	}
	
	function _showWindowZoteroPaneOverlay(doc) {
		doc.getElementById('zotero-collections-tree').disabled = true;
		doc.getElementById('zotero-items-tree').disabled = true;
		doc.getElementById('zotero-pane-tab-catcher-top').hidden = false;
		doc.getElementById('zotero-pane-tab-catcher-bottom').hidden = false;
		doc.getElementById('zotero-pane-overlay').hidden = false;
	}
	
	
	function _hideWindowZoteroPaneOverlay(doc) {
		doc.getElementById('zotero-collections-tree').disabled = false;
		doc.getElementById('zotero-items-tree').disabled = false;
		doc.getElementById('zotero-pane-tab-catcher-top').hidden = true;
		doc.getElementById('zotero-pane-tab-catcher-bottom').hidden = true;
		doc.getElementById('zotero-pane-overlay').hidden = true;
	}
	
	
	this.updateQuickSearchBox = function (document) {
		var searchBox = document.getElementById('zotero-tb-search');
		if(!searchBox) return;
		
		var mode = Zotero.Prefs.get("search.quicksearch-mode");
		var prefix = 'zotero-tb-search-mode-';
		var prefixLen = prefix.length;
		
		var modes = {
			titleCreatorYear: {
				label: Zotero.getString('quickSearch.mode.titleCreatorYear')
			},
			
			fields: {
				label: Zotero.getString('quickSearch.mode.fieldsAndTags')
			},
			
			everything: {
				label: Zotero.getString('quickSearch.mode.everything')
			}
		};
		
		if (!modes[mode]) {
			Zotero.Prefs.set("search.quicksearch-mode", "fields");
			mode = 'fields';
		}
		// TEMP -- pre-3.0b3
		else if (modes[mode] == 'titlesAndCreators') {
			Zotero.Prefs.set("search.quicksearch-mode", "titleCreatorYear");
			mode = 'titleCreatorYear'
		}
		
		var hbox = document.getAnonymousNodes(searchBox)[0];
		var input = hbox.getElementsByAttribute('class', 'textbox-input')[0];
		
		// Already initialized, so just update selection
		var button = hbox.getElementsByAttribute('id', 'zotero-tb-search-menu-button');
		if (button.length) {
			Zotero.debug("already initialized search menu");
			button = button[0];
			var menupopup = button.firstChild;
			for each(var menuitem in menupopup.childNodes) {
				if (menuitem.id.substr(prefixLen) == mode) {
					menuitem.setAttribute('checked', true);
					searchBox.placeholder = modes[mode].label;
					return;
				}
			}
			return;
		}
		
		// Otherwise, build menu
		button = document.createElement('button');
		button.id = 'zotero-tb-search-menu-button';
		button.setAttribute('type', 'menu');
		
		var menupopup = document.createElement('menupopup');
		
		for (var i in modes) {
			var menuitem = document.createElement('menuitem');
			menuitem.setAttribute('id', prefix + i);
			menuitem.setAttribute('label', modes[i].label);
			menuitem.setAttribute('name', 'searchMode');
			menuitem.setAttribute('type', 'radio');
			//menuitem.setAttribute("tooltiptext", "");
			
			menupopup.appendChild(menuitem);
			
			if (mode == i) {
				menuitem.setAttribute('checked', true);
				menupopup.selectedItem = menuitem;
			}
		}
		
		menupopup.addEventListener("command", function(event) {
			var mode = event.target.id.substr(22);
			Zotero.Prefs.set("search.quicksearch-mode", mode);
			if (document.getElementById("zotero-tb-search").value == "") {
				event.stopPropagation();
			}
		}, false);
		
		button.appendChild(menupopup);
		hbox.insertBefore(button, input);
		
		searchBox.placeholder = modes[mode].label;
		
		// If Alt-Up/Down, show popup
		searchBox.addEventListener("keypress", function(event) {
			if (event.altKey && (event.keyCode == event.DOM_VK_UP || event.keyCode == event.DOM_VK_DOWN)) {
				document.getElementById('zotero-tb-search-menu-button').open = true;
				event.stopPropagation();
			}
		}, false);
	}
	
	
	/*
	 * Clear entries that no longer exist from various tables
	 */
	this.purgeDataObjects = function (skipStoragePurge) {
		Zotero.Creators.purge();
		Zotero.Tags.purge();
		// TEMP: Disabled until we have async DB (and maybe SQLite FTS)
		//Zotero.Fulltext.purgeUnusedWords();
		Zotero.Items.purge();
		// DEBUG: this might not need to be permanent
		Zotero.Relations.purge();
	}
	
	
	this.reloadDataObjects = function () {
		Zotero.Tags.reloadAll();
		Zotero.Collections.reloadAll();
		Zotero.Creators.reloadAll();
		Zotero.Items.reloadAll();
	}
	
	
	/**
	 * Brings Zotero Standalone to the foreground
	 */
	this.activateStandalone = function() {
		var uri = Services.io.newURI('zotero://select', null, null);
		var handler = Components.classes['@mozilla.org/uriloader/external-protocol-service;1']
					.getService(Components.interfaces.nsIExternalProtocolService)
					.getProtocolHandlerInfo('zotero');
		handler.preferredAction = Components.interfaces.nsIHandlerInfo.useSystemDefault;
		handler.launchWithURI(uri, null);
	}
	
	/**
	 * Determines whether to keep an error message so that it can (potentially) be reported later
	 */
	function _shouldKeepError(msg) {
		const skip = ['CSS Parser', 'content javascript'];
		
		//Zotero.debug(msg);
		try {
			msg.QueryInterface(Components.interfaces.nsIScriptError);
			//Zotero.debug(msg);
			if (skip.indexOf(msg.category) != -1 || msg.flags & msg.warningFlag) {
				return false;
			}
		}
		catch (e) { }
		
		const blacklist = [
			"No chrome package registered for chrome://communicator",
			'[JavaScript Error: "Components is not defined" {file: "chrome://nightly/content/talkback/talkback.js',
			'[JavaScript Error: "document.getElementById("sanitizeItem")',
			'No chrome package registered for chrome://piggy-bank',
			'[JavaScript Error: "[Exception... "\'Component is not available\' when calling method: [nsIHandlerService::getTypeFromExtension',
			'[JavaScript Error: "this._uiElement is null',
			'Error: a._updateVisibleText is not a function',
			'[JavaScript Error: "Warning: unrecognized command line flag ',
			'LibX:',
			'function skype_',
			'[JavaScript Error: "uncaught exception: Permission denied to call method Location.toString"]',
			'CVE-2009-3555',
			'OpenGL',
			'trying to re-register CID',
			'Services.HealthReport',
			'[JavaScript Error: "this.docShell is null"',
			'[JavaScript Error: "downloadable font:',
			'[JavaScript Error: "Image corrupt or truncated:',
			'[JavaScript Error: "The character encoding of the'
		];
		
		for (var i=0; i<blacklist.length; i++) {
			if (msg.message.indexOf(blacklist[i]) != -1) {
				//Zotero.debug("Skipping blacklisted error: " + msg.message);
				return false;
			}
		}
		
		return true;
	}

	/**
	 * Warn if Zotero Standalone is running as root and clobber the cache directory if it is
	 */
	function _checkRoot() {
		var env = Components.classes["@mozilla.org/process/environment;1"].
			getService(Components.interfaces.nsIEnvironment);
		var user = env.get("USER") || env.get("USERNAME");
		if(user === "root") {
			// Show warning
			if(Services.prompt.confirmEx(null, "", Zotero.getString("standalone.rootWarning"),
					Services.prompt.BUTTON_POS_0*Services.prompt.BUTTON_TITLE_IS_STRING |
					Services.prompt.BUTTON_POS_1*Services.prompt.BUTTON_TITLE_IS_STRING,
					Zotero.getString("standalone.rootWarning.exit"),
					Zotero.getString("standalone.rootWarning.continue"),
					null, null, {}) == 0) {
				Components.utils.import("resource://gre/modules/ctypes.jsm");
				var exit = Zotero.IPC.getLibc().declare("exit", ctypes.default_abi,
					                                    ctypes.void_t, ctypes.int);
				// Zap cache files
				try {
					Services.dirsvc.get("ProfLD", Components.interfaces.nsIFile).remove(true);
				} catch(e) {}
				// Exit Zotero without giving XULRunner the opportunity to figure out the
				// cache is missing. Otherwise XULRunner will zap the prefs
				exit(0);
			}
		}
	}
	
	/**
	 * Observer for console messages
	 * @namespace
	 */
	var ConsoleListener = {
		"QueryInterface":XPCOMUtils.generateQI([Components.interfaces.nsIConsoleMessage,
			Components.interfaces.nsISupports]),
		"observe":function(msg) {
			if(!_shouldKeepError(msg)) return;
			if(_recentErrors.length === ERROR_BUFFER_SIZE) _recentErrors.shift();
			_recentErrors.push(msg);
		}
	};
}).call(Zotero);

Zotero.Prefs = new function(){
	// Privileged methods
	this.init = init;
	this.get = get;
	this.set = set;
	
	this.register = register;
	this.unregister = unregister;
	this.observe = observe;
	
	// Public properties
	this.prefBranch;
	
	function init(){
		this.prefBranch = Services.prefs.getBranch(ZOTERO_CONFIG.PREF_BRANCH);
		
		// Register observer to handle pref changes
		this.register();
		
		// Process pref version updates
		var fromVersion = this.get('prefVersion');
		if (!fromVersion) {
			fromVersion = 0;
		}
		var toVersion = 1;
		if (fromVersion < toVersion) {
			for (var i = fromVersion + 1; i <= toVersion; i++) {
				switch (i) {
					case 1:
						// If a sync username is entered and ZFS is enabled, turn
						// on-demand downloading off to maintain current behavior
						if (this.get('sync.server.username')) {
							if (this.get('sync.storage.enabled')
									&& this.get('sync.storage.protocol') == 'zotero') {
								this.set('sync.storage.downloadMode.personal', 'on-sync');
							}
							if (this.get('sync.storage.groups.enabled')) {
								this.set('sync.storage.downloadMode.groups', 'on-sync');
							}
						}
				}
			}
			this.set('prefVersion', toVersion);
		}
	}
	
	
	/**
	* Retrieve a preference
	**/
	function get(pref, global){
		try {
			if (global) {
				var branch = Services.prefs.getBranch("");
			}
			else {
				var branch = this.prefBranch;
			}
			
			switch (branch.getPrefType(pref)){
				case branch.PREF_BOOL:
					return branch.getBoolPref(pref);
				case branch.PREF_STRING:
					return branch.getCharPref(pref);
				case branch.PREF_INT:
					return branch.getIntPref(pref);
			}
		}
		catch (e){
			throw ("Invalid preference '" + pref + "'");
		}
	}
	
	
	/**
	* Set a preference
	**/
	function set(pref, value) {
		try {
			switch (this.prefBranch.getPrefType(pref)){
				case this.prefBranch.PREF_BOOL:
					return this.prefBranch.setBoolPref(pref, value);
				case this.prefBranch.PREF_STRING:
					let str = Cc["@mozilla.org/supports-string;1"]
						.createInstance(Ci.nsISupportsString);
					str.data = value;
					return this.prefBranch.setComplexValue(pref, Ci.nsISupportsString, str);
				case this.prefBranch.PREF_INT:
					return this.prefBranch.setIntPref(pref, value);
				
				// If not an existing pref, create appropriate type automatically
				case 0:
					if (typeof value == 'boolean') {
						Zotero.debug("Creating boolean pref '" + pref + "'");
						return this.prefBranch.setBoolPref(pref, value);
					}
					if (typeof value == 'string') {
						Zotero.debug("Creating string pref '" + pref + "'");
						return this.prefBranch.setCharPref(pref, value);
					}
					if (parseInt(value) == value) {
						Zotero.debug("Creating integer pref '" + pref + "'");
						return this.prefBranch.setIntPref(pref, value);
					}
					throw ("Invalid preference value '" + value + "' for pref '" + pref + "'");
			}
		}
		catch (e) {
			Components.utils.reportError(e);
			Zotero.debug(e, 1);
			throw ("Invalid preference '" + pref + "'");
		}
	}
	
	
	this.clear = function (pref) {
		try {
			this.prefBranch.clearUserPref(pref);
		}
		catch (e) {
			throw ("Invalid preference '" + pref + "'");
		}
	}
	
	
	// Import settings bundles
	this.importSettings = function (str, uri) {
		var ps = Services.prompt;
		
		if (!uri.match(/https:\/\/([^\.]+\.)?zotero.org\//)) {
			Zotero.debug("Ignoring settings file not from https://zotero.org");
			return;
		}
		
		str = Zotero.Utilities.trim(str.replace(/<\?xml.*\?>\s*/, ''));
		Zotero.debug(str);
		
		var confirm = ps.confirm(
			null,
			"",
			"Apply settings from zotero.org?"
		);
		
		if (!confirm) {
			return;
		}
		
		// TODO: parse settings XML
	}
	
	
	//
	// Methods to register a preferences observer
	//
	function register(){
		this.prefBranch.QueryInterface(Components.interfaces.nsIPrefBranch2);
		this.prefBranch.addObserver("", this, false);
	}
	
	function unregister(){
		if (!this.prefBranch){
			return;
		}
		this.prefBranch.removeObserver("", this);
	}
	
	function observe(subject, topic, data){
		if(topic!="nsPref:changed"){
			return;
		}
		
		try {
		
		// subject is the nsIPrefBranch we're observing (after appropriate QI)
		// data is the name of the pref that's been changed (relative to subject)
		switch (data) {
			case "statusBarIcon":
				var doc = Services.wm.getMostRecentWindow("navigator:browser").document;
				
				var addonBar = doc.getElementById("addon-bar");
				var icon = doc.getElementById("zotero-toolbar-button");
				// When the customize window is open, toolbar buttons seem to
				// become wrapped in toolbarpaletteitems, which we need to remove
				// manually if we change the pref to hidden or else the customize
				// window doesn't close.
				var wrapper = doc.getElementById("wrapper-zotero-toolbar-button");
				var palette = doc.getElementById("navigator-toolbox").palette;
				var inAddonBar = false;
				if (icon) {
					// Because of the potential wrapper, don't just use .parentNode
					var toolbar = Zotero.getAncestorByTagName(icon, "toolbar");
					inAddonBar = toolbar == addonBar;
				}
				var val = this.get("statusBarIcon");
				if (val == 0) {
					// If showing in add-on bar, hide
					if (!icon || !inAddonBar) {
						return;
					}
					palette.appendChild(icon);
					if (wrapper) {
						addonBar.removeChild(wrapper);
					}
					addonBar.setAttribute("currentset", addonBar.currentSet);
					doc.persist(addonBar.id, "currentset");
				}
				else {
					// If showing somewhere else, remove it from there
					if (icon && !inAddonBar) {
						palette.appendChild(icon);
						if (wrapper) {
							toolbar.removeChild(wrapper);
						}
						toolbar.setAttribute("currentset", toolbar.currentSet);
						doc.persist(toolbar.id, "currentset");
					}
					
					// If not showing in add-on bar, add
					if (!inAddonBar) {
						var icon = addonBar.insertItem("zotero-toolbar-button");
						addonBar.setAttribute("currentset", addonBar.currentSet);
						doc.persist(addonBar.id, "currentset");
						addonBar.setAttribute("collapsed", false);
						doc.persist(addonBar.id, "collapsed");
					}
					// And make small
					if (val == 1) {
						icon.setAttribute("compact", true);
					}
					// Or large
					else if (val == 2) {
						icon.removeAttribute("compact");
					}
				}
				break;
			
			case "automaticScraperUpdates":
				if (this.get('automaticScraperUpdates')){
					Zotero.Schema.updateFromRepository();
				}
				else {
					Zotero.Schema.stopRepositoryTimer();
				}
				break;
			
			case "zoteroDotOrgVersionHeader":
				if (this.get("zoteroDotOrgVersionHeader")) {
					Zotero.VersionHeader.register();
				}
				else {
					Zotero.VersionHeader.unregister();
				}
				break;
			
			case "sync.autoSync":
				if (this.get("sync.autoSync")) {
					Zotero.Sync.Runner.IdleListener.register();
				}
				else {
					Zotero.Sync.Runner.IdleListener.unregister();
				}
				break;
			
			// TEMP
			case "sync.fulltext.enabled":
				if (this.get("sync.fulltext.enabled")) {
					// Disable downgrades if full-text sync is enabled, since otherwise
					// we could miss full-text content updates
					if (Zotero.DB.valueQuery("SELECT version FROM version WHERE schema='userdata'") < 77) {
						Zotero.DB.query("UPDATE version SET version=77 WHERE schema='userdata'");
					}
				}
				break;
			
			case "search.quicksearch-mode":
				var enumerator = Services.wm.getEnumerator("navigator:browser");
				while (enumerator.hasMoreElements()) {
					var win = enumerator.getNext();
					if (!win.ZoteroPane) continue;
					Zotero.updateQuickSearchBox(win.ZoteroPane.document);
				}
				
				var enumerator = wm.getEnumerator("zotero:item-selector");
				while (enumerator.hasMoreElements()) {
					var win = enumerator.getNext();
					if (!win.Zotero) continue;
					Zotero.updateQuickSearchBox(win.document);
				}
				break;
		}
		
		}
		catch (e) {
			Zotero.debug(e);
			throw (e);
		}
	}
}


/*
 * Handles keyboard shortcut initialization from preferences, optionally
 * overriding existing global shortcuts
 *
 * Actions are configured in ZoteroPane.handleKeyPress()
 */
Zotero.Keys = new function() {
	this.init = init;
	this.windowInit = windowInit;
	this.getCommand = getCommand;
	
	var _keys = {};
	
	
	/*
	 * Called by Zotero.init()
	 */
	function init() {
		var actions = Zotero.Prefs.prefBranch.getChildList('keys', {}, {});
		
		// Get the key=>command mappings from the prefs
		for each(var action in actions) {
			var action = action.substr(5); // strips 'keys.'
			// Remove old pref
			if (action == 'overrideGlobal') {
				Zotero.Prefs.clear('keys.overrideGlobal');
				continue;
			}
			_keys[Zotero.Prefs.get('keys.' + action)] = action;
		}
	}
	
	
	/*
	 * Called by ZoteroPane.onLoad()
	 */
	function windowInit(document) {
		var globalKeys = [
			{
				name: 'openZotero',
				defaultKey: 'Z'
			},
			{
				name: 'saveToZotero',
				defaultKey: 'S'
			}
		];
		
		globalKeys.forEach(function (x) {
			let keyElem = document.getElementById('key_' + x.name);
			if (keyElem) {
				let prefKey = Zotero.Prefs.get('keys.'  + x.name);
				// Only override the default with the pref if the <key> hasn't
				// been manually changed and the pref has been
				if (keyElem.getAttribute('key') == x.defaultKey
						&& keyElem.getAttribute('modifiers') == 'accel shift'
						&& prefKey != x.defaultKey) {
					keyElem.setAttribute('key', prefKey);
				}
			}
		});
	}
	
	
	function getCommand(key) {
		key = key.toUpperCase();
		return _keys[key] ? _keys[key] : false;
	}
}


/**
 * Add X-Zotero-Version header to HTTP requests to zotero.org
 *
 * @namespace
 */
Zotero.VersionHeader = {
	init: function () {
		if (Zotero.Prefs.get("zoteroDotOrgVersionHeader")) {
			this.register();
		}
		Zotero.addShutdownListener(this.unregister);
	},
	
	// Called from this.init() and Zotero.Prefs.observe()
	register: function () {
		Services.obs.addObserver(this, "http-on-modify-request", false);
	},
	
	observe: function (subject, topic, data) {
		try {
			var channel = subject.QueryInterface(Components.interfaces.nsIHttpChannel);
			if (channel.URI.host.match(/zotero\.org$/)) {
				channel.setRequestHeader("X-Zotero-Version", Zotero.version, false);
			}
		}
		catch (e) {
			Zotero.debug(e);
		}
	},
	
	unregister: function () {
		Services.obs.removeObserver(Zotero.VersionHeader, "http-on-modify-request");
	}
}

Zotero.DragDrop = {
	currentDragEvent: null,
	currentTarget: null,
	currentOrientation: 0,
	
	getDataFromDataTransfer: function (dataTransfer, firstOnly) {
		var dt = dataTransfer;
		
		var dragData = {
			dataType: '',
			data: [],
			dropEffect: dt.dropEffect
		};
		
		var len = firstOnly ? 1 : dt.mozItemCount;
		
		if (dt.types.contains('zotero/collection')) {
			dragData.dataType = 'zotero/collection';
			var ids = dt.getData('zotero/collection').split(",");
			dragData.data = ids;
		}
		else if (dt.types.contains('zotero/item')) {
			dragData.dataType = 'zotero/item';
			var ids = dt.getData('zotero/item').split(",");
			dragData.data = ids;
		}
		else if (dt.types.contains('application/x-moz-file')) {
			dragData.dataType = 'application/x-moz-file';
			var files = [];
			for (var i=0; i<len; i++) {
				var file = dt.mozGetDataAt("application/x-moz-file", i);
				file.QueryInterface(Components.interfaces.nsIFile);
				// Don't allow folder drag
				if (file.isDirectory()) {
					continue;
				}
				files.push(file);
			}
			dragData.data = files;
		}
		else if (dt.types.contains('text/x-moz-url')) {
			dragData.dataType = 'text/x-moz-url';
			var urls = [];
			for (var i=0; i<len; i++) {
				var url = dt.getData("text/x-moz-url").split("\n")[0];
				urls.push(url);
			}
			dragData.data = urls;
		}
		
		return dragData;
	},
	
	
	getDragSource: function () {
		var dt = this.currentDragEvent.dataTransfer;
		if (!dt) {
			Zotero.debug("Drag data not available", 2);
			return false;
		}
		
		// For items, the drag source is the ItemGroup of the parent window
		// of the source tree
		if (dt.types.contains("zotero/item")) {
			var sourceNode = dt.mozSourceNode;
			if (!sourceNode || sourceNode.tagName != 'treechildren'
					|| sourceNode.parentElement.id != 'zotero-items-tree') {
				return false;
			}
			var win = sourceNode.ownerDocument.defaultView;
			return win.ZoteroPane.collectionsView.itemGroup;
		}
		else {
			return false;
		}
	},
	
	
	getDragTarget: function () {
		var event = this.currentDragEvent;
		var target = event.target;
		if (target.tagName == 'treechildren') {
			var tree = target.parentNode;
			if (tree.id == 'zotero-collections-tree') {
				let row = {}, col = {}, obj = {};
				tree.treeBoxObject.getCellAt(event.clientX, event.clientY, row, col, obj);
				let win = tree.ownerDocument.defaultView;
				return win.ZoteroPane.collectionsView.getItemGroupAtRow(row.value);
			}
		}
		return false;
	}
}


/**
 * Functions for creating and destroying hidden browser objects
 **/
Zotero.Browser = new function() {
	var nBrowsers = 0;
	
	this.createHiddenBrowser = createHiddenBrowser;
	this.deleteHiddenBrowser = deleteHiddenBrowser;
	
	function createHiddenBrowser(win) {
	 	if (!win) {
			var win = Services.wm.getMostRecentWindow("navigator:browser");
			if(!win) {
				var win = Services.ww.activeWindow;
			}
		}
		
		// Create a hidden browser
		var hiddenBrowser = win.document.createElement("browser");
		hiddenBrowser.setAttribute('type', 'content');
		hiddenBrowser.setAttribute('disablehistory', 'true');
		win.document.documentElement.appendChild(hiddenBrowser);
		// Disable some features
		hiddenBrowser.docShell.allowAuth = false;
		hiddenBrowser.docShell.allowDNSPrefetch = false;
		hiddenBrowser.docShell.allowImages = false;
		hiddenBrowser.docShell.allowJavascript = true;
		hiddenBrowser.docShell.allowMetaRedirects = false;
		hiddenBrowser.docShell.allowPlugins = false;
		Zotero.debug("Created hidden browser (" + (nBrowsers++) + ")");
		return hiddenBrowser;
	}
	
	function deleteHiddenBrowser(myBrowsers) {
		if(!(myBrowsers instanceof Array)) myBrowsers = [myBrowsers];
		for(var i=0; i<myBrowsers.length; i++) {
			var myBrowser = myBrowsers[i];
			myBrowser.stop();
			myBrowser.destroy();
			myBrowser.parentNode.removeChild(myBrowser);
			myBrowser = null;
			Zotero.debug("Deleted hidden browser (" + (--nBrowsers) + ")");
		}
	}
}

/**
 * Functions for disabling and enabling the unresponsive script indicator
 **/
Zotero.UnresponsiveScriptIndicator = new function() {
	this.disable = disable;
	this.enable = enable;
	
	// stores the state of the unresponsive script preference prior to disabling
	var _unresponsiveScriptPreference, _isDisabled;
	
	/**
	 * disables the "unresponsive script" warning; necessary for import and
	 * export, which can take quite a while to execute
	 **/
	function disable() {
		// don't do anything if already disabled
		if (_isDisabled) {
			return false;
		}
		
		_unresponsiveScriptPreference = Services.prefs.getIntPref("dom.max_chrome_script_run_time");
		Services.prefs.setIntPref("dom.max_chrome_script_run_time", 0);
		
		_isDisabled = true;
		return true;
	}
	 
	/**
	 * restores the "unresponsive script" warning
	 **/
	function enable() {
		Services.prefs.setIntPref("dom.max_chrome_script_run_time", _unresponsiveScriptPreference);
		
		_isDisabled = false;
	}
}


/*
 * Implements nsIWebProgressListener
 */
Zotero.WebProgressFinishListener = function(onFinish) {
	this.onStateChange = function(wp, req, stateFlags, status) {
		//Zotero.debug('onStageChange: ' + stateFlags);
		if ((stateFlags & Components.interfaces.nsIWebProgressListener.STATE_STOP)
				&& (stateFlags & Components.interfaces.nsIWebProgressListener.STATE_IS_NETWORK)) {
			onFinish();
		}
	}
	
	this.onProgressChange = function(wp, req, curSelfProgress, maxSelfProgress, curTotalProgress, maxTotalProgress) {
		//Zotero.debug('onProgressChange');
		//Zotero.debug('Current: ' + curTotalProgress);
		//Zotero.debug('Max: ' + maxTotalProgress);
	}
	
	this.onLocationChange = function(wp, req, location) {}
	this.onSecurityChange = function(wp, req, stateFlags, status) {}
	this.onStatusChange = function(wp, req, status, msg) {}
}

/*
 * Saves or loads JSON objects.
 */
Zotero.JSON = new function() {
	this.serialize = function(arg) {
		Zotero.debug("WARNING: Zotero.JSON.serialize() is deprecated; use JSON.stringify()");
		return JSON.stringify(arg);
	}
	
	this.unserialize = function(arg) {
		Zotero.debug("WARNING: Zotero.JSON.unserialize() is deprecated; use JSON.parse()");
		return JSON.parse(arg);
	}
}<|MERGE_RESOLUTION|>--- conflicted
+++ resolved
@@ -37,12 +37,7 @@
 	PREF_BRANCH: 'extensions.zotero.',
 	BOOKMARKLET_ORIGIN : 'https://www.zotero.org',
 	HTTP_BOOKMARKLET_ORIGIN : 'http://www.zotero.org',
-<<<<<<< HEAD
 	BOOKMARKLET_URL: 'https://www.zotero.org/bookmarklet/'
-=======
-	BOOKMARKLET_URL: 'https://www.zotero.org/bookmarklet/',
-	VERSION: "4.0.20.SOURCE"
->>>>>>> f70d0c0b
 };
 
 // Commonly used imports accessible anywhere
@@ -754,7 +749,6 @@
 						}
 					};
 				}
-<<<<<<< HEAD
 				
 				Zotero.startupError = Zotero.getString('startupError.databaseUpgradeError') + "\n\n" + e;
 				throw true;
@@ -767,51 +761,6 @@
 			Zotero.skipLoading = true;
 			return false;
 		});
-=======
-				else {
-					Zotero.startupError = Zotero.getString('startupError.databaseUpgradeError') + "\n\n" + e;
-				}
-				Zotero.skipLoading = true;
-				Components.utils.reportError(e);
-				return false;
-			}
-		}
-		
-		Zotero.Fulltext.init();
-		
-		Zotero.DB.startDummyStatement();
-		
-		// Populate combined tables for custom types and fields -- this is likely temporary
-		if (!upgraded && !updated) {
-			Zotero.Schema.updateCustomTables();
-		}
-		
-		// Initialize various services
-		Zotero.Styles.preinit();
-		Zotero.Integration.init();
-		
-		if(Zotero.Prefs.get("httpServer.enabled")) {
-			Zotero.Server.init();
-		}
-		
-		Zotero.Notifier.registerObserver(Zotero.Tags, 'setting');
-		
-		Zotero.Sync.init();
-		Zotero.Sync.Runner.init();
-		
-		Zotero.MIMETypeHandler.init();
-		Zotero.Proxies.init();
-		
-		// Initialize keyboard shortcuts
-		Zotero.Keys.init();
-		
-		// Initialize Locate Manager
-		Zotero.LocateManager.init();
-		
-		Zotero.Items.startEmptyTrashTimer();
-		
-		return true;
->>>>>>> f70d0c0b
 	}
 	
 	/**
