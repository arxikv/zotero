/*
    ***** BEGIN LICENSE BLOCK *****
    
    Copyright © 2009 Center for History and New Media
                     George Mason University, Fairfax, Virginia, USA
                     http://zotero.org
    
    This file is part of Zotero.
    
    Zotero is free software: you can redistribute it and/or modify
    it under the terms of the GNU Affero General Public License as published by
    the Free Software Foundation, either version 3 of the License, or
    (at your option) any later version.
    
    Zotero is distributed in the hope that it will be useful,
    but WITHOUT ANY WARRANTY; without even the implied warranty of
    MERCHANTABILITY or FITNESS FOR A PARTICULAR PURPOSE.  See the
    GNU Affero General Public License for more details.
    
    You should have received a copy of the GNU Affero General Public License
    along with Zotero.  If not, see <http://www.gnu.org/licenses/>.
    
    ***** END LICENSE BLOCK *****
*/

const ZOTERO_CONFIG = {
	GUID: 'zotero@chnm.gmu.edu',
	DB_REBUILD: false, // erase DB and recreate from schema
	REPOSITORY_URL: 'https://repo.zotero.org/repo',
	REPOSITORY_CHECK_INTERVAL: 86400, // 24 hours
	REPOSITORY_RETRY_INTERVAL: 3600, // 1 hour
	BASE_URI: 'http://zotero.org/',
	WWW_BASE_URL: 'http://www.zotero.org/',
	SYNC_URL: 'https://sync.zotero.org/',
	API_URL: 'https://api.zotero.org/',
	API_VERSION: 2,
	PREF_BRANCH: 'extensions.zotero.',
	BOOKMARKLET_URL: 'https://www.zotero.org/bookmarklet/',
<<<<<<< HEAD
	VERSION: "4.1a1.SOURCE"
=======
	VERSION: "4.0.4.SOURCE"
>>>>>>> 61864e90
};

// Commonly used imports accessible anywhere
Components.utils.import("resource://zotero/q.js");
Components.utils.import("resource://gre/modules/XPCOMUtils.jsm");
Components.utils.import("resource://gre/modules/Services.jsm");

/*
 * Core functions
 */
 (function(){
	// Privileged (public) methods
	this.init = init;
	this.stateCheck = stateCheck;
	this.getProfileDirectory = getProfileDirectory;
	this.getZoteroDirectory = getZoteroDirectory;
	this.getStorageDirectory = getStorageDirectory;
	this.getZoteroDatabase = getZoteroDatabase;
	this.chooseZoteroDirectory = chooseZoteroDirectory;
	this.debug = debug;
	this.log = log;
	this.logError = logError;
	this.getErrors = getErrors;
	this.getSystemInfo = getSystemInfo;
	this.safeDebug = safeDebug;
	this.getString = getString;
	this.localeJoin = localeJoin;
	this.getLocaleCollation = getLocaleCollation;
	this.setFontSize = setFontSize;
	this.flattenArguments = flattenArguments;
	this.getAncestorByTagName = getAncestorByTagName;
	this.join = join;
	this.randomString = randomString;
	this.moveToUnique = moveToUnique;
	
	// Public properties
	this.initialized = false;
	this.skipLoading = false;
	this.startupError;
	this.__defineGetter__("startupErrorHandler", function() { return _startupErrorHandler; });
	this.version;
	this.platform;
	this.locale;
	this.dir; // locale direction: 'ltr' or 'rtl'
	this.isMac;
	this.isWin;
	this.initialURL; // used by Schema to show the changelog on upgrades
	
	
	this.__defineGetter__('userID', function () {
		var sql = "SELECT value FROM settings WHERE "
					+ "setting='account' AND key='userID'";
		return Zotero.DB.valueQuery(sql);
	});
	
	this.__defineSetter__('userID', function (val) {
		var sql = "REPLACE INTO settings VALUES ('account', 'userID', ?)";
		Zotero.DB.query(sql, parseInt(val));
	});
	
	this.__defineGetter__('libraryID', function () {
		var sql = "SELECT value FROM settings WHERE "
					+ "setting='account' AND key='libraryID'";
		return Zotero.DB.valueQuery(sql);
	});
	
	this.__defineSetter__('libraryID', function (val) {
		var sql = "REPLACE INTO settings VALUES ('account', 'libraryID', ?)";
		Zotero.DB.query(sql, parseInt(val));
	});
	
	this.__defineGetter__('username', function () {
		var sql = "SELECT value FROM settings WHERE "
					+ "setting='account' AND key='username'";
		return Zotero.DB.valueQuery(sql);
	});
	
	this.__defineSetter__('username', function (val) {
		var sql = "REPLACE INTO settings VALUES ('account', 'username', ?)";
		Zotero.DB.query(sql, val);
	});
	
	this.getActiveZoteroPane = function() {
		var wm = Components.classes["@mozilla.org/appshell/window-mediator;1"]
			.getService(Components.interfaces.nsIWindowMediator);
		var win = wm.getMostRecentWindow("navigator:browser");
		return win.ZoteroPane;
	};
	
	this.getLocalUserKey = function (generate) {
		if (_localUserKey) {
			return _localUserKey;
		}
		
		var sql = "SELECT value FROM settings WHERE "
					+ "setting='account' AND key='localUserKey'";
		var key = Zotero.DB.valueQuery(sql);
		
		// Generate a local user key if we don't have a global library id
		if (!key && generate) {
			key = Zotero.randomString(8);
			var sql = "INSERT INTO settings VALUES ('account', 'localUserKey', ?)";
			Zotero.DB.query(sql, key);
		}
		_localUserKey = key;
		return key;
	};
	
	/**
	 * @property	{Boolean}	waiting		Whether Zotero is waiting for other
	 *										main thread events to be processed
	 */
	this.__defineGetter__('waiting', function () _waiting);
	
	/**
	 * @property	{Boolean}	locked		Whether all Zotero panes are locked
	 *										with an overlay
	 */
	this.__defineGetter__('locked', function () _locked);
	
	/**
	 * @property	{Boolean}	suppressUIUpdates	Don't update UI on Notifier triggers
	 */
	this.suppressUIUpdates = false;
	
	/**
	 * @property	{Boolean}	closing		True if the application is closing.
	 */
	this.closing = false;
	
	var _startupErrorHandler;
	var _zoteroDirectory = false;
	var _localizedStringBundle;
	var _localUserKey;
	var _waiting = 0;
	
	var _locked;
	var _unlockCallbacks = [];
	var _shutdownListeners = [];
	var _progressMeters;
	var _progressPopup;
	var _lastPercentage;
	
	// whether we are waiting for another Zotero process to release its DB lock
	var _waitingForDBLock = false;
	
	/**
	 * Maintains nsITimers to be used when Zotero.wait() completes (to reduce performance penalty
	 * of initializing new objects)
	 */
	var _waitTimers = [];
	
	/**
	 * Maintains nsITimerCallbacks to be used when Zotero.wait() completes
	 */
	var _waitTimerCallbacks = [];
	
	/**
	 * Maintains running nsITimers in global scope, so that they don't disappear randomly
	 */
	var _runningTimers = [];
	
	// Errors that were in the console at startup
	var _startupErrors = [];
	// Number of errors to maintain in the recent errors buffer
	const ERROR_BUFFER_SIZE = 25;
	// A rolling buffer of the last ERROR_BUFFER_SIZE errors
	var _recentErrors = [];
	
	/**
	 * Initialize the extension
	 */
	function init() {
		if (this.initialized || this.skipLoading) {
			return false;
		}
		
		var observerService = Components.classes["@mozilla.org/observer-service;1"]
			.getService(Components.interfaces.nsIObserverService);
		var versionComparator = Components.classes["@mozilla.org/xpcom/version-comparator;1"]
			.getService(Components.interfaces.nsIVersionComparator);
		
		// Load in the preferences branch for the extension
		Zotero.Prefs.init();
		Zotero.Debug.init();
		
		this.mainThread = Components.classes["@mozilla.org/thread-manager;1"].getService().mainThread;
		
		var appInfo = Components.classes["@mozilla.org/xre/app-info;1"].
				getService(Components.interfaces.nsIXULAppInfo);
		this.isFx = true;
		
		this.isStandalone = appInfo.ID == ZOTERO_CONFIG['GUID'];
		if(this.isStandalone) {
			this.version = appInfo.version;
		} else {
			// Use until we collect version from extension manager
			this.version = ZOTERO_CONFIG['VERSION'];
			
			Components.utils.import("resource://gre/modules/AddonManager.jsm");
			AddonManager.getAddonByID(ZOTERO_CONFIG['GUID'],
				function(addon) { Zotero.version = addon.version; });
		}
		
		// OS platform
		var win = Components.classes["@mozilla.org/appshell/appShellService;1"]
			   .getService(Components.interfaces.nsIAppShellService)
			   .hiddenDOMWindow;
		this.platform = win.navigator.platform;
		this.isMac = (this.platform.substr(0, 3) == "Mac");
		this.isWin = (this.platform.substr(0, 3) == "Win");
		this.isLinux = (this.platform.substr(0, 5) == "Linux");
		this.oscpu = win.navigator.oscpu;
		
		// Browser
		Zotero.browser = "g";
		
		// Locale
		var prefs = Components.classes["@mozilla.org/preferences-service;1"]
						.getService(Components.interfaces.nsIPrefService),
			uaPrefs = prefs.getBranch("general.useragent.");
		try {
			this.locale = uaPrefs.getComplexValue("locale", Components.interfaces.nsIPrefLocalizedString);
		} catch (e) {}
		
		if(this.locale) {
			this.locale = this.locale.toString();
		} else {
			this.locale = uaPrefs.getCharPref("locale");
		}
		
		if (this.locale.length == 2) {
			this.locale = this.locale + '-' + this.locale.toUpperCase();
		}
		
		// Load in the localization stringbundle for use by getString(name)
		var stringBundleService =
			Components.classes["@mozilla.org/intl/stringbundle;1"]
			.getService(Components.interfaces.nsIStringBundleService);
		var localeService = Components.classes['@mozilla.org/intl/nslocaleservice;1'].
							getService(Components.interfaces.nsILocaleService);
		var appLocale = localeService.getApplicationLocale();
		
		_localizedStringBundle = stringBundleService.createBundle(
			"chrome://zotero/locale/zotero.properties", appLocale);
		
		// Also load the brand as appName
		var brandBundle = stringBundleService.createBundle(
			"chrome://branding/locale/brand.properties", appLocale);
		this.appName = brandBundle.GetStringFromName("brandShortName");
		
		// Set the locale direction to Zotero.dir
		// DEBUG: is there a better way to get the entity from JS?
		var xmlhttp = Components.classes["@mozilla.org/xmlextras/xmlhttprequest;1"]
						.createInstance();
		xmlhttp.open('GET', 'chrome://global/locale/global.dtd', false);
		xmlhttp.overrideMimeType('text/plain');
		xmlhttp.send(null);
		var matches = xmlhttp.responseText.match(/(ltr|rtl)/);
		if (matches && matches[0] == 'rtl') {
			Zotero.dir = 'rtl';
		}
		else {
			Zotero.dir = 'ltr';
		}
		
		try {
			var dataDir = Zotero.getZoteroDirectory();
		}
		catch (e) {
			// Zotero dir not found
			if (e.name == 'NS_ERROR_FILE_NOT_FOUND') {
				Zotero.startupError = Zotero.getString('dataDir.notFound');
				_startupErrorHandler = function() {
					var wm = Components.classes["@mozilla.org/appshell/window-mediator;1"]
						.getService(Components.interfaces.nsIWindowMediator);
					var win = wm.getMostRecentWindow('navigator:browser');
					
					var ps = Components.classes["@mozilla.org/embedcomp/prompt-service;1"].
							createInstance(Components.interfaces.nsIPromptService);
					var buttonFlags = (ps.BUTTON_POS_0) * (ps.BUTTON_TITLE_OK)
						+ (ps.BUTTON_POS_1) * (ps.BUTTON_TITLE_IS_STRING)
						+ (ps.BUTTON_POS_2) * (ps.BUTTON_TITLE_IS_STRING);
					var index = ps.confirmEx(win,
						Zotero.getString('general.error'),
						Zotero.startupError + '\n\n' +
						Zotero.getString('dataDir.previousDir') + ' '
							+ Zotero.Prefs.get('lastDataDir'),
						buttonFlags, null,
						Zotero.getString('dataDir.useProfileDir', Zotero.appName),
						Zotero.getString('general.locate'),
						null, {});
					
					// Revert to profile directory
					if (index == 1) {
						Zotero.chooseZoteroDirectory(false, true);
					}
					// Locate data directory
					else if (index == 2) {
						Zotero.chooseZoteroDirectory();
					}
				}
				return;
			} else if(e.name == "ZOTERO_DIR_MAY_EXIST") {
				var app = Zotero.isStandalone ? Zotero.getString('app.standalone') : Zotero.getString('app.firefox');
				var altApp = !Zotero.isStandalone ? Zotero.getString('app.standalone') : Zotero.getString('app.firefox');
				
				var message = Zotero.getString("dataDir.standaloneMigration.description", [app, altApp]);
				if(e.multipleProfiles) {
					message += "\n\n"+Zotero.getString("dataDir.standaloneMigration.multipleProfiles", [app, altApp]);
				}
				
				var ps = Components.classes["@mozilla.org/embedcomp/prompt-service;1"].
						createInstance(Components.interfaces.nsIPromptService);
				var buttonFlags = (ps.BUTTON_POS_0) * (ps.BUTTON_TITLE_YES)
					+ (ps.BUTTON_POS_1) * (ps.BUTTON_TITLE_NO)
					+ (ps.BUTTON_POS_2) * (ps.BUTTON_TITLE_IS_STRING);
				var index = ps.confirmEx(null, Zotero.getString("dataDir.standaloneMigration.title"), message,
					buttonFlags, null, null,
					Zotero.getString('dataDir.standaloneMigration.selectCustom'),
					null, {});
				
				// Migrate data directory
				if (index == 0) {
					// copy prefs
					var prefsFile = e.profile.clone();
					prefsFile.append("prefs.js");
					if(prefsFile.exists()) {
						// build sandbox
						var sandbox = new Components.utils.Sandbox("http://www.example.com/");
						Components.utils.evalInSandbox(
							"var prefs = {};"+
							"function user_pref(key, val) {"+
								"prefs[key] = val;"+
							"}"
						, sandbox);
						
						// remove comments
						var prefsJs = Zotero.File.getContents(prefsFile);
						prefsJs = prefsJs.replace(/^#[^\r\n]*$/mg, "");
						
						// evaluate
						Components.utils.evalInSandbox(prefsJs, sandbox);
						var prefs = sandbox.prefs;
						for(var key in prefs) {
							if(key.substr(0, ZOTERO_CONFIG.PREF_BRANCH.length) === ZOTERO_CONFIG.PREF_BRANCH
									&& key !== "extensions.zotero.firstRun2") {
								Zotero.Prefs.set(key.substr(ZOTERO_CONFIG.PREF_BRANCH.length), prefs[key]);
							}
						}
					}
					
					// also set data dir if no custom data dir is now defined
					if(!Zotero.Prefs.get("useDataDir")) {
						var dir = e.dir.QueryInterface(Components.interfaces.nsILocalFile);
						Zotero.Prefs.set('dataDir', dir.persistentDescriptor);
						Zotero.Prefs.set('lastDataDir', dir.path);
						Zotero.Prefs.set('useDataDir', true);
					}
				}
				// Create new data directory
				else if (index == 1) {
					Zotero.File.createDirectoryIfMissing(e.curDir);
				}
				// Locate new data directory
				else if (index == 2) {
					Zotero.chooseZoteroDirectory(true);
				}
			}
			// DEBUG: handle more startup errors
			else {
				throw (e);
				return false;
			}
		}
		
		// Register shutdown handler to call Zotero.shutdown()
		var _shutdownObserver = {observe:Zotero.shutdown};
		observerService.addObserver(_shutdownObserver, "quit-application", false);
		
		try {
			Zotero.IPC.init();
		}
		catch (e) {
			if (e.name == 'NS_ERROR_FILE_ACCESS_DENIED') {
				var msg = Zotero.localeJoin([
					Zotero.getString('startupError.databaseCannotBeOpened'),
					Zotero.getString('startupError.checkPermissions')
				]);
				Zotero.startupError = msg;
				Zotero.debug(e);
				Components.utils.reportError(e);
				return false;
			}
			throw (e);
		}
		
		var cs = Components.classes["@mozilla.org/consoleservice;1"].
			getService(Components.interfaces.nsIConsoleService);
		// Get startup errors
		try {
			var messages = {};
			cs.getMessageArray(messages, {});
			_startupErrors = [msg for each(msg in messages.value) if(_shouldKeepError(msg))];
		} catch(e) {
			Zotero.logError(e);
		}
		// Register error observer
		cs.registerListener(ConsoleListener);
		
		// Add shutdown listener to remove quit-application observer and console listener
		this.addShutdownListener(function() {
			observerService.removeObserver(_shutdownObserver, "quit-application", false);
			cs.unregisterListener(ConsoleListener);
		});
		
		// Load additional info for connector or not
		if(Zotero.isConnector) {
			Zotero.debug("Loading in connector mode");
			Zotero.Connector_Types.init();
			
			if(!Zotero.isFirstLoadThisSession) {
				// We want to get a checkInitComplete message before initializing if we switched to
				// connector mode because Standalone was launched
				Zotero.IPC.broadcast("checkInitComplete");
			} else {
				Zotero.initComplete();
			}
		} else {
			Zotero.debug("Loading in full mode");
			if(!_initFull()) return false;
			if(Zotero.isStandalone) Zotero.Standalone.init();
			Zotero.initComplete();
		}
		
		return true;
	}
	
	/**
	 * Triggers events when initialization finishes
	 */
	this.initComplete = function() {
		if(Zotero.initialized) return;
		this.initialized = true;
		
		if(Zotero.isConnector) {
			Zotero.Repo.init();
		}
		
		var observerService = Components.classes["@mozilla.org/observer-service;1"]
			.getService(Components.interfaces.nsIObserverService);
		
		if(!Zotero.isFirstLoadThisSession) {
			// trigger zotero-reloaded event
			Zotero.debug('Triggering "zotero-reloaded" event');
			observerService.notifyObservers(Zotero, "zotero-reloaded", null);
		}
		
		Zotero.debug('Triggering "zotero-loaded" event');
		observerService.notifyObservers(Zotero, "zotero-loaded", null);
	}
	
	/**
	 * Initialization function to be called only if Zotero is in full mode
	 */
	function _initFull() {
		var dataDir = Zotero.getZoteroDirectory();
		Zotero.VersionHeader.init();
		
		// Check for DB restore
		var restoreFile = dataDir.clone();
		restoreFile.append('restore-from-server');
		if (restoreFile.exists()) {
			try {
				// TODO: better error handling
				
				// TODO: prompt for location
				// TODO: Back up database
				
				restoreFile.remove(false);
				
				var dbfile = Zotero.getZoteroDatabase();
				dbfile.remove(false);
				
				// Recreate database with no quick start guide
				Zotero.Schema.skipDefaultData = true;
				Zotero.Schema.updateSchema();
				
				Zotero.restoreFromServer = true;
			}
			catch (e) {
				// Restore from backup?
				alert(e);
			}
		}
		
		if(!_initDB()) return false;
		
		// Add notifier queue callbacks to the DB layer
		Zotero.DB.addCallback('begin', Zotero.Notifier.begin);
		Zotero.DB.addCallback('commit', Zotero.Notifier.commit);
		Zotero.DB.addCallback('rollback', Zotero.Notifier.reset);
		
		Zotero.Fulltext.init();
		
		// Require >=2.1b3 database to ensure proper locking
		if (Zotero.isStandalone && Zotero.Schema.getDBVersion('system') > 0 && Zotero.Schema.getDBVersion('system') < 31) {
			var appStartup = Components.classes["@mozilla.org/toolkit/app-startup;1"]
					.getService(Components.interfaces.nsIAppStartup);
			
			var dir = Zotero.getProfileDirectory();
			dir.append('zotero');

			var ps = Components.classes["@mozilla.org/embedcomp/prompt-service;1"]
						.createInstance(Components.interfaces.nsIPromptService);
			var buttonFlags = (ps.BUTTON_POS_0) * (ps.BUTTON_TITLE_IS_STRING)
				+ (ps.BUTTON_POS_1) * (ps.BUTTON_TITLE_IS_STRING)
				+ (ps.BUTTON_POS_2) * (ps.BUTTON_TITLE_IS_STRING)
				+ ps.BUTTON_POS_2_DEFAULT;
			var index = ps.confirmEx(
				null,
				Zotero.getString('dataDir.incompatibleDbVersion.title'),
				Zotero.getString('dataDir.incompatibleDbVersion.text'),
				buttonFlags,
				Zotero.getString('general.useDefault'),
				Zotero.getString('dataDir.standaloneMigration.selectCustom'),
				Zotero.getString('general.quit'),
				null,
				{}
			);
			
			var quit = false;
			
			// Default location
			if (index == 0) {
				Zotero.File.createDirectoryIfMissing(dir);
				
				Zotero.Prefs.set("useDataDir", false)
				
				appStartup.quit(
					Components.interfaces.nsIAppStartup.eAttemptQuit
						| Components.interfaces.nsIAppStartup.eRestart
				);
			}
			// Select new data directory
			else if (index == 1) {
				var dir = Zotero.chooseZoteroDirectory(true);
				if (!dir) {
					quit = true;
				}
			}
			else {
				quit = true;
			}
			
			if (quit) {
				appStartup.quit(Components.interfaces.nsIAppStartup.eAttemptQuit);
			}
			
			Zotero.skipLoading = true;
			return false;
		}
		
		// Trigger updating of schema and scrapers
		if (Zotero.Schema.userDataUpgradeRequired()) {
			var upgraded = Zotero.Schema.showUpgradeWizard();
			if (!upgraded) {
				Zotero.skipLoading = true;
				return false;
			}
		}
		// If no userdata upgrade, still might need to process system
		else {
			try {
				var updated = Zotero.Schema.updateSchema();
			}
			catch (e) {
				if (typeof e == 'string' && e.match('newer than SQL file')) {
					var kbURL = "http://zotero.org/support/kb/newer_db_version";
					var msg = Zotero.localeJoin([
							Zotero.getString('startupError.zoteroVersionIsOlder'),
							Zotero.getString('startupError.zoteroVersionIsOlder.upgrade')
						]) + "\n\n"
						+ Zotero.getString('startupError.zoteroVersionIsOlder.current', Zotero.version) + "\n\n"
						+ Zotero.getString('general.seeForMoreInformation', kbURL);
					Zotero.startupError = msg;
				}
				else {
					Zotero.startupError = Zotero.getString('startupError.databaseUpgradeError') + "\n\n" + e;
				}
				Zotero.skipLoading = true;
				Components.utils.reportError(e);
				return false;
			}
		}
		
		// Populate combined tables for custom types and fields -- this is likely temporary
		if (!upgraded && !updated) {
			Zotero.Schema.updateCustomTables();
		}
		
		// Initialize various services
		Zotero.Integration.init();
		
		if(Zotero.Prefs.get("httpServer.enabled")) {
			Zotero.Server.init();
		}
		
		Zotero.Notifier.registerObserver(Zotero.Tags, 'setting');
		
		Zotero.Sync.init();
		Zotero.Sync.Runner.init();
		
		Zotero.MIMETypeHandler.init();
		Zotero.Proxies.init();
		
		// Initialize keyboard shortcuts
		Zotero.Keys.init();
		
		// Initialize Locate Manager
		Zotero.LocateManager.init();
		
		Zotero.Items.startEmptyTrashTimer();
		
		return true;
	}
	
	/**
	 * Initializes the DB connection
	 */
	function _initDB(haveReleasedLock) {
		try {
			// Test read access
			Zotero.DB.test();
			
			var dbfile = Zotero.getZoteroDatabase();
			
			// Test write access on Zotero data directory
			if (!dbfile.parent.isWritable()) {
				var msg = 'Cannot write to ' + dbfile.parent.path + '/';
			}
			// Test write access on Zotero database
			else if (!dbfile.isWritable()) {
				var msg = 'Cannot write to ' + dbfile.path;
			}
			else {
				var msg = false;
			}
			
			if (msg) {
				var e = {
					name: 'NS_ERROR_FILE_ACCESS_DENIED',
					message: msg,
					toString: function () {
						return Zotero.name + ': ' + Zotero.message; 
					}
				};
				throw (e);
			}
		}
		catch (e) {
			if (e.name == 'NS_ERROR_FILE_ACCESS_DENIED') {
				var msg = Zotero.localeJoin([
					Zotero.getString('startupError.databaseCannotBeOpened'),
					Zotero.getString('startupError.checkPermissions')
				]);
				Zotero.startupError = msg;
			} else if(e.name == "NS_ERROR_STORAGE_BUSY" || e.result == 2153971713) {
				if(Zotero.isStandalone) {
					// Standalone should force Fx to release lock 
					if(!haveReleasedLock && Zotero.IPC.broadcast("releaseLock")) {
						_waitingForDBLock = true;
						
						var timeout = Date.now() + 5000; // 5 second timeout
						while(_waitingForDBLock && !Zotero.closing && Date.now() < timeout) {
							// AMO Reviewer: This is used by Zotero Standalone, not Zotero for Firefox.
							Zotero.mainThread.processNextEvent(true);
						}
						if(Zotero.closing) return false;
						
						// Run a second init with haveReleasedLock = true, so that
						// if we still can't acquire a DB lock, we will give up
						return _initDB(true);
					}
				} else {
					// Fx should start as connector if Standalone is running
					var haveStandalone = Zotero.IPC.broadcast("test");
					if(haveStandalone) {
						throw "ZOTERO_SHOULD_START_AS_CONNECTOR";
					}
				}
				
				var msg = Zotero.localeJoin([
					Zotero.getString('startupError.databaseInUse'),
					Zotero.getString(Zotero.isStandalone ? 'startupError.closeFirefox' : 'startupError.closeStandalone')
				]);
				Zotero.startupError = msg;
			}
			
			Components.utils.reportError(e);
			Zotero.skipLoading = true;
			return false;
		}
		
		return true;
	}
	
	/**
	 * Called when the DB has been released by another Zotero process to perform necessary 
	 * initialization steps
	 */
	this.onDBLockReleased = function() {
		if(Zotero.isConnector) {
			// if DB lock is released, switch out of connector mode
			switchConnectorMode(false);
		} else if(_waitingForDBLock) {
			// if waiting for DB lock and we get it, continue init
			_waitingForDBLock = false;
		}
	}
	
	/*
	 * Check if a DB transaction is open and, if so, disable Zotero
	 */
	function stateCheck() {
		if(!Zotero.isConnector && Zotero.DB.transactionInProgress()) {
			Zotero.logError("State check failed due to transaction in progress");
			this.initialized = false;
			this.skipLoading = true;
			return false;
		}
		
		return true;
	}
	
	
	this.shutdown = function (subject, topic, data) {
		Zotero.debug("Shutting down Zotero");
		
		try {
			// set closing to true
			Zotero.closing = true;
			
			// run shutdown listener
			for each(var listener in _shutdownListeners) {
				try {
					listener();
				} catch(e) {
					Zotero.logError(e);
				}
			}
			
			// remove temp directory
			Zotero.removeTempDirectory();
			
			if(Zotero.initialized && Zotero.DB) {
				Zotero.debug("Closing database");
				
				// run GC to finalize open statements
				// TODO remove this and finalize statements created with
				// Zotero.DBConnection.getStatement() explicitly
				Components.utils.forceGC();
				
				// unlock DB
				Zotero.DB.closeDatabase();
				
				// broadcast that DB lock has been released
				Zotero.IPC.broadcast("lockReleased");
			}
		} catch(e) {
			Zotero.debug(e);
			throw e;
		}
		
		return true;
	}
	
	
	function getProfileDirectory(){
		return Components.classes["@mozilla.org/file/directory_service;1"]
			 .getService(Components.interfaces.nsIProperties)
			 .get("ProfD", Components.interfaces.nsIFile);
	}
	
	function getDefaultProfile(prefDir) {
		// find profiles.ini file
		var profilesIni = prefDir.clone();
		profilesIni.append("profiles.ini");
		if(!profilesIni.exists()) return false;
		var iniContents = Zotero.File.getContents(profilesIni);
		
		// cheap and dirty ini parser
		var curSection = null;
		var defaultSection = null;
		var nSections = 0;
		for each(var line in iniContents.split(/(?:\r?\n|\r)/)) {
			let tline = line.trim();
			if(tline[0] == "[" && tline[tline.length-1] == "]") {
				curSection = {};
				if(tline != "[General]") nSections++;
			} else if(curSection && tline != "") {
				let equalsIndex = tline.indexOf("=");
				let key = tline.substr(0, equalsIndex);
				let val = tline.substr(equalsIndex+1);
				curSection[key] = val;
				if(key == "Default" && val == "1") {
					defaultSection = curSection;
				}
			}
		}
		if(!defaultSection && curSection) defaultSection = curSection;
		
		// parse out ini to reveal profile
		if(!defaultSection || !defaultSection.Path) return false;
		
		
		if(defaultSection.IsRelative === "1") {
			var defaultProfile = prefDir.clone().QueryInterface(Components.interfaces.nsILocalFile);
			try {
				for each(var dir in defaultSection.Path.split("/")) defaultProfile.append(dir);
			} catch(e) {
				Zotero.logError("Could not find profile at "+defaultSection.Path);
				throw e;
			}
		} else {
			var defaultProfile = Components.classes["@mozilla.org/file/local;1"]
				.createInstance(Components.interfaces.nsILocalFile);
			defaultProfile.initWithPath(defaultSection.Path);
		}
		
		if(!defaultProfile.exists()) return false;
		return [defaultProfile, nSections > 1];
	}
	
	function getZoteroDirectory(){
		if (_zoteroDirectory != false) {
			// Return a clone of the file pointer so that callers can modify it
			return _zoteroDirectory.clone();
		}
		
		if (Zotero.Prefs.get('useDataDir')) {
			var file = Components.classes["@mozilla.org/file/local;1"].
				createInstance(Components.interfaces.nsILocalFile);
			try {
				file.persistentDescriptor = Zotero.Prefs.get('dataDir');
			}
			catch (e) {
				Zotero.debug("Persistent descriptor in extensions.zotero.dataDir did not resolve", 1);
				e = { name: "NS_ERROR_FILE_NOT_FOUND" };
				throw (e);
			}
			if (!file.exists()) {
				var e = { name: "NS_ERROR_FILE_NOT_FOUND" };
				throw (e);
			}
		}
		else {
			var file = Zotero.getProfileDirectory();
			file.append('zotero');
			
			// if standalone and no directory yet, check Firefox directory
			// or if in Firefox and no directory yet, check standalone Zotero directory
			if(!file.exists()) {
				var prefDir = Components.classes["@mozilla.org/file/directory_service;1"]
					.getService(Components.interfaces.nsIProperties)
					.get("DefProfRt", Components.interfaces.nsILocalFile).parent.parent;
				
				if(Zotero.isStandalone) {
					if(Zotero.isWin) {
						prefDir = prefDir.parent;
						prefDir.append("Mozilla");
						prefDir.append("Firefox");
					} else if(Zotero.isMac) {
						prefDir.append("Firefox");
					} else {
						prefDir.append(".mozilla");
						prefDir.append("firefox");
					}
				} else {
					if(Zotero.isWin) {
						prefDir = prefDir.parent;
						prefDir.append("Zotero");
						prefDir.append("Zotero");
					} else if(Zotero.isMac) {
						prefDir.append("Zotero");
					} else {
						prefDir.append(".zotero");
						prefDir.append("zotero");
					}
				}
				
				Zotero.debug("Looking for existing profile in "+prefDir.path);
				
				// get default profile
				var defProfile;
				try {
					defProfile = getDefaultProfile(prefDir);
				} catch(e) {
					Zotero.debug("An error occurred locating the Firefox profile; not "+
						"attempting to migrate from Zotero for Firefox");
					Zotero.logError(e);
				}
				
				if(defProfile) {
					// get Zotero directory
					var zoteroDir = defProfile[0].clone();
					zoteroDir.append("zotero");
					
					if(zoteroDir.exists()) {
						// if Zotero directory exists in default profile for alternative app, ask
						// whether to use
						var e = { name:"ZOTERO_DIR_MAY_EXIST", curDir:file, profile:defProfile[0], dir:zoteroDir, multipleProfiles:defProfile[1] };
						throw (e);
					}
				}
			}
			
			Zotero.File.createDirectoryIfMissing(file);
		}
		Zotero.debug("Using data directory " + file.path);
		
		_zoteroDirectory = file;
		return file.clone();
	}
	
	
	function getStorageDirectory(){
		var file = Zotero.getZoteroDirectory();
		
		file.append('storage');
		Zotero.File.createDirectoryIfMissing(file);
		return file;
	}
	
	function getZoteroDatabase(name, ext){
		name = name ? name + '.sqlite' : 'zotero.sqlite';
		ext = ext ? '.' + ext : '';
		
		var file = Zotero.getZoteroDirectory();
		file.append(name + ext);
		return file;
	}
	
	
	/**
	 * @return	{nsIFile}
	 */
	this.getTempDirectory = function () {
		var tmp = this.getZoteroDirectory();
		tmp.append('tmp');
		Zotero.File.createDirectoryIfMissing(tmp);
		return tmp;
	}
	
	
	this.removeTempDirectory = function () {
		var tmp = this.getZoteroDirectory();
		tmp.append('tmp');
		if (tmp.exists()) {
			try {
				tmp.remove(true);
			}
			catch (e) {}
		}
	}
	
	
	this.getStylesDirectory = function () {
		var dir = this.getZoteroDirectory();
		dir.append('styles');
		Zotero.File.createDirectoryIfMissing(dir);
		return dir;
	}
	
	
	this.getTranslatorsDirectory = function () {
		var dir = this.getZoteroDirectory();
		dir.append('translators');
		Zotero.File.createDirectoryIfMissing(dir);
		return dir;
	}
	
	
	function chooseZoteroDirectory(forceQuitNow, useProfileDir, moreInfoCallback) {
		var wm = Components.classes["@mozilla.org/appshell/window-mediator;1"]
			.getService(Components.interfaces.nsIWindowMediator);
		var win = wm.getMostRecentWindow('navigator:browser');
		
		var ps = Components.classes["@mozilla.org/embedcomp/prompt-service;1"]
			.getService(Components.interfaces.nsIPromptService);
		
		if (useProfileDir) {
			Zotero.Prefs.set('useDataDir', false);
		}
		else {
			var nsIFilePicker = Components.interfaces.nsIFilePicker;
			while (true) {
				var fp = Components.classes["@mozilla.org/filepicker;1"]
							.createInstance(nsIFilePicker);
				fp.init(win, Zotero.getString('dataDir.selectDir'), nsIFilePicker.modeGetFolder);
				fp.appendFilters(nsIFilePicker.filterAll);
				if (fp.show() == nsIFilePicker.returnOK) {
					var file = fp.file;
					
					if (file.directoryEntries.hasMoreElements()) {
						var dbfile = file.clone();
						dbfile.append('zotero.sqlite');
						
						// Warn if non-empty and no zotero.sqlite
						if (!dbfile.exists()) {
							var buttonFlags = ps.STD_YES_NO_BUTTONS;
							if (moreInfoCallback) {
								buttonFlags += ps.BUTTON_POS_2 * ps.BUTTON_TITLE_IS_STRING;
							}
							var index = ps.confirmEx(null,
								Zotero.getString('dataDir.selectedDirNonEmpty.title'),
								Zotero.getString('dataDir.selectedDirNonEmpty.text'),
								buttonFlags,
								null,
								null,
								moreInfoCallback ? Zotero.getString('general.help') : null,
								null, {});
							
							// Not OK -- return to file picker
							if (index == 1) {
								continue;
							}
							else if (index == 2) {
								setTimeout(function () {
									moreInfoCallback();
								}, 1);
								return false;
							}
						}
					}
					else {
						var buttonFlags = ps.STD_YES_NO_BUTTONS;
						if (moreInfoCallback) {
							buttonFlags += ps.BUTTON_POS_2 * ps.BUTTON_TITLE_IS_STRING;
						}
						var index = ps.confirmEx(null,
							Zotero.getString('dataDir.selectedDirEmpty.title'),
							Zotero.getString('dataDir.selectedDirEmpty.text', Zotero.appName) + '\n\n'
								+ Zotero.getString('dataDir.selectedDirEmpty.useNewDir'),
							buttonFlags,
							null,
							null,
							moreInfoCallback ? Zotero.getString('general.moreInformation') : null,
							null, {});
						
						// Not OK -- return to file picker
						if (index == 1) {
							continue;
						}
						else if (index == 2) {
							setTimeout(function () {
								moreInfoCallback();
							}, 1);
							return false;
						}
					}
					
					
					// Set new data directory
					Zotero.Prefs.set('dataDir', file.persistentDescriptor);
					Zotero.Prefs.set('lastDataDir', file.path);
					Zotero.Prefs.set('useDataDir', true);
					
					break;
				}
				else {
					return false;
				}
			}
		}
		
		var buttonFlags = (ps.BUTTON_POS_0) * (ps.BUTTON_TITLE_IS_STRING);
		if (!forceQuitNow) {
			buttonFlags += (ps.BUTTON_POS_1) * (ps.BUTTON_TITLE_IS_STRING);
		}
		var app = Zotero.appName;
		var index = ps.confirmEx(null,
			Zotero.getString('general.restartRequired'),
			Zotero.getString('general.restartRequiredForChange', app)
				+ "\n\n" + Zotero.getString('dataDir.moveFilesToNewLocation', app),
			buttonFlags,
			Zotero.getString('general.quitApp', app),
			forceQuitNow ? null : Zotero.getString('general.restartLater'),
			null, null, {});
		
		if (index == 0) {
			var appStartup = Components.classes["@mozilla.org/toolkit/app-startup;1"]
					.getService(Components.interfaces.nsIAppStartup);
			appStartup.quit(Components.interfaces.nsIAppStartup.eAttemptQuit);
		}
		
		return useProfileDir ? true : file;
	}
	
	
	/**
	 * Launch a file, the best way we can
	 */
	this.launchFile = function (file) {
		try {
			file.launch();
		}
		catch (e) {
			Zotero.debug("launch() not supported -- trying fallback executable");
			
			try {
				if (Zotero.isWin) {
					var pref = "fallbackLauncher.windows";
				}
				else {
					var pref = "fallbackLauncher.unix";
				}
				var path = Zotero.Prefs.get(pref);
				
				var exec = Components.classes["@mozilla.org/file/local;1"]
							.createInstance(Components.interfaces.nsILocalFile);
				exec.initWithPath(path);
				if (!exec.exists()) {
					throw (path + " does not exist");
				}
				
				var proc = Components.classes["@mozilla.org/process/util;1"]
								.createInstance(Components.interfaces.nsIProcess);
				proc.init(exec);
				
				var args = [file.path];
				proc.runw(true, args, args.length);
			}
			catch (e) {
				Zotero.debug(e);
				Zotero.debug("Launching via executable failed -- passing to loadUrl()");
				
				// If nsILocalFile.launch() isn't available and the fallback
				// executable doesn't exist, we just let the Firefox external
				// helper app window handle it
				var nsIFPH = Components.classes["@mozilla.org/network/protocol;1?name=file"]
								.getService(Components.interfaces.nsIFileProtocolHandler);
				var uri = nsIFPH.newFileURI(file);
				
				var nsIEPS = Components.classes["@mozilla.org/uriloader/external-protocol-service;1"].
								getService(Components.interfaces.nsIExternalProtocolService);
				nsIEPS.loadUrl(uri);
			}
		}
	}
	
	
	/*
	 * Debug logging function
	 *
	 * Uses prefs e.z.debug.log and e.z.debug.level (restart required)
	 *
	 * Defaults to log level 3 if level not provided
	 */
	function debug(message, level) {
		Zotero.Debug.log(message, level);
	}
	
	
	/*
	 * Log a message to the Mozilla JS error console
	 *
	 * |type| is a string with one of the flag types in nsIScriptError:
	 *    'error', 'warning', 'exception', 'strict'
	 */
	function log(message, type, sourceName, sourceLine, lineNumber, columnNumber) {
		var consoleService = Components.classes["@mozilla.org/consoleservice;1"]
			.getService(Components.interfaces.nsIConsoleService);
		var scriptError = Components.classes["@mozilla.org/scripterror;1"]
			.createInstance(Components.interfaces.nsIScriptError);
		
		if (!type) {
			type = 'warning';
		}
		var flags = scriptError[type + 'Flag'];
		
		scriptError.init(
			message,
			sourceName ? sourceName : null,
			sourceLine != undefined ? sourceLine : null,
			lineNumber != undefined ? lineNumber : null, 
			columnNumber != undefined ? columnNumber : null,
			flags,
			'component javascript'
		);
		consoleService.logMessage(scriptError);
	}
	
	/**
	 * Log a JS error to the Mozilla JS error console.
	 * @param {Exception} err
	 */
	function logError(err) {
		log(err.message ? err.message : err.toString(), "error",
			err.fileName ? err.fileName : (err.filename ? err.filename : null), null,
			err.lineNumber ? err.lineNumber : null, null);
	}
	
	function getErrors(asStrings) {
		var errors = [];
		
		for each(var msg in _startupErrors.concat(_recentErrors)) {
			// Remove password in malformed XML messages
			if (msg.category == 'malformed-xml') {
				try {
					// msg.message is read-only, so store separately
					var altMessage = msg.message.replace(/(file: "https?:\/\/[^:]+:)([^@]+)(@[^"]+")/, "$1********$3");
				}
				catch (e) {}
			}
			
			if (asStrings) {
				errors.push(altMessage ? altMessage : msg.message)
			}
			else {
				errors.push(msg);
			}
		}
		return errors;
	}
	
	
	/**
	 * Get versions, platform, etc.
	 *
	 * Can be used synchronously or asynchronously; info on other add-ons
	 * is available only in async mode
	 */
	function getSystemInfo(callback) {
		var appInfo = Components.classes["@mozilla.org/xre/app-info;1"].
			getService(Components.interfaces.nsIXULAppInfo);
		
		var info = {
			version: Zotero.version,
			platform: Zotero.platform,
			oscpu: Zotero.oscpu,
			locale: Zotero.locale,
			appName: appInfo.name,
			appVersion: appInfo.version
		};
		
		if (callback) {
			Zotero.getInstalledExtensions(function(extensions) {
				info.extensions = extensions.join(', ');
					
				var str = '';
				for (var key in info) {
					str += key + ' => ' + info[key] + ', ';
				}
				str = str.substr(0, str.length - 2);
				callback(str);
			});
		}
		
		var str = '';
		for (var key in info) {
			str += key + ' => ' + info[key] + ', ';
		}
		str = str.substr(0, str.length - 2);
		return str;
	}
	
	
	/**
	 * @return	{String[]}		Array of extension names and versions
	 */
	this.getInstalledExtensions = function(callback) {
		function onHaveInstalledAddons(installed) {
			installed.sort(function(a, b) {
				return ((a.appDisabled || a.userDisabled) ? 1 : 0) -
					((b.appDisabled || b.userDisabled) ? 1 : 0);
			});
			var addons = [];
			for each(var addon in installed) {
				switch (addon.id) {
					case "zotero@chnm.gmu.edu":
					case "{972ce4c6-7e08-4474-a285-3208198ce6fd}": // Default theme
						continue;
				}
				
				addons.push(addon.name + " (" + addon.version
					+ (addon.type != 2 ? ", " + addon.type : "")
					+ ((addon.appDisabled || addon.userDisabled) ? ", disabled" : "")
					+ ")");
			}
			callback(addons);
		}
		
		Components.utils.import("resource://gre/modules/AddonManager.jsm");
		AddonManager.getAllAddons(onHaveInstalledAddons);
	}
	
	
	function safeDebug(obj){
		for (var i in obj){
			try {
				Zotero.debug(i + ': ' + obj[i]);
			}
			catch (e){
				try {
					Zotero.debug(i + ': ERROR');
				}
				catch (e){}
			}
		}
	}
	
	
	function getString(name, params){
		try {
			if (params != undefined){
				if (typeof params != 'object'){
					params = [params];
				}
				var l10n = _localizedStringBundle.formatStringFromName(name, params, params.length);
			}
			else {
				var l10n = _localizedStringBundle.GetStringFromName(name);
			}
		}
		catch (e){
			throw ('Localized string not available for ' + name);
		}
		return l10n;
	}
	
	
	/*
	 * This function should be removed
	 *
	 * |separator| defaults to a space (not a comma like Array.join()) if
	 *   not specified
	 *
	 * TODO: Substitute localized characters (e.g. Arabic comma and semicolon)
	 */
	function localeJoin(arr, separator) {
		if (typeof separator == 'undefined') {
			separator = ' ';
		}
		return arr.join(separator);
	}
	
	
	function getLocaleCollation() {
		var localeService = Components.classes["@mozilla.org/intl/nslocaleservice;1"]
			.getService(Components.interfaces.nsILocaleService);
		var collationFactory = Components.classes["@mozilla.org/intl/collation-factory;1"]
			.getService(Components.interfaces.nsICollationFactory);
		return collationFactory.CreateCollation(localeService.getApplicationLocale());
	}
	
	
	/*
	 * Sets font size based on prefs -- intended for use on root element
	 *  (zotero-pane, note window, etc.)
	 */
	function setFontSize(rootElement) {
		var size = Zotero.Prefs.get('fontSize');
		rootElement.style.fontSize = size + 'em';
		if (size <= 1) {
			size = 'small';
		}
		else if (size <= 1.25) {
			size = 'medium';
		}
		else {
			size = 'large';
		}
		// Custom attribute -- allows for additional customizations in zotero.css
		rootElement.setAttribute('zoteroFontSize', size);
	}
	
	
	/*
	 * Flattens mixed arrays/values in a passed _arguments_ object and returns
	 * an array of values -- allows for functions to accept both arrays of
	 * values and/or an arbitrary number of individual values
	 */
	function flattenArguments(args){
		var isArguments = args.callee && args.length;
		
		// Put passed scalar values into an array
		if (args === null || (args.constructor.name != 'Array' && !isArguments)) {
			args = [args];
		}
		
		var returns = [];
		for (var i=0; i<args.length; i++){
			if (!args[i] && args[i] !== 0) {
				continue;
			}
			if (args[i].constructor.name == 'Array') {
				for (var j=0; j<args[i].length; j++){
					returns.push(args[i][j]);
				}
			}
			else {
				returns.push(args[i]);
			}
		}
		
		return returns;
	}
	
	
	function getAncestorByTagName(elem, tagName){
		while (elem.parentNode){
			elem = elem.parentNode;
			if (elem.localName == tagName) {
				return elem;
			}
		}
		return false;
	}
	
	
	/*
	 * A version of join() that operates externally for use on objects other
	 * than arrays (e.g. _arguments_)
	 *
	 * Note that this is safer than extending Object()
	 */
	function join(obj, delim){
		var a = [];
		for (var i=0, len=obj.length; i<len; i++){
			a.push(obj[i]);
		}
		return a.join(delim);
	}
	
	
	/**
	* Generate a random string of length 'len' (defaults to 8)
	**/
	function randomString(len, chars) {
		return Zotero.Utilities.randomString(len, chars);
	}
	
	
	function moveToUnique(file, newFile){
		newFile.createUnique(Components.interfaces.nsIFile.NORMAL_FILE_TYPE, 0644);
		var newName = newFile.leafName;
		newFile.remove(null);
		
		// Move file to unique name
		file.moveTo(newFile.parent, newName);
		return file;
	}
	
	
	/**
	 * Allow other events (e.g., UI updates) on main thread to be processed if necessary
	 *
	 * @param	{Integer}	[timeout=50]		Maximum number of milliseconds to wait
	 */
	this.wait = function (timeout) {
		if (timeout === undefined) {
			timeout = 50;
		}
		var mainThread = Zotero.mainThread;
		var endTime = Date.now() + timeout;
		var more;
		//var cycles = 0;
		
		_waiting++;
		
		Zotero.debug("Spinning event loop ("+_waiting+")", 5);
		do {
			more = mainThread.processNextEvent(false);
			//cycles++;
		} while (more && Date.now() < endTime);
		
		_waiting--;
		
		// requeue nsITimerCallbacks that came up during Zotero.wait() but couldn't execute
		for(var i in _waitTimers) {
			_waitTimers[i].initWithCallback(_waitTimerCallbacks[i], 0, Components.interfaces.nsITimer.TYPE_ONE_SHOT);
		}
		_waitTimers = [];
		_waitTimerCallbacks = [];
		
		//Zotero.debug("Waited " + cycles + " cycles");
		return;
	};
	
	/**
	 * Pumps a generator until it yields false. See itemTreeView.js for an example.
	 *
	 * If errorHandler is specified, exceptions in the generator will be caught
	 * and passed to the callback
	 */
	this.pumpGenerator = function(generator, ms, errorHandler, doneHandler) {
		_waiting++;
		
		var timer = Components.classes["@mozilla.org/timer;1"].
			createInstance(Components.interfaces.nsITimer),
			yielded,
			useJIT = Components.utils.methodjit;
		var timerCallback = {"notify":function() {
			Components.utils.methodjit = useJIT;
			
			var err = false;
			_waiting--;
			try {
				if((yielded = generator.next()) !== false) {
					_waiting++;
					return;
				}
			} catch(e if e.toString() === "[object StopIteration]") {
				// There must be a better way to perform this check
			} catch(e) {
				err = e;
			}
			
			timer.cancel();
			_runningTimers.splice(_runningTimers.indexOf(timer), 1);
			
			// requeue nsITimerCallbacks that came up during generator pumping but couldn't execute
			for(var i in _waitTimers) {
				_waitTimers[i].initWithCallback(_waitTimerCallbacks[i], 0, Components.interfaces.nsITimer.TYPE_ONE_SHOT);
			}
			_waitTimers = [];
			_waitTimerCallbacks = [];
			
			if(err) {
				if(errorHandler) {
					errorHandler(err);
				} else {
					throw err;
				}
			} else if(doneHandler) {
				doneHandler(yielded);
			}
		}}
		timer.initWithCallback(timerCallback, ms ? ms : 0, Components.interfaces.nsITimer.TYPE_REPEATING_SLACK);
		// add timer to global scope so that it doesn't get garbage collected before it completes
		_runningTimers.push(timer);
	};
	
	/**
	 * Pumps a generator until it yields false. Unlike the above, this returns a promise.
	 */
	this.promiseGenerator = function(generator, ms) {
		var deferred = Q.defer();
		this.pumpGenerator(generator, ms,
			function(e) { deferred.reject(e); },
			function(data) { deferred.resolve(data) });
		return deferred.promise;
	};
	
	/**
	 * Emulates the behavior of window.setTimeout, but ensures that callbacks do not get called
	 * during Zotero.wait()
	 *
	 * @param {Function} func			The function to be called
	 * @param {Integer} ms				The number of milliseconds to wait before calling func
	 * @param {Boolean} runWhenWaiting	True if the callback should be run even if Zotero.wait()
	 *                                  is executing
	 */
	this.setTimeout = function(func, ms, runWhenWaiting) {
		var timer = Components.classes["@mozilla.org/timer;1"].
			createInstance(Components.interfaces.nsITimer),
			useJIT = Components.utils.methodjit;
		var timerCallback = {"notify":function() {
			Components.utils.methodjit = useJIT;
			
			if(_waiting && !runWhenWaiting) {
				// if our callback gets called during Zotero.wait(), queue it to be set again
				// when Zotero.wait() completes
				_waitTimers.push(timer);
				_waitTimerCallbacks.push(timerCallback);
			} else {
				// execute callback function
				func();
				// remove timer from global scope, so it can be garbage collected
				_runningTimers.splice(_runningTimers.indexOf(timer), 1);
			}
		}}
		timer.initWithCallback(timerCallback, ms, Components.interfaces.nsITimer.TYPE_ONE_SHOT);
		// add timer to global scope so that it doesn't get garbage collected before it completes
		_runningTimers.push(timer);
	}
	
	/**
	 * Show Zotero pane overlay and progress bar in all windows
	 *
	 * @param	{String}		msg
	 * @param	{Boolean}		[determinate=false]
	 * @return	void
	 */
	this.showZoteroPaneProgressMeter = function (msg, determinate, icon) {
		var wm = Components.classes["@mozilla.org/appshell/window-mediator;1"]
					.getService(Components.interfaces.nsIWindowMediator);
		var currentWindow = wm.getMostRecentWindow("navigator:browser");
		var enumerator = wm.getEnumerator("navigator:browser");
		var progressMeters = [];
		while (enumerator.hasMoreElements()) {
			var win = enumerator.getNext();
			if(!win.ZoteroPane) continue;
			if(!win.ZoteroPane.isShowing()) {
				if (win != currentWindow) {
					continue;
				}
				
				// If Zotero is closed in the top-most window, show a popup instead
				_progressPopup = new Zotero.ProgressWindow();
				_progressPopup.changeHeadline("Zotero");
				if (icon) {
					_progressPopup.addLines([msg], [icon]);
				}
				else {
					_progressPopup.addDescription(msg);
				}
				_progressPopup.show();
				continue;
			}
			
			win.ZoteroPane.document.getElementById('zotero-pane-progress-label').value = msg;
			var progressMeter = win.ZoteroPane.document.getElementById('zotero-pane-progressmeter')
			if (determinate) {
				progressMeter.mode = 'determined';
				progressMeter.value = 0;
				progressMeter.max = 1000;
			}
			else {
				progressMeter.mode = 'undetermined';
			}
			
			_showWindowZoteroPaneOverlay(win.ZoteroPane.document);
			win.ZoteroPane.document.getElementById('zotero-pane-overlay-deck').selectedIndex = 0;
			
			progressMeters.push(progressMeter);
		}
		_locked = true;
		_progressMeters = progressMeters;
	}
	
	
	/**
	 * @param	{Number}	percentage		Percentage complete as integer or float
	 */
	this.updateZoteroPaneProgressMeter = function (percentage) {
		if(percentage !== null) {
			if (percentage < 0 || percentage > 100) {
				Zotero.debug("Invalid percentage value '" + percentage + "' in Zotero.updateZoteroPaneProgressMeter()");
				return;
			}
			percentage = Math.round(percentage * 10);
		}
		if (percentage === _lastPercentage) {
			return;
		}
		for each(var pm in _progressMeters) {
			if (percentage !== null) {
				if (pm.mode == 'undetermined') {
					pm.max = 1000;
					pm.mode = 'determined';
				}
				pm.value = percentage;
			} else if(pm.mode === 'determined') {
				pm.mode = 'undetermined';
			}
		}
		_lastPercentage = percentage;
	}
	
	
	/**
	 * Hide Zotero pane overlay in all windows
	 */
	this.hideZoteroPaneOverlay = function () {
		// Run any queued callbacks
		if (_unlockCallbacks.length) {
			var func;
			while (func = _unlockCallbacks.shift()) {
				func();
			}
		}
		
		var wm = Components.classes["@mozilla.org/appshell/window-mediator;1"]
					.getService(Components.interfaces.nsIWindowMediator);
		var enumerator = wm.getEnumerator("navigator:browser");
		while (enumerator.hasMoreElements()) {
			var win = enumerator.getNext();
			if(win.ZoteroPane && win.ZoteroPane.document) {
				_hideWindowZoteroPaneOverlay(win.ZoteroPane.document);
			}
		}
		
		if (_progressPopup) {
			_progressPopup.close();
		}
		
		_locked = false;
		_progressMeters = [];
		_progressPopup = null;
		_lastPercentage = null;
	}
	
	
	/**
	 * Adds a callback to be called when the Zotero pane overlay closes
	 *
	 * @param	{Boolean}	TRUE if added, FALSE if not locked
	 */
	this.addUnlockCallback = function (callback) {
		if (!_locked) {
			return false;
		}
		_unlockCallbacks.push(callback);
		return true;
	}
	
	/**
	 * Adds a listener to be called when Zotero shuts down (even if Firefox is not shut down)
	 */
	this.addShutdownListener = function(listener) {
		_shutdownListeners.push(listener);
	}
	
	function _showWindowZoteroPaneOverlay(doc) {
		doc.getElementById('zotero-collections-tree').disabled = true;
		doc.getElementById('zotero-items-tree').disabled = true;
		doc.getElementById('zotero-pane-tab-catcher-top').hidden = false;
		doc.getElementById('zotero-pane-tab-catcher-bottom').hidden = false;
		doc.getElementById('zotero-pane-overlay').hidden = false;
	}
	
	
	function _hideWindowZoteroPaneOverlay(doc) {
		doc.getElementById('zotero-collections-tree').disabled = false;
		doc.getElementById('zotero-items-tree').disabled = false;
		doc.getElementById('zotero-pane-tab-catcher-top').hidden = true;
		doc.getElementById('zotero-pane-tab-catcher-bottom').hidden = true;
		doc.getElementById('zotero-pane-overlay').hidden = true;
	}
	
	
	this.updateQuickSearchBox = function (document) {
		var searchBox = document.getElementById('zotero-tb-search');
		if(!searchBox) return;
		
		var mode = Zotero.Prefs.get("search.quicksearch-mode");
		var prefix = 'zotero-tb-search-mode-';
		var prefixLen = prefix.length;
		
		var modes = {
			titleCreatorYear: {
				label: Zotero.getString('quickSearch.mode.titleCreatorYear')
			},
			
			fields: {
				label: Zotero.getString('quickSearch.mode.fieldsAndTags')
			},
			
			everything: {
				label: Zotero.getString('quickSearch.mode.everything')
			}
		};
		
		if (!modes[mode]) {
			Zotero.Prefs.set("search.quicksearch-mode", "fields");
			mode = 'fields';
		}
		// TEMP -- pre-3.0b3
		else if (modes[mode] == 'titlesAndCreators') {
			Zotero.Prefs.set("search.quicksearch-mode", "titleCreatorYear");
			mode = 'titleCreatorYear'
		}
		
		var hbox = document.getAnonymousNodes(searchBox)[0];
		var input = hbox.getElementsByAttribute('class', 'textbox-input')[0];
		
		// Already initialized, so just update selection
		var button = hbox.getElementsByAttribute('id', 'zotero-tb-search-menu-button');
		if (button.length) {
			Zotero.debug("already initialized search menu");
			button = button[0];
			var menupopup = button.firstChild;
			for each(var menuitem in menupopup.childNodes) {
				if (menuitem.id.substr(prefixLen) == mode) {
					menuitem.setAttribute('checked', true);
					searchBox.placeholder = modes[mode].label;
					return;
				}
			}
			return;
		}
		
		// Otherwise, build menu
		button = document.createElement('button');
		button.id = 'zotero-tb-search-menu-button';
		button.setAttribute('type', 'menu');
		
		var menupopup = document.createElement('menupopup');
		
		for (var i in modes) {
			var menuitem = document.createElement('menuitem');
			menuitem.setAttribute('id', prefix + i);
			menuitem.setAttribute('label', modes[i].label);
			menuitem.setAttribute('name', 'searchMode');
			menuitem.setAttribute('type', 'radio');
			//menuitem.setAttribute("tooltiptext", "");
			
			menupopup.appendChild(menuitem);
			
			if (mode == i) {
				menuitem.setAttribute('checked', true);
				menupopup.selectedItem = menuitem;
			}
		}
		
		menupopup.addEventListener("command", function(event) {
			var mode = event.target.id.substr(22);
			Zotero.Prefs.set("search.quicksearch-mode", mode);
			if (document.getElementById("zotero-tb-search").value == "") {
				event.stopPropagation();
			}
		}, false);
		
		button.appendChild(menupopup);
		hbox.insertBefore(button, input);
		
		searchBox.placeholder = modes[mode].label;
		
		// If Alt-Up/Down, show popup
		searchBox.addEventListener("keypress", function(event) {
			if (event.altKey && (event.keyCode == event.DOM_VK_UP || event.keyCode == event.DOM_VK_DOWN)) {
				document.getElementById('zotero-tb-search-menu-button').open = true;
				event.stopPropagation();
			}
		}, false);
	}
	
	
	/*
	 * Clear entries that no longer exist from various tables
	 */
	this.purgeDataObjects = function (skipStoragePurge) {
		Zotero.Creators.purge();
		Zotero.Tags.purge();
		Zotero.Fulltext.purgeUnusedWords();
		Zotero.Items.purge();
		// DEBUG: this might not need to be permanent
		Zotero.Relations.purge();
	}
	
	
	this.reloadDataObjects = function () {
		Zotero.Tags.reloadAll();
		Zotero.Collections.reloadAll();
		Zotero.Creators.reloadAll();
		Zotero.Items.reloadAll();
	}
	
	
	/**
	 * Brings Zotero Standalone to the foreground
	 */
	this.activateStandalone = function() {
		var io = Components.classes['@mozilla.org/network/io-service;1']
					.getService(Components.interfaces.nsIIOService);
		var uri = io.newURI('zotero://select', null, null);
		var handler = Components.classes['@mozilla.org/uriloader/external-protocol-service;1']
					.getService(Components.interfaces.nsIExternalProtocolService)
					.getProtocolHandlerInfo('zotero');
		handler.preferredAction = Components.interfaces.nsIHandlerInfo.useSystemDefault;
		handler.launchWithURI(uri, null);
	}
	
	/**
	 * Determines whether to keep an error message so that it can (potentially) be reported later
	 */
	function _shouldKeepError(msg) {
		const skip = ['CSS Parser', 'content javascript'];
		
		//Zotero.debug(msg);
		try {
			msg.QueryInterface(Components.interfaces.nsIScriptError);
			//Zotero.debug(msg);
			if (skip.indexOf(msg.category) != -1 || msg.flags & msg.warningFlag) {
				return false;
			}
		}
		catch (e) { }
		
		const blacklist = [
			"No chrome package registered for chrome://communicator",
			'[JavaScript Error: "Components is not defined" {file: "chrome://nightly/content/talkback/talkback.js',
			'[JavaScript Error: "document.getElementById("sanitizeItem")',
			'No chrome package registered for chrome://piggy-bank',
			'[JavaScript Error: "[Exception... "\'Component is not available\' when calling method: [nsIHandlerService::getTypeFromExtension',
			'[JavaScript Error: "this._uiElement is null',
			'Error: a._updateVisibleText is not a function',
			'[JavaScript Error: "Warning: unrecognized command line flag ',
			'[JavaScript Error: "Warning: unrecognized command line flag -foreground',
			'LibX:',
			'function skype_',
			'[JavaScript Error: "uncaught exception: Permission denied to call method Location.toString"]',
			'CVE-2009-3555',
			'OpenGL LayerManager',
			'trying to re-register CID'
		];
		
		for (var i=0; i<blacklist.length; i++) {
			if (msg.message.indexOf(blacklist[i]) != -1) {
				//Zotero.debug("Skipping blacklisted error: " + msg.message);
				return false;
			}
		}
		
		return true;
	}
	
	/**
	 * Observer for console messages
	 * @namespace
	 */
	var ConsoleListener = {
		"QueryInterface":XPCOMUtils.generateQI([Components.interfaces.nsIConsoleMessage,
			Components.interfaces.nsISupports]),
		"observe":function(msg) {
			if(!_shouldKeepError(msg)) return;
			if(_recentErrors.length === ERROR_BUFFER_SIZE) _recentErrors.shift();
			_recentErrors.push(msg);
		}
	};
}).call(Zotero);

Zotero.Prefs = new function(){
	// Privileged methods
	this.init = init;
	this.get = get;
	this.set = set;
	
	this.register = register;
	this.unregister = unregister;
	this.observe = observe;
	
	// Public properties
	this.prefBranch;
	
	function init(){
		var prefs = Components.classes["@mozilla.org/preferences-service;1"]
						.getService(Components.interfaces.nsIPrefService);
		this.prefBranch = prefs.getBranch(ZOTERO_CONFIG.PREF_BRANCH);
		
		// Register observer to handle pref changes
		this.register();
		
		// Process pref version updates
		var fromVersion = this.get('prefVersion');
		if (!fromVersion) {
			fromVersion = 0;
		}
		var toVersion = 1;
		if (fromVersion < toVersion) {
			for (var i = fromVersion + 1; i <= toVersion; i++) {
				switch (i) {
					case 1:
						// If a sync username is entered and ZFS is enabled, turn
						// on-demand downloading off to maintain current behavior
						if (this.get('sync.server.username')) {
							if (this.get('sync.storage.enabled')
									&& this.get('sync.storage.protocol') == 'zotero') {
								this.set('sync.storage.downloadMode.personal', 'on-sync');
							}
							if (this.get('sync.storage.groups.enabled')) {
								this.set('sync.storage.downloadMode.groups', 'on-sync');
							}
						}
				}
			}
			this.set('prefVersion', toVersion);
		}
	}
	
	
	/**
	* Retrieve a preference
	**/
	function get(pref, global){
		try {
			if (global) {
				var service = Components.classes["@mozilla.org/preferences-service;1"]
								.getService(Components.interfaces.nsIPrefService);
				var branch = service.getBranch("");
			}
			else {
				var branch = this.prefBranch;
			}
			
			switch (branch.getPrefType(pref)){
				case branch.PREF_BOOL:
					return branch.getBoolPref(pref);
				case branch.PREF_STRING:
					return branch.getCharPref(pref);
				case branch.PREF_INT:
					return branch.getIntPref(pref);
			}
		}
		catch (e){
			throw ("Invalid preference '" + pref + "'");
		}
	}
	
	
	/**
	* Set a preference
	**/
	function set(pref, value) {
		try {
			switch (this.prefBranch.getPrefType(pref)){
				case this.prefBranch.PREF_BOOL:
					return this.prefBranch.setBoolPref(pref, value);
				case this.prefBranch.PREF_STRING:
					return this.prefBranch.setCharPref(pref, value);
				case this.prefBranch.PREF_INT:
					return this.prefBranch.setIntPref(pref, value);
				
				// If not an existing pref, create appropriate type automatically
				case 0:
					if (typeof value == 'boolean') {
						Zotero.debug("Creating boolean pref '" + pref + "'");
						return this.prefBranch.setBoolPref(pref, value);
					}
					if (typeof value == 'string') {
						Zotero.debug("Creating string pref '" + pref + "'");
						return this.prefBranch.setCharPref(pref, value);
					}
					if (parseInt(value) == value) {
						Zotero.debug("Creating integer pref '" + pref + "'");
						return this.prefBranch.setIntPref(pref, value);
					}
					throw ("Invalid preference value '" + value + "' for pref '" + pref + "'");
			}
		}
		catch (e){
			throw ("Invalid preference '" + pref + "'");
		}
	}
	
	
	this.clear = function (pref) {
		try {
			this.prefBranch.clearUserPref(pref);
		}
		catch (e) {
			throw ("Invalid preference '" + pref + "'");
		}
	}
	
	
	// Import settings bundles
	this.importSettings = function (str, uri) {
		var ps = Components.classes["@mozilla.org/embedcomp/prompt-service;1"]
								.getService(Components.interfaces.nsIPromptService);
		
		if (!uri.match(/https:\/\/([^\.]+\.)?zotero.org\//)) {
			Zotero.debug("Ignoring settings file not from https://zotero.org");
			return;
		}
		
		str = Zotero.Utilities.trim(str.replace(/<\?xml.*\?>\s*/, ''));
		Zotero.debug(str);
		
		var confirm = ps.confirm(
			null,
			"",
			"Apply settings from zotero.org?"
		);
		
		if (!confirm) {
			return;
		}
		
		// TODO: parse settings XML
	}
	
	
	//
	// Methods to register a preferences observer
	//
	function register(){
		this.prefBranch.QueryInterface(Components.interfaces.nsIPrefBranch2);
		this.prefBranch.addObserver("", this, false);
	}
	
	function unregister(){
		if (!this.prefBranch){
			return;
		}
		this.prefBranch.removeObserver("", this);
	}
	
	function observe(subject, topic, data){
		if(topic!="nsPref:changed"){
			return;
		}
		
		try {
		
		// subject is the nsIPrefBranch we're observing (after appropriate QI)
		// data is the name of the pref that's been changed (relative to subject)
		switch (data) {
			case "statusBarIcon":
				var doc = Components.classes["@mozilla.org/appshell/window-mediator;1"]
							.getService(Components.interfaces.nsIWindowMediator)
							.getMostRecentWindow("navigator:browser").document;
				
				var addonBar = doc.getElementById("addon-bar");
				var icon = doc.getElementById("zotero-toolbar-button");
				// When the customize window is open, toolbar buttons seem to
				// become wrapped in toolbarpaletteitems, which we need to remove
				// manually if we change the pref to hidden or else the customize
				// window doesn't close.
				var wrapper = doc.getElementById("wrapper-zotero-toolbar-button");
				var palette = doc.getElementById("navigator-toolbox").palette;
				var inAddonBar = false;
				if (icon) {
					// Because of the potential wrapper, don't just use .parentNode
					var toolbar = Zotero.getAncestorByTagName(icon, "toolbar");
					inAddonBar = toolbar == addonBar;
				}
				var val = this.get("statusBarIcon");
				if (val == 0) {
					// If showing in add-on bar, hide
					if (!icon || !inAddonBar) {
						return;
					}
					palette.appendChild(icon);
					if (wrapper) {
						addonBar.removeChild(wrapper);
					}
					addonBar.setAttribute("currentset", addonBar.currentSet);
					doc.persist(addonBar.id, "currentset");
				}
				else {
					// If showing somewhere else, remove it from there
					if (icon && !inAddonBar) {
						palette.appendChild(icon);
						if (wrapper) {
							toolbar.removeChild(wrapper);
						}
						toolbar.setAttribute("currentset", toolbar.currentSet);
						doc.persist(toolbar.id, "currentset");
					}
					
					// If not showing in add-on bar, add
					if (!inAddonBar) {
						var icon = addonBar.insertItem("zotero-toolbar-button");
						addonBar.setAttribute("currentset", addonBar.currentSet);
						doc.persist(addonBar.id, "currentset");
						addonBar.setAttribute("collapsed", false);
						doc.persist(addonBar.id, "collapsed");
					}
					// And make small
					if (val == 1) {
						icon.setAttribute("compact", true);
					}
					// Or large
					else if (val == 2) {
						icon.removeAttribute("compact");
					}
				}
				break;
			
			case "automaticScraperUpdates":
				if (this.get('automaticScraperUpdates')){
					Zotero.Schema.updateFromRepository();
				}
				else {
					Zotero.Schema.stopRepositoryTimer();
				}
				break;
			
			case "zoteroDotOrgVersionHeader":
				if (this.get("zoteroDotOrgVersionHeader")) {
					Zotero.VersionHeader.register();
				}
				else {
					Zotero.VersionHeader.unregister();
				}
				break;
			
			case "sync.autoSync":
				if (this.get("sync.autoSync")) {
					Zotero.Sync.Runner.IdleListener.register();
				}
				else {
					Zotero.Sync.Runner.IdleListener.unregister();
				}
				break;
			
			case "search.quicksearch-mode":
				var wm = Components.classes["@mozilla.org/appshell/window-mediator;1"]
							.getService(Components.interfaces.nsIWindowMediator);
				var enumerator = wm.getEnumerator("navigator:browser");
				while (enumerator.hasMoreElements()) {
					var win = enumerator.getNext();
					if (!win.ZoteroPane) continue;
					Zotero.updateQuickSearchBox(win.ZoteroPane.document);
				}
				
				var enumerator = wm.getEnumerator("zotero:item-selector");
				while (enumerator.hasMoreElements()) {
					var win = enumerator.getNext();
					if (!win.Zotero) continue;
					Zotero.updateQuickSearchBox(win.document);
				}
				break;
		}
		
		}
		catch (e) {
			Zotero.debug(e);
			throw (e);
		}
	}
}


/*
 * Handles keyboard shortcut initialization from preferences, optionally
 * overriding existing global shortcuts
 *
 * Actions are configured in ZoteroPane.handleKeyPress()
 */
Zotero.Keys = new function() {
	this.init = init;
	this.windowInit = windowInit;
	this.getCommand = getCommand;
	
	var _keys = {};
	
	
	/*
	 * Called by Zotero.init()
	 */
	function init() {
		var actions = Zotero.Prefs.prefBranch.getChildList('keys', {}, {});
		
		// Get the key=>command mappings from the prefs
		for each(var action in actions) {
			var action = action.substr(5); // strips 'keys.'
			if (action == 'overrideGlobal') {
				Zotero.Prefs.clear('keys.overrideGlobal');
				continue;
			}
			_keys[Zotero.Prefs.get('keys.' + action)] = action;
		}
	}
	
	
	/*
	 * Called by ZoteroPane.onLoad()
	 */
	function windowInit(document) {
		var useShift = Zotero.isMac;
		
		// Zotero pane shortcut
		var keyElem = document.getElementById('key_openZotero');
		if(keyElem) {
			var zKey = Zotero.Prefs.get('keys.openZotero');
			// Only override the default with the pref if the <key> hasn't been manually changed
			// and the pref has been
			if (keyElem.getAttribute('key') == 'Z' && keyElem.getAttribute('modifiers') == 'accel alt'
					&& (zKey != 'Z' || useShift)) {
				keyElem.setAttribute('key', zKey);
				if (useShift) {
					keyElem.setAttribute('modifiers', 'accel shift');
				}
			}
		}
	}
	
	
	function getCommand(key) {
		return _keys[key] ? _keys[key] : false;
	}
}


/**
 * Add X-Zotero-Version header to HTTP requests to zotero.org
 *
 * @namespace
 */
Zotero.VersionHeader = {
	init: function () {
		if (Zotero.Prefs.get("zoteroDotOrgVersionHeader")) {
			this.register();
		}
		Zotero.addShutdownListener(this.unregister);
	},
	
	// Called from this.init() and Zotero.Prefs.observe()
	register: function () {
		var observerService = Components.classes["@mozilla.org/observer-service;1"]
								.getService(Components.interfaces.nsIObserverService);
		observerService.addObserver(this, "http-on-modify-request", false);
	},
	
	observe: function (subject, topic, data) {
		try {
			var channel = subject.QueryInterface(Components.interfaces.nsIHttpChannel);
			if (channel.URI.host.match(/zotero\.org$/)) {
				channel.setRequestHeader("X-Zotero-Version", Zotero.version, false);
			}
		}
		catch (e) {
			Zotero.debug(e);
		}
	},
	
	unregister: function () {
		var observerService = Components.classes["@mozilla.org/observer-service;1"]
								.getService(Components.interfaces.nsIObserverService);
		observerService.removeObserver(Zotero.VersionHeader, "http-on-modify-request");
	}
}

Zotero.DragDrop = {
	currentDataTransfer: null,
	
	getDragData: function (element, firstOnly) {
		var dragData = {
			dataType: '',
			data: []
		};
		
		var dt = this.currentDataTransfer;
		if (!dt) {
			Zotero.debug("Drag data not available");
			return false;
		}
		
		var len = firstOnly ? 1 : dt.mozItemCount;
		
		if (dt.types.contains('zotero/collection')) {
			dragData.dataType = 'zotero/collection';
			var ids = dt.getData('zotero/collection').split(",");
			dragData.data = ids;
		}
		else if (dt.types.contains('zotero/item')) {
			dragData.dataType = 'zotero/item';
			var ids = dt.getData('zotero/item').split(",");
			dragData.data = ids;
		}
		else if (dt.types.contains('application/x-moz-file')) {
			dragData.dataType = 'application/x-moz-file';
			var files = [];
			for (var i=0; i<len; i++) {
				var file = dt.mozGetDataAt("application/x-moz-file", i);
				file.QueryInterface(Components.interfaces.nsIFile);
				// Don't allow folder drag
				if (file.isDirectory()) {
					continue;
				}
				files.push(file);
			}
			dragData.data = files;
		}
		else if (dt.types.contains('text/x-moz-url')) {
			dragData.dataType = 'text/x-moz-url';
			var urls = [];
			for (var i=0; i<len; i++) {
				var url = dt.getData("text/x-moz-url").split("\n")[0];
				urls.push(url);
			}
			dragData.data = urls;
		}
		
		return dragData;
	}
}


/**
 * Functions for creating and destroying hidden browser objects
 **/
Zotero.Browser = new function() {
	var nBrowsers = 0;
	
	this.createHiddenBrowser = createHiddenBrowser;
	this.deleteHiddenBrowser = deleteHiddenBrowser;
	
	function createHiddenBrowser(win) {
	 	if (!win) {
			var win = Components.classes["@mozilla.org/appshell/window-mediator;1"]
							.getService(Components.interfaces.nsIWindowMediator)
							.getMostRecentWindow("navigator:browser");
			if(!win) {
				var win = Components.classes["@mozilla.org/appshell/window-mediator;1"]
								.getService(Components.interfaces.nsIWindowWatcher)
								.activeWindow;
			}
		}
		
		// Create a hidden browser
		var hiddenBrowser = win.document.createElement("browser");
		hiddenBrowser.setAttribute('type', 'content');
		hiddenBrowser.setAttribute('disablehistory', 'true');
		win.document.documentElement.appendChild(hiddenBrowser);
		// Disable some features
		hiddenBrowser.docShell.allowAuth = false;
		hiddenBrowser.docShell.allowDNSPrefetch = false;
		hiddenBrowser.docShell.allowImages = false;
		hiddenBrowser.docShell.allowJavascript = true;
		hiddenBrowser.docShell.allowMetaRedirects = false;
		hiddenBrowser.docShell.allowPlugins = false;
		Zotero.debug("Created hidden browser (" + (nBrowsers++) + ")");
		return hiddenBrowser;
	}
	
	function deleteHiddenBrowser(myBrowsers) {
		if(!(myBrowsers instanceof Array)) myBrowsers = [myBrowsers];
		for(var i=0; i<myBrowsers.length; i++) {
			var myBrowser = myBrowsers[i];
			myBrowser.stop();
			myBrowser.destroy();
			myBrowser.parentNode.removeChild(myBrowser);
			myBrowser = null;
			Zotero.debug("Deleted hidden browser (" + (--nBrowsers) + ")");
		}
	}
}

/**
 * Functions for disabling and enabling the unresponsive script indicator
 **/
Zotero.UnresponsiveScriptIndicator = new function() {
	this.disable = disable;
	this.enable = enable;
	
	// stores the state of the unresponsive script preference prior to disabling
	var _unresponsiveScriptPreference, _isDisabled;
	
	/**
	 * disables the "unresponsive script" warning; necessary for import and
	 * export, which can take quite a while to execute
	 **/
	function disable() {
		// don't do anything if already disabled
		if (_isDisabled) {
			return false;
		}
		
		var prefService = Components.classes["@mozilla.org/preferences-service;1"].
		                  getService(Components.interfaces.nsIPrefBranch);
		_unresponsiveScriptPreference = prefService.getIntPref("dom.max_chrome_script_run_time");
		prefService.setIntPref("dom.max_chrome_script_run_time", 0);
		
		_isDisabled = true;
		return true;
	}
	 
	/**
	 * restores the "unresponsive script" warning
	 **/
	function enable() {
		var prefService = Components.classes["@mozilla.org/preferences-service;1"].
		                  getService(Components.interfaces.nsIPrefBranch);
		prefService.setIntPref("dom.max_chrome_script_run_time", _unresponsiveScriptPreference);
		
		_isDisabled = false;
	}
}


/*
 * Implements nsIWebProgressListener
 */
Zotero.WebProgressFinishListener = function(onFinish) {
	this.onStateChange = function(wp, req, stateFlags, status) {
		//Zotero.debug('onStageChange: ' + stateFlags);
		if ((stateFlags & Components.interfaces.nsIWebProgressListener.STATE_STOP)
				&& (stateFlags & Components.interfaces.nsIWebProgressListener.STATE_IS_NETWORK)) {
			onFinish();
		}
	}
	
	this.onProgressChange = function(wp, req, curSelfProgress, maxSelfProgress, curTotalProgress, maxTotalProgress) {
		//Zotero.debug('onProgressChange');
		//Zotero.debug('Current: ' + curTotalProgress);
		//Zotero.debug('Max: ' + maxTotalProgress);
	}
	
	this.onLocationChange = function(wp, req, location) {}
	this.onSecurityChange = function(wp, req, stateFlags, status) {}
	this.onStatusChange = function(wp, req, status, msg) {}
}

/*
 * Saves or loads JSON objects.
 */
Zotero.JSON = new function() {
	this.serialize = function(arg) {
		Zotero.debug("WARNING: Zotero.JSON.serialize() is deprecated; use JSON.stringify()");
		return JSON.stringify(arg);
	}
	
	this.unserialize = function(arg) {
		Zotero.debug("WARNING: Zotero.JSON.unserialize() is deprecated; use JSON.parse()");
		return JSON.parse(arg);
	}
}<|MERGE_RESOLUTION|>--- conflicted
+++ resolved
@@ -36,11 +36,7 @@
 	API_VERSION: 2,
 	PREF_BRANCH: 'extensions.zotero.',
 	BOOKMARKLET_URL: 'https://www.zotero.org/bookmarklet/',
-<<<<<<< HEAD
 	VERSION: "4.1a1.SOURCE"
-=======
-	VERSION: "4.0.4.SOURCE"
->>>>>>> 61864e90
 };
 
 // Commonly used imports accessible anywhere
