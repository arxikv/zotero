/*
    ***** BEGIN LICENSE BLOCK *****
    
    Copyright © 2009 Center for History and New Media
                     George Mason University, Fairfax, Virginia, USA
                     http://zotero.org
    
    This file is part of Zotero.
    
    Zotero is free software: you can redistribute it and/or modify
    it under the terms of the GNU Affero General Public License as published by
    the Free Software Foundation, either version 3 of the License, or
    (at your option) any later version.
    
    Zotero is distributed in the hope that it will be useful,
    but WITHOUT ANY WARRANTY; without even the implied warranty of
    MERCHANTABILITY or FITNESS FOR A PARTICULAR PURPOSE.  See the
    GNU Affero General Public License for more details.
    
    You should have received a copy of the GNU Affero General Public License
    along with Zotero.  If not, see <http://www.gnu.org/licenses/>.
    
    ***** END LICENSE BLOCK *****
*/

const ZOTERO_CONFIG = {
	GUID: 'zotero@chnm.gmu.edu',
	REPOSITORY_URL: 'https://repo.zotero.org/repo',
	REPOSITORY_CHECK_INTERVAL: 86400, // 24 hours
	REPOSITORY_RETRY_INTERVAL: 3600, // 1 hour
	BASE_URI: 'http://zotero.org/',
	WWW_BASE_URL: 'http://www.zotero.org/',
	PROXY_AUTH_URL: 'http://zotero.org.s3.amazonaws.com/proxy-auth',
	SYNC_URL: 'https://sync.zotero.org/',
	API_URL: 'https://api.zotero.org/',
	API_VERSION: 2,
	PREF_BRANCH: 'extensions.zotero.',
	BOOKMARKLET_ORIGIN : 'https://www.zotero.org',
	HTTP_BOOKMARKLET_ORIGIN : 'http://www.zotero.org',
<<<<<<< HEAD
	BOOKMARKLET_URL: 'https://www.zotero.org/bookmarklet/'
=======
	BOOKMARKLET_URL: 'https://www.zotero.org/bookmarklet/',
	VERSION: "4.0.21.SOURCE"
>>>>>>> fd9452ad
};

// Commonly used imports accessible anywhere
Components.utils.import("resource://zotero/q.js");
Components.utils.import("resource://gre/modules/XPCOMUtils.jsm");
Components.utils.import("resource://gre/modules/Services.jsm");
Components.utils.import("resource://gre/modules/osfile.jsm");

/*
 * Core functions
 */
 (function(){
	// Privileged (public) methods
	this.init = init;
	this.stateCheck = stateCheck;
	this.getProfileDirectory = getProfileDirectory;
	this.getZoteroDirectory = getZoteroDirectory;
	this.getStorageDirectory = getStorageDirectory;
	this.getZoteroDatabase = getZoteroDatabase;
	this.chooseZoteroDirectory = chooseZoteroDirectory;
	this.debug = debug;
	this.log = log;
	this.logError = logError;
	this.getErrors = getErrors;
	this.getSystemInfo = getSystemInfo;
	this.safeDebug = safeDebug;
	this.getString = getString;
	this.localeJoin = localeJoin;
	this.getLocaleCollation = getLocaleCollation;
	this.setFontSize = setFontSize;
	this.flattenArguments = flattenArguments;
	this.getAncestorByTagName = getAncestorByTagName;
	this.join = join;
	this.randomString = randomString;
	this.moveToUnique = moveToUnique;
	
	// Public properties
	this.initialized = false;
	this.skipLoading = false;
	this.startupError;
	this.__defineGetter__("startupErrorHandler", function() { return _startupErrorHandler; });
	this.version;
	this.platform;
	this.locale;
	this.dir; // locale direction: 'ltr' or 'rtl'
	this.isMac;
	this.isWin;
	this.initialURL; // used by Schema to show the changelog on upgrades
	
	
	this.__defineGetter__('userID', function () {
		if (_userID !== undefined) return _userID;
		var sql = "SELECT value FROM settings WHERE "
					+ "setting='account' AND key='userID'";
		return _userID = Zotero.DB.valueQuery(sql);
	});
	
	this.__defineSetter__('userID', function (val) {
		var sql = "REPLACE INTO settings VALUES ('account', 'userID', ?)";
		Zotero.DB.query(sql, parseInt(val));
		_userID = val;
	});
	
	this.__defineGetter__('libraryID', function () {
		if (_libraryID !== undefined) return _libraryID;
		var sql = "SELECT value FROM settings WHERE "
					+ "setting='account' AND key='libraryID'";
		return _libraryID = Zotero.DB.valueQuery(sql);
	});
	
	this.__defineSetter__('libraryID', function (val) {
		var sql = "REPLACE INTO settings VALUES ('account', 'libraryID', ?)";
		Zotero.DB.query(sql, parseInt(val));
		_libraryID = val;
	});
	
	this.__defineGetter__('username', function () {
		var sql = "SELECT value FROM settings WHERE "
					+ "setting='account' AND key='username'";
		return Zotero.DB.valueQuery(sql);
	});
	
	this.__defineSetter__('username', function (val) {
		var sql = "REPLACE INTO settings VALUES ('account', 'username', ?)";
		Zotero.DB.query(sql, val);
	});
	
	this.getActiveZoteroPane = function() {
		return Services.wm.getMostRecentWindow("navigator:browser").ZoteroPane;
	};
	
	this.getLocalUserKey = function (generate) {
		if (_localUserKey) {
			return _localUserKey;
		}
		
		var sql = "SELECT value FROM settings WHERE "
					+ "setting='account' AND key='localUserKey'";
		var key = Zotero.DB.valueQuery(sql);
		
		// Generate a local user key if we don't have a global library id
		if (!key && generate) {
			key = Zotero.randomString(8);
			var sql = "INSERT INTO settings VALUES ('account', 'localUserKey', ?)";
			Zotero.DB.query(sql, key);
		}
		_localUserKey = key;
		return key;
	};
	
	/**
	 * @property	{Boolean}	waiting		Whether Zotero is waiting for other
	 *										main thread events to be processed
	 */
	this.__defineGetter__('waiting', function () _waiting);
	
	/**
	 * @property	{Boolean}	locked		Whether all Zotero panes are locked
	 *										with an overlay
	 */
	this.__defineGetter__('locked', function () _locked);
	this.__defineSetter__('locked', function (lock) {
		var wasLocked = _locked;
		_locked = lock;
		
		if (!wasLocked && lock) {
			this.unlockDeferred = Q.defer();
			this.unlockPromise = this.unlockDeferred.promise;
		}
		else if (wasLocked && !lock) {
			Zotero.debug("Running unlock callbacks");
			this.unlockDeferred.resolve();
		}
	});
	
	/**
	 * @property	{Boolean}	suppressUIUpdates	Don't update UI on Notifier triggers
	 */
	this.suppressUIUpdates = false;
	
	/**
	 * @property	{Boolean}	closing		True if the application is closing.
	 */
	this.closing = false;
	
	
	this.initializationDeferred;
	this.initializationPromise;
	this.unlockDeferred;
	this.unlockPromise;
	
	var _startupErrorHandler;
	var _zoteroDirectory = false;
	var _localizedStringBundle;
	var _userID;
	var _libraryID;
	var _localUserKey;
	var _waiting = 0;
	
	var _locked = false;
	var _shutdownListeners = [];
	var _progressMeters;
	var _progressPopup;
	var _lastPercentage;
	
	// whether we are waiting for another Zotero process to release its DB lock
	var _waitingForDBLock = false;
	
	/**
	 * Maintains nsITimers to be used when Zotero.wait() completes (to reduce performance penalty
	 * of initializing new objects)
	 */
	var _waitTimers = [];
	
	/**
	 * Maintains nsITimerCallbacks to be used when Zotero.wait() completes
	 */
	var _waitTimerCallbacks = [];
	
	/**
	 * Maintains running nsITimers in global scope, so that they don't disappear randomly
	 */
	var _runningTimers = [];
	
	// Errors that were in the console at startup
	var _startupErrors = [];
	// Number of errors to maintain in the recent errors buffer
	const ERROR_BUFFER_SIZE = 25;
	// A rolling buffer of the last ERROR_BUFFER_SIZE errors
	var _recentErrors = [];
	
	/**
	 * Initialize the extension
	 *
	 * @return {Boolean|Promise:Boolean}
	 */
	function init(options) {
		if (this.initialized || this.skipLoading) {
			return false;
		}
		
		this.initializationDeferred = Q.defer();
		this.initializationPromise = this.initializationDeferred.promise;
		this.locked = true;
		
		// Load in the preferences branch for the extension
		Zotero.Prefs.init();
		Zotero.Debug.init(options && options.forceDebugLog);
		
		if (options) {
			if (options.openPane) this.openPane = true;
		}
		
		this.mainThread = Services.tm.mainThread;
		
		var appInfo = Components.classes["@mozilla.org/xre/app-info;1"]
			.getService(Components.interfaces.nsIXULAppInfo);
		this.platformVersion = appInfo.platformVersion;
		this.platformMajorVersion = parseInt(appInfo.platformVersion.match(/^[0-9]+/)[0]);
		this.isFx = true;
		
<<<<<<< HEAD
		this.isStandalone = Services.appinfo.ID == ZOTERO_CONFIG['GUID'];
		return Q.fcall(function () {
			if(Zotero.isStandalone) {
				return Services.appinfo.version;
			} else {
				var deferred = Q.defer();
				Components.utils.import("resource://gre/modules/AddonManager.jsm");
				AddonManager.getAddonByID(
					ZOTERO_CONFIG.GUID,
					function (addon) {
						deferred.resolve(addon.version);
					}
				);
				return deferred.promise;
			}
		})
		.then(function (version) {
			Zotero.version = version;
			
			// OS platform
			var win = Components.classes["@mozilla.org/appshell/appShellService;1"]
				   .getService(Components.interfaces.nsIAppShellService)
				   .hiddenDOMWindow;
			this.platform = win.navigator.platform;
			this.isMac = (this.platform.substr(0, 3) == "Mac");
			this.isWin = (this.platform.substr(0, 3) == "Win");
			this.isLinux = (this.platform.substr(0, 5) == "Linux");
			this.oscpu = win.navigator.oscpu;
			
			// Browser
			Zotero.browser = "g";
			
			// Locale
			var uaPrefs = Services.prefs.getBranch("general.useragent.");
			try {
				this.locale = uaPrefs.getComplexValue("locale", Components.interfaces.nsIPrefLocalizedString);
			} catch (e) {}
			
			if(this.locale) {
				this.locale = this.locale.toString();
			} else {
				this.locale = uaPrefs.getCharPref("locale");
			}
			
			if (this.locale.length == 2) {
				this.locale = this.locale + '-' + this.locale.toUpperCase();
			}
			
			// Load in the localization stringbundle for use by getString(name)
			var appLocale = Services.locale.getApplicationLocale();
			
			_localizedStringBundle = Services.strings.createBundle(
				"chrome://zotero/locale/zotero.properties", appLocale);
			
			// Also load the brand as appName
			var brandBundle = Services.strings.createBundle(
				"chrome://branding/locale/brand.properties", appLocale);
			this.appName = brandBundle.GetStringFromName("brandShortName");
			
			// Set the locale direction to Zotero.dir
			// DEBUG: is there a better way to get the entity from JS?
			var xmlhttp = Components.classes["@mozilla.org/xmlextras/xmlhttprequest;1"]
							.createInstance();
			xmlhttp.open('GET', 'chrome://global/locale/global.dtd', false);
			xmlhttp.overrideMimeType('text/plain');
			xmlhttp.send(null);
			var matches = xmlhttp.responseText.match(/(ltr|rtl)/);
			if (matches && matches[0] == 'rtl') {
				Zotero.dir = 'rtl';
			}
			else {
				Zotero.dir = 'ltr';
			}
	
			// Make sure that Zotero Standalone is not running as root
			if(Zotero.isStandalone && !Zotero.isWin) _checkRoot();
			
			try {
				var dataDir = Zotero.getZoteroDirectory();
			}
			catch (e) {
				// Zotero dir not found
				if (e.name == 'NS_ERROR_FILE_NOT_FOUND') {
					Zotero.startupError = Zotero.getString('dataDir.notFound');
					_startupErrorHandler = function() {
						var win = Services.wm.getMostRecentWindow('navigator:browser');
						
						var ps = Components.classes["@mozilla.org/embedcomp/prompt-service;1"].
								createInstance(Components.interfaces.nsIPromptService);
						var buttonFlags = (ps.BUTTON_POS_0) * (ps.BUTTON_TITLE_OK)
							+ (ps.BUTTON_POS_1) * (ps.BUTTON_TITLE_IS_STRING)
							+ (ps.BUTTON_POS_2) * (ps.BUTTON_TITLE_IS_STRING);
						var index = ps.confirmEx(win,
							Zotero.getString('general.error'),
							Zotero.startupError + '\n\n' +
							Zotero.getString('dataDir.previousDir') + ' '
								+ Zotero.Prefs.get('lastDataDir'),
							buttonFlags, null,
							Zotero.getString('dataDir.useProfileDir', Zotero.appName),
							Zotero.getString('general.locate'),
							null, {});
						
						// Revert to profile directory
						if (index == 1) {
							Zotero.chooseZoteroDirectory(false, true);
						}
						// Locate data directory
						else if (index == 2) {
							Zotero.chooseZoteroDirectory();
						}
					}
					return;
				} else if(e.name == "ZOTERO_DIR_MAY_EXIST") {
					var app = Zotero.isStandalone ? Zotero.getString('app.standalone') : Zotero.getString('app.firefox');
					var altApp = !Zotero.isStandalone ? Zotero.getString('app.standalone') : Zotero.getString('app.firefox');
					
					var message = Zotero.getString("dataDir.standaloneMigration.description", [app, altApp]);
					if(e.multipleProfiles) {
						message += "\n\n"+Zotero.getString("dataDir.standaloneMigration.multipleProfiles", [app, altApp]);
					}
					
=======
		_localizedStringBundle = stringBundleService.createBundle(
			"chrome://zotero/locale/zotero.properties", appLocale);
		
		// Also load the brand as appName
		var brandBundle = stringBundleService.createBundle(
			"chrome://branding/locale/brand.properties", appLocale);
		this.appName = brandBundle.GetStringFromName("brandShortName");
		
		// Set the locale direction to Zotero.dir
		// DEBUG: is there a better way to get the entity from JS?
		var xmlhttp = Components.classes["@mozilla.org/xmlextras/xmlhttprequest;1"]
						.createInstance();
		xmlhttp.open('GET', 'chrome://global/locale/global.dtd', false);
		xmlhttp.overrideMimeType('text/plain');
		xmlhttp.send(null);
		var matches = xmlhttp.responseText.match(/(ltr|rtl)/);
		if (matches && matches[0] == 'rtl') {
			Zotero.dir = 'rtl';
		}
		else {
			Zotero.dir = 'ltr';
		}

		// Make sure that Zotero Standalone is not running as root
		if(Zotero.isStandalone && !Zotero.isWin) _checkRoot();
		
		try {
			var dataDir = Zotero.getZoteroDirectory();
		}
		catch (e) {
			// Zotero dir not found
			if (e.name == 'NS_ERROR_FILE_NOT_FOUND') {
				Zotero.startupError = Zotero.getString('dataDir.notFound');
				_startupErrorHandler = function() {
>>>>>>> fd9452ad
					var ps = Components.classes["@mozilla.org/embedcomp/prompt-service;1"].
							createInstance(Components.interfaces.nsIPromptService);
					var buttonFlags = (ps.BUTTON_POS_0) * (ps.BUTTON_TITLE_YES)
						+ (ps.BUTTON_POS_1) * (ps.BUTTON_TITLE_NO)
						+ (ps.BUTTON_POS_2) * (ps.BUTTON_TITLE_IS_STRING);
<<<<<<< HEAD
					var index = ps.confirmEx(null, Zotero.getString("dataDir.standaloneMigration.title"), message,
						buttonFlags, null, null,
						Zotero.getString('dataDir.standaloneMigration.selectCustom'),
=======
					var index = ps.confirmEx(null,
						Zotero.getString('general.error'),
						Zotero.startupError + '\n\n' +
						Zotero.getString('dataDir.previousDir') + ' '
							+ Zotero.Prefs.get('lastDataDir'),
						buttonFlags, null,
						Zotero.getString('dataDir.useProfileDir', Zotero.appName),
						Zotero.getString('general.locate'),
>>>>>>> fd9452ad
						null, {});
					
					// Migrate data directory
					if (index == 0) {
						// copy prefs
						var prefsFile = e.profile.clone();
						prefsFile.append("prefs.js");
						if(prefsFile.exists()) {
							// build sandbox
							var sandbox = new Components.utils.Sandbox("http://www.example.com/");
							Components.utils.evalInSandbox(
								"var prefs = {};"+
								"function user_pref(key, val) {"+
									"prefs[key] = val;"+
								"}"
							, sandbox);
							
							// remove comments
							var prefsJs = Zotero.File.getContents(prefsFile);
							prefsJs = prefsJs.replace(/^#[^\r\n]*$/mg, "");
							
							// evaluate
							Components.utils.evalInSandbox(prefsJs, sandbox);
							var prefs = sandbox.prefs;
							for(var key in prefs) {
								if(key.substr(0, ZOTERO_CONFIG.PREF_BRANCH.length) === ZOTERO_CONFIG.PREF_BRANCH
										&& key !== "extensions.zotero.firstRun2") {
									Zotero.Prefs.set(key.substr(ZOTERO_CONFIG.PREF_BRANCH.length), prefs[key]);
								}
							}
						}
						
						// also set data dir if no custom data dir is now defined
						if(!Zotero.Prefs.get("useDataDir")) {
							var dir = e.dir.QueryInterface(Components.interfaces.nsILocalFile);
							Zotero.Prefs.set('dataDir', dir.persistentDescriptor);
							Zotero.Prefs.set('lastDataDir', dir.path);
							Zotero.Prefs.set('useDataDir', true);
						}
					}
					// Create new data directory
					else if (index == 1) {
						Zotero.File.createDirectoryIfMissing(e.curDir);
					}
					// Locate new data directory
					else if (index == 2) {
						Zotero.chooseZoteroDirectory(true);
					}
				}
				// DEBUG: handle more startup errors
				else {
					throw (e);
					return false;
				}
			}
			
			// Register shutdown handler to call Zotero.shutdown()
			var _shutdownObserver = {observe:function() { Zotero.shutdown().done() }};
			Services.obs.addObserver(_shutdownObserver, "quit-application", false);
			
			try {
				Zotero.IPC.init();
			}
			catch (e) {
				if (e.name == 'NS_ERROR_FILE_ACCESS_DENIED') {
					var msg = Zotero.localeJoin([
						Zotero.getString('startupError.databaseCannotBeOpened'),
						Zotero.getString('startupError.checkPermissions')
					]);
					Zotero.startupError = msg;
					Zotero.debug(e, 1);
					Components.utils.reportError(e);
					return false;
				}
				throw (e);
			}
			
			// Get startup errors
			try {
				var messages = {};
				Services.console.getMessageArray(messages, {});
				_startupErrors = [msg for each(msg in messages.value) if(_shouldKeepError(msg))];
			} catch(e) {
				Zotero.logError(e);
			}
			// Register error observer
			Services.console.registerListener(ConsoleListener);
			
			// Add shutdown listener to remove quit-application observer and console listener
			this.addShutdownListener(function() {
				Services.obs.removeObserver(_shutdownObserver, "quit-application", false);
				Services.console.unregisterListener(ConsoleListener);
			});
			
			// Load additional info for connector or not
			if(Zotero.isConnector) {
				Zotero.debug("Loading in connector mode");
				Zotero.Connector_Types.init();
				
				// Store a startupError until we get information from Zotero Standalone
				Zotero.startupError = Zotero.getString("connector.loadInProgress")
				
				if(!Zotero.isFirstLoadThisSession) {
					// We want to get a checkInitComplete message before initializing if we switched to
					// connector mode because Standalone was launched
					Zotero.IPC.broadcast("checkInitComplete");
				} else {
					Zotero.initComplete();
				}
			} else {
				Zotero.debug("Loading in full mode");
				return Q.fcall(_initFull)
				.then(function (success) {
					if(!success) return false;
					
					if(Zotero.isStandalone) Zotero.Standalone.init();
					Zotero.initComplete();
				});
			}
			
			return true;
		}.bind(this));
	}
	
	/**
	 * Triggers events when initialization finishes
	 */
	this.initComplete = function() {
		if(Zotero.initialized) return;
		
		Zotero.debug("Running initialization callbacks");
		delete this.startupError;
		this.initialized = true;
		this.initializationDeferred.resolve();
		
		if(Zotero.isConnector) {
			Zotero.Repo.init();
		}
		
		if(!Zotero.isFirstLoadThisSession) {
			// trigger zotero-reloaded event
			Zotero.debug('Triggering "zotero-reloaded" event');
			Services.obs.notifyObservers(Zotero, "zotero-reloaded", null);
		}
		
		Zotero.debug('Triggering "zotero-loaded" event');
		Services.obs.notifyObservers(Zotero, "zotero-loaded", null);
	}
	
	/**
	 * Initialization function to be called only if Zotero is in full mode
	 *
	 * @return {Promise:Boolean}
	 */
	function _initFull() {
		Zotero.VersionHeader.init();
		
		// Check for DB restore
		var dataDir = Zotero.getZoteroDirectory();
		var restoreFile = dataDir.clone();
		restoreFile.append('restore-from-server');
		if (restoreFile.exists()) {
			try {
				// TODO: better error handling
				
				// TODO: prompt for location
				// TODO: Back up database
				
				restoreFile.remove(false);
				
				var dbfile = Zotero.getZoteroDatabase();
				dbfile.remove(false);
				
				// Recreate database with no quick start guide
				Zotero.Schema.skipDefaultData = true;
				Zotero.Schema.updateSchema();
				
				Zotero.restoreFromServer = true;
			}
			catch (e) {
				// Restore from backup?
				alert(e);
			}
		}
		
		if(!_initDB()) return false;
		
		Zotero.HTTP.triggerProxyAuth();
		
		// Add notifier queue callbacks to the DB layer
		Zotero.DB.addCallback('begin', Zotero.Notifier.begin);
		Zotero.DB.addCallback('commit', Zotero.Notifier.commit);
		Zotero.DB.addCallback('rollback', Zotero.Notifier.reset);
		
		return Q.fcall(function () {
			// Require >=2.1b3 database to ensure proper locking
			if (!Zotero.isStandalone) {
				return;
			}
			return Zotero.Schema.getDBVersion('system')
			.then(function (dbSystemVersion) {
				if (dbSystemVersion > 0 && dbSystemVersion < 31) {
					var dir = Zotero.getProfileDirectory();
					dir.append('zotero');
		
					var ps = Components.classes["@mozilla.org/embedcomp/prompt-service;1"]
								.createInstance(Components.interfaces.nsIPromptService);
					var buttonFlags = (ps.BUTTON_POS_0) * (ps.BUTTON_TITLE_IS_STRING)
						+ (ps.BUTTON_POS_1) * (ps.BUTTON_TITLE_IS_STRING)
						+ (ps.BUTTON_POS_2) * (ps.BUTTON_TITLE_IS_STRING)
						+ ps.BUTTON_POS_2_DEFAULT;
					var index = ps.confirmEx(
						null,
						Zotero.getString('dataDir.incompatibleDbVersion.title'),
						Zotero.getString('dataDir.incompatibleDbVersion.text'),
						buttonFlags,
						Zotero.getString('general.useDefault'),
						Zotero.getString('dataDir.standaloneMigration.selectCustom'),
						Zotero.getString('general.quit'),
						null,
						{}
					);
					
					var quit = false;
					
					// Default location
					if (index == 0) {
						Zotero.File.createDirectoryIfMissing(dir);
						
						Zotero.Prefs.set("useDataDir", false)
						
						Services.startup.quit(
							Components.interfaces.nsIAppStartup.eAttemptQuit
								| Components.interfaces.nsIAppStartup.eRestart
						);
					}
					// Select new data directory
					else if (index == 1) {
						var dir = Zotero.chooseZoteroDirectory(true);
						if (!dir) {
							quit = true;
						}
					}
					else {
						quit = true;
					}
					
					if (quit) {
						Services.startup.quit(Components.interfaces.nsIAppStartup.eAttemptQuit);
					}
					
					throw true;
				}
			});
		})
		.then(function () {
			return Zotero.Schema.updateSchema()
			.then(function (updated) {
				Zotero.locked = false;
				
				// Initialize various services
				Zotero.Integration.init();
				
				if(Zotero.Prefs.get("httpServer.enabled")) {
					Zotero.Server.init();
				}
				
				Zotero.Fulltext.init();
				
				Zotero.Notifier.registerObserver(Zotero.Tags, 'setting');
				
				Zotero.Sync.init();
				Zotero.Sync.Runner.init();
				
				Zotero.MIMETypeHandler.init();
				Zotero.Proxies.init();
				
				// Initialize keyboard shortcuts
				Zotero.Keys.init();
				
				// Initialize Locate Manager
				Zotero.LocateManager.init();
				
				Zotero.Items.startEmptyTrashTimer();
			})
			.catch(function (e) {
				Zotero.debug(e, 1);
				Components.utils.reportError(e); // DEBUG: doesn't always work
				
				if (typeof e == 'string' && e.match('newer than SQL file')) {
					var kbURL = "http://zotero.org/support/kb/newer_db_version";
					var msg = Zotero.localeJoin([
							Zotero.getString('startupError.zoteroVersionIsOlder'),
							Zotero.getString('startupError.zoteroVersionIsOlder.upgrade')
						]) + "\n\n"
						+ Zotero.getString('startupError.zoteroVersionIsOlder.current', Zotero.version) + "\n\n"
						+ Zotero.getString('general.seeForMoreInformation', kbURL);
					Zotero.startupError = msg;
					_startupErrorHandler = function() {
						var ps = Components.classes["@mozilla.org/embedcomp/prompt-service;1"]
							.getService(Components.interfaces.nsIPromptService);
						var buttonFlags = (ps.BUTTON_POS_0) * (ps.BUTTON_TITLE_IS_STRING)
							+ (ps.BUTTON_POS_1) * (ps.BUTTON_TITLE_CANCEL)
							+ ps.BUTTON_POS_0_DEFAULT;
						
						var index = ps.confirmEx(
							null,
							Zotero.getString('general.error'),
							Zotero.startupError,
							buttonFlags,
							Zotero.getString('general.checkForUpdate'),
							null, null, null, {}
						);
						
						// "Check for updates" button
						if(index === 0) {
							if(Zotero.isStandalone) {
								Components.classes["@mozilla.org/embedcomp/window-watcher;1"]
									.getService(Components.interfaces.nsIWindowWatcher)
									.openWindow(null, 'chrome://mozapps/content/update/updates.xul',
										'updateChecker', 'chrome,centerscreen', null);
							} else {
								// In Firefox, show the add-on manager
								Components.utils.import("resource://gre/modules/AddonManager.jsm");
								AddonManager.getAddonByID(ZOTERO_CONFIG['GUID'],
									function (addon) {
										// Disable auto-update so that the user is presented with the option
										var initUpdateState = addon.applyBackgroundUpdates;
										addon.applyBackgroundUpdates = AddonManager.AUTOUPDATE_DISABLE;
										addon.findUpdates({
												onNoUpdateAvailable: function() {
													ps.alert(
														null,
														Zotero.getString('general.noUpdatesFound'),
														Zotero.getString('general.isUpToDate', 'Zotero')
													);
												},
												onUpdateAvailable: function() {
													// Show available update
													Components.classes["@mozilla.org/appshell/window-mediator;1"]
														.getService(Components.interfaces.nsIWindowMediator)
														.getMostRecentWindow('navigator:browser')
														.BrowserOpenAddonsMgr('addons://updates/available');
												},
												onUpdateFinished: function() {
													// Restore add-on auto-update state, but don't fire
													//  too quickly or the update will not show in the
													//  add-on manager
													setTimeout(function() {
															addon.applyBackgroundUpdates = initUpdateState;
													}, 1000);
												}
											},
											AddonManager.UPDATE_WHEN_USER_REQUESTED
										);
									}
								);
							}
						}
					};
				}
				
				Zotero.startupError = Zotero.getString('startupError.databaseUpgradeError') + "\n\n" + e;
				throw true;
			});
		})
		.then(function () {
			return true;
		})
		.catch(function (e) {
			Zotero.skipLoading = true;
			return false;
		});
	}
	
	/**
	 * Initializes the DB connection
	 */
	function _initDB(haveReleasedLock) {
		try {
			// Test read access
			Zotero.DB.test();
			
			var dbfile = Zotero.getZoteroDatabase();

			// Tell any other Zotero instances to release their lock,
			// in case we lost the lock on the database (how?) and it's
			// now open in two places at once
			Zotero.IPC.broadcast("releaseLock "+dbfile.persistentDescriptor);
			
			// Test write access on Zotero data directory
			if (!dbfile.parent.isWritable()) {
				var msg = 'Cannot write to ' + dbfile.parent.path + '/';
			}
			// Test write access on Zotero database
			else if (!dbfile.isWritable()) {
				var msg = 'Cannot write to ' + dbfile.path;
			}
			else {
				var msg = false;
			}
			
			if (msg) {
				var e = {
					name: 'NS_ERROR_FILE_ACCESS_DENIED',
					message: msg,
					toString: function () this.message
				};
				throw (e);
			}
		}
		catch (e) {
			if (e.name == 'NS_ERROR_FILE_ACCESS_DENIED') {
				var msg = Zotero.localeJoin([
					Zotero.getString('startupError.databaseCannotBeOpened'),
					Zotero.getString('startupError.checkPermissions')
				]);
				Zotero.startupError = msg;
			} else if(e.name == "NS_ERROR_STORAGE_BUSY" || e.result == 2153971713) {
				if(Zotero.isStandalone) {
					// Standalone should force Fx to release lock 
					if(!haveReleasedLock && Zotero.IPC.broadcast("releaseLock")) {
						_waitingForDBLock = true;
						
						var timeout = Date.now() + 5000; // 5 second timeout
						while(_waitingForDBLock && !Zotero.closing && Date.now() < timeout) {
							// AMO Reviewer: This is used by Zotero Standalone, not Zotero for Firefox.
							Zotero.mainThread.processNextEvent(true);
						}
						if(Zotero.closing) return false;
						
						// Run a second init with haveReleasedLock = true, so that
						// if we still can't acquire a DB lock, we will give up
						return _initDB(true);
					}
				} else {
					// Fx should start as connector if Standalone is running
					var haveStandalone = Zotero.IPC.broadcast("test");
					if(haveStandalone) {
						throw "ZOTERO_SHOULD_START_AS_CONNECTOR";
					}
				}
				
				var msg = Zotero.localeJoin([
					Zotero.getString('startupError.databaseInUse'),
					Zotero.getString(Zotero.isStandalone ? 'startupError.closeFirefox' : 'startupError.closeStandalone')
				]);
				Zotero.startupError = msg;
			}
			
			Zotero.debug(e.toString(), 1);
			Components.utils.reportError(e); // DEBUG: doesn't always work
			Zotero.skipLoading = true;
			return false;
		}
		
		return true;
	}
	
	/**
	 * Called when the DB has been released by another Zotero process to perform necessary 
	 * initialization steps
	 */
	this.onDBLockReleased = function() {
		if(Zotero.isConnector) {
			// if DB lock is released, switch out of connector mode
			switchConnectorMode(false);
		} else if(_waitingForDBLock) {
			// if waiting for DB lock and we get it, continue init
			_waitingForDBLock = false;
		}
	}
	
	/*
	 * Check if a DB transaction is open and, if so, disable Zotero
	 */
	function stateCheck() {
		if(!Zotero.isConnector && Zotero.DB.transactionInProgress()) {
			Zotero.logError("State check failed due to transaction in progress");
			this.initialized = false;
			this.skipLoading = true;
			return false;
		}
		
		return true;
	}
	
	
	this.shutdown = function() {
		Zotero.debug("Shutting down Zotero");
		
		try {
			// set closing to true
			Zotero.closing = true;
			
			// run shutdown listener
			for each(var listener in _shutdownListeners) {
				try {
					listener();
				} catch(e) {
					Zotero.logError(e);
				}
			}
			
			// remove temp directory
			Zotero.removeTempDirectory();
			
			if(Zotero.DB && Zotero.DB._connection) {
				Zotero.debug("Closing database");
				
				// run GC to finalize open statements
				// TODO remove this and finalize statements created with
				// Zotero.DBConnection.getStatement() explicitly
				Components.utils.forceGC();
				
				// close DB
				return Zotero.DB.closeDatabase(true).then(function() {				
					// broadcast that DB lock has been released
					Zotero.IPC.broadcast("lockReleased");
				});
			}
			
			return Q();
		} catch(e) {
			Zotero.debug(e);
			return Q.reject(e);
		}
	}
	
	
	function getProfileDirectory(){
		return Services.dirsvc.get("ProfD", Components.interfaces.nsIFile);
	}
	
	function getDefaultProfile(prefDir) {
		// find profiles.ini file
		var profilesIni = prefDir.clone();
		profilesIni.append("profiles.ini");
		if(!profilesIni.exists()) return false;
		var iniContents = Zotero.File.getContents(profilesIni);
		
		// cheap and dirty ini parser
		var curSection = null;
		var defaultSection = null;
		var nSections = 0;
		for each(var line in iniContents.split(/(?:\r?\n|\r)/)) {
			let tline = line.trim();
			if(tline[0] == "[" && tline[tline.length-1] == "]") {
				curSection = {};
				if(tline != "[General]") nSections++;
			} else if(curSection && tline != "") {
				let equalsIndex = tline.indexOf("=");
				let key = tline.substr(0, equalsIndex);
				let val = tline.substr(equalsIndex+1);
				curSection[key] = val;
				if(key == "Default" && val == "1") {
					defaultSection = curSection;
				}
			}
		}
		if(!defaultSection && curSection) defaultSection = curSection;
		
		// parse out ini to reveal profile
		if(!defaultSection || !defaultSection.Path) return false;
		
		
		if(defaultSection.IsRelative === "1") {
			var defaultProfile = prefDir.clone().QueryInterface(Components.interfaces.nsILocalFile);
			try {
				for each(var dir in defaultSection.Path.split("/")) defaultProfile.append(dir);
			} catch(e) {
				Zotero.logError("Could not find profile at "+defaultSection.Path);
				throw e;
			}
		} else {
			var defaultProfile = Components.classes["@mozilla.org/file/local;1"]
				.createInstance(Components.interfaces.nsILocalFile);
			defaultProfile.initWithPath(defaultSection.Path);
		}
		
		if(!defaultProfile.exists()) return false;
		return [defaultProfile, nSections > 1];
	}
	
	function getZoteroDirectory(){
		if (_zoteroDirectory != false) {
			// Return a clone of the file pointer so that callers can modify it
			return _zoteroDirectory.clone();
		}
		
		if (Zotero.Prefs.get('useDataDir')) {
			var file = Components.classes["@mozilla.org/file/local;1"].
				createInstance(Components.interfaces.nsILocalFile);
			try {
				file.persistentDescriptor = Zotero.Prefs.get('dataDir');
			}
			catch (e) {
				Zotero.debug("Persistent descriptor in extensions.zotero.dataDir did not resolve", 1);
				e = { name: "NS_ERROR_FILE_NOT_FOUND" };
				throw (e);
			}
			if (!file.exists()) {
				var e = { name: "NS_ERROR_FILE_NOT_FOUND" };
				throw (e);
			}
		}
		else {
			var file = Zotero.getProfileDirectory();
			file.append('zotero');
			
			// if standalone and no directory yet, check Firefox directory
			// or if in Firefox and no directory yet, check standalone Zotero directory
			if(!file.exists()) {
				var prefDir = Services.dirsvc
					.get("DefProfRt", Components.interfaces.nsILocalFile).parent.parent;
				
				if(Zotero.isStandalone) {
					if(Zotero.isWin) {
						prefDir = prefDir.parent;
						prefDir.append("Mozilla");
						prefDir.append("Firefox");
					} else if(Zotero.isMac) {
						prefDir.append("Firefox");
					} else {
						prefDir.append(".mozilla");
						prefDir.append("firefox");
					}
				} else {
					if(Zotero.isWin) {
						prefDir = prefDir.parent;
						prefDir.append("Zotero");
						prefDir.append("Zotero");
					} else if(Zotero.isMac) {
						prefDir.append("Zotero");
					} else {
						prefDir.append(".zotero");
						prefDir.append("zotero");
					}
				}
				
				Zotero.debug("Looking for existing profile in "+prefDir.path);
				
				// get default profile
				var defProfile;
				try {
					defProfile = getDefaultProfile(prefDir);
				} catch(e) {
					Zotero.debug("An error occurred locating the Firefox profile; not "+
						"attempting to migrate from Zotero for Firefox");
					Zotero.logError(e);
				}
				
				if(defProfile) {
					// get Zotero directory
					var zoteroDir = defProfile[0].clone();
					zoteroDir.append("zotero");
					
					if(zoteroDir.exists()) {
						// if Zotero directory exists in default profile for alternative app, ask
						// whether to use
						var e = { name:"ZOTERO_DIR_MAY_EXIST", curDir:file, profile:defProfile[0], dir:zoteroDir, multipleProfiles:defProfile[1] };
						throw (e);
					}
				}
			}
			
			Zotero.File.createDirectoryIfMissing(file);
		}
		Zotero.debug("Using data directory " + file.path);
		
		_zoteroDirectory = file;
		return file.clone();
	}
	
	
	function getStorageDirectory(){
		var file = Zotero.getZoteroDirectory();
		
		file.append('storage');
		Zotero.File.createDirectoryIfMissing(file);
		return file;
	}
	
	function getZoteroDatabase(name, ext){
		name = name ? name + '.sqlite' : 'zotero.sqlite';
		ext = ext ? '.' + ext : '';
		
		var file = Zotero.getZoteroDirectory();
		file.append(name + ext);
		return file;
	}
	
	
	/**
	 * @return	{nsIFile}
	 */
	this.getTempDirectory = function () {
		var tmp = this.getZoteroDirectory();
		tmp.append('tmp');
		Zotero.File.createDirectoryIfMissing(tmp);
		return tmp;
	}
	
	
	this.removeTempDirectory = function () {
		var tmp = this.getZoteroDirectory();
		tmp.append('tmp');
		if (tmp.exists()) {
			try {
				tmp.remove(true);
			}
			catch (e) {}
		}
	}
	
	
	this.getStylesDirectory = function () {
		var dir = this.getZoteroDirectory();
		dir.append('styles');
		Zotero.File.createDirectoryIfMissing(dir);
		return dir;
	}
	
	
	this.getTranslatorsDirectory = function () {
		var dir = this.getZoteroDirectory();
		dir.append('translators');
		Zotero.File.createDirectoryIfMissing(dir);
		return dir;
	}
	
	
	function chooseZoteroDirectory(forceQuitNow, useProfileDir, moreInfoCallback) {
		var win = Services.wm.getMostRecentWindow('navigator:browser');
		var ps = Services.prompt;
		
		if (useProfileDir) {
			Zotero.Prefs.set('useDataDir', false);
		}
		else {
			var nsIFilePicker = Components.interfaces.nsIFilePicker;
			while (true) {
				var fp = Components.classes["@mozilla.org/filepicker;1"]
							.createInstance(nsIFilePicker);
				fp.init(win, Zotero.getString('dataDir.selectDir'), nsIFilePicker.modeGetFolder);
				fp.appendFilters(nsIFilePicker.filterAll);
				if (fp.show() == nsIFilePicker.returnOK) {
					var file = fp.file;
					
					if (file.directoryEntries.hasMoreElements()) {
						var dbfile = file.clone();
						dbfile.append('zotero.sqlite');
						
						// Warn if non-empty and no zotero.sqlite
						if (!dbfile.exists()) {
							var buttonFlags = ps.STD_YES_NO_BUTTONS;
							if (moreInfoCallback) {
								buttonFlags += ps.BUTTON_POS_2 * ps.BUTTON_TITLE_IS_STRING;
							}
							var index = ps.confirmEx(null,
								Zotero.getString('dataDir.selectedDirNonEmpty.title'),
								Zotero.getString('dataDir.selectedDirNonEmpty.text'),
								buttonFlags,
								null,
								null,
								moreInfoCallback ? Zotero.getString('general.help') : null,
								null, {});
							
							// Not OK -- return to file picker
							if (index == 1) {
								continue;
							}
							else if (index == 2) {
								setTimeout(function () {
									moreInfoCallback();
								}, 1);
								return false;
							}
						}
					}
					else {
						var buttonFlags = ps.STD_YES_NO_BUTTONS;
						if (moreInfoCallback) {
							buttonFlags += ps.BUTTON_POS_2 * ps.BUTTON_TITLE_IS_STRING;
						}
						var index = ps.confirmEx(null,
							Zotero.getString('dataDir.selectedDirEmpty.title'),
							Zotero.getString('dataDir.selectedDirEmpty.text', Zotero.appName) + '\n\n'
								+ Zotero.getString('dataDir.selectedDirEmpty.useNewDir'),
							buttonFlags,
							null,
							null,
							moreInfoCallback ? Zotero.getString('general.moreInformation') : null,
							null, {});
						
						// Not OK -- return to file picker
						if (index == 1) {
							continue;
						}
						else if (index == 2) {
							setTimeout(function () {
								moreInfoCallback();
							}, 1);
							return false;
						}
					}
					
					
					// Set new data directory
					Zotero.Prefs.set('dataDir', file.persistentDescriptor);
					Zotero.Prefs.set('lastDataDir', file.path);
					Zotero.Prefs.set('useDataDir', true);
					
					break;
				}
				else {
					return false;
				}
			}
		}
		
		var buttonFlags = (ps.BUTTON_POS_0) * (ps.BUTTON_TITLE_IS_STRING);
		if (!forceQuitNow) {
			buttonFlags += (ps.BUTTON_POS_1) * (ps.BUTTON_TITLE_IS_STRING);
		}
		var app = Zotero.appName;
		var index = ps.confirmEx(null,
			Zotero.getString('general.restartRequired'),
			Zotero.getString('general.restartRequiredForChange', app)
				+ "\n\n" + Zotero.getString('dataDir.moveFilesToNewLocation', app),
			buttonFlags,
			Zotero.getString('general.quitApp', app),
			forceQuitNow ? null : Zotero.getString('general.restartLater'),
			null, null, {});
		
		if (index == 0) {
			Services.startup.quit(Components.interfaces.nsIAppStartup.eAttemptQuit);
		}
		
		return useProfileDir ? true : file;
	}
	
	
	/**
	 * Launch a file, the best way we can
	 */
	this.launchFile = function (file) {
		try {
			file.launch();
		}
		catch (e) {
			Zotero.debug("launch() not supported -- trying fallback executable");
			
			try {
				if (Zotero.isWin) {
					var pref = "fallbackLauncher.windows";
				}
				else {
					var pref = "fallbackLauncher.unix";
				}
				var path = Zotero.Prefs.get(pref);
				
				var exec = Components.classes["@mozilla.org/file/local;1"]
							.createInstance(Components.interfaces.nsILocalFile);
				exec.initWithPath(path);
				if (!exec.exists()) {
					throw (path + " does not exist");
				}
				
				var proc = Components.classes["@mozilla.org/process/util;1"]
								.createInstance(Components.interfaces.nsIProcess);
				proc.init(exec);
				
				var args = [file.path];
				proc.runw(true, args, args.length);
			}
			catch (e) {
				Zotero.debug(e);
				Zotero.debug("Launching via executable failed -- passing to loadUrl()");
				
				// If nsILocalFile.launch() isn't available and the fallback
				// executable doesn't exist, we just let the Firefox external
				// helper app window handle it
				var nsIFPH = Components.classes["@mozilla.org/network/protocol;1?name=file"]
								.getService(Components.interfaces.nsIFileProtocolHandler);
				var uri = nsIFPH.newFileURI(file);
				
				var nsIEPS = Components.classes["@mozilla.org/uriloader/external-protocol-service;1"].
								getService(Components.interfaces.nsIExternalProtocolService);
				nsIEPS.loadUrl(uri);
			}
		}
	}
	
	
	/*
	 * Debug logging function
	 *
	 * Uses prefs e.z.debug.log and e.z.debug.level (restart required)
	 *
	 * Defaults to log level 3 if level not provided
	 */
	function debug(message, level) {
		Zotero.Debug.log(message, level);
	}
	
	
	/*
	 * Log a message to the Mozilla JS error console
	 *
	 * |type| is a string with one of the flag types in nsIScriptError:
	 *    'error', 'warning', 'exception', 'strict'
	 */
	function log(message, type, sourceName, sourceLine, lineNumber, columnNumber) {
		var scriptError = Components.classes["@mozilla.org/scripterror;1"]
			.createInstance(Components.interfaces.nsIScriptError);
		
		if (!type) {
			type = 'warning';
		}
		var flags = scriptError[type + 'Flag'];
		
		scriptError.init(
			message,
			sourceName ? sourceName : null,
			sourceLine != undefined ? sourceLine : null,
			lineNumber != undefined ? lineNumber : null, 
			columnNumber != undefined ? columnNumber : null,
			flags,
			'component javascript'
		);
		Services.console.logMessage(scriptError);
	}
	
	/**
	 * Log a JS error to the Mozilla JS error console.
	 * @param {Exception} err
	 */
	function logError(err) {
		log(err.message ? err.message : err.toString(), "error",
			err.fileName ? err.fileName : (err.filename ? err.filename : null), null,
			err.lineNumber ? err.lineNumber : null, null);
	}
	
	function getErrors(asStrings) {
		var errors = [];
		
		for each(var msg in _startupErrors.concat(_recentErrors)) {
			// Remove password in malformed XML messages
			if (msg.category == 'malformed-xml') {
				try {
					// msg.message is read-only, so store separately
					var altMessage = msg.message.replace(/(file: "https?:\/\/[^:]+:)([^@]+)(@[^"]+")/, "$1********$3");
				}
				catch (e) {}
			}
			
			if (asStrings) {
				errors.push(altMessage ? altMessage : msg.message)
			}
			else {
				errors.push(msg);
			}
		}
		return errors;
	}
	
	
	/**
	 * Get versions, platform, etc.
	 *
	 * Can be used synchronously or asynchronously; info on other add-ons
	 * is available only in async mode
	 */
	function getSystemInfo(callback) {
		var info = {
			version: Zotero.version,
			platform: Zotero.platform,
			oscpu: Zotero.oscpu,
			locale: Zotero.locale,
			appName: Services.appinfo.name,
			appVersion: Services.appinfo.version
		};
		
		if (callback) {
			Zotero.getInstalledExtensions(function(extensions) {
				info.extensions = extensions.join(', ');
					
				var str = '';
				for (var key in info) {
					str += key + ' => ' + info[key] + ', ';
				}
				str = str.substr(0, str.length - 2);
				callback(str);
			});
		}
		
		var str = '';
		for (var key in info) {
			str += key + ' => ' + info[key] + ', ';
		}
		str = str.substr(0, str.length - 2);
		return str;
	}
	
	
	/**
	 * @return	{String[]}		Array of extension names and versions
	 */
	this.getInstalledExtensions = function(callback) {
		function onHaveInstalledAddons(installed) {
			installed.sort(function(a, b) {
				return ((a.appDisabled || a.userDisabled) ? 1 : 0) -
					((b.appDisabled || b.userDisabled) ? 1 : 0);
			});
			var addons = [];
			for each(var addon in installed) {
				switch (addon.id) {
					case "zotero@chnm.gmu.edu":
					case "{972ce4c6-7e08-4474-a285-3208198ce6fd}": // Default theme
						continue;
				}
				
				addons.push(addon.name + " (" + addon.version
					+ (addon.type != 2 ? ", " + addon.type : "")
					+ ((addon.appDisabled || addon.userDisabled) ? ", disabled" : "")
					+ ")");
			}
			callback(addons);
		}
		
		Components.utils.import("resource://gre/modules/AddonManager.jsm");
		AddonManager.getAllAddons(onHaveInstalledAddons);
	}
	
	
	function safeDebug(obj){
		for (var i in obj){
			try {
				Zotero.debug(i + ': ' + obj[i]);
			}
			catch (e){
				try {
					Zotero.debug(i + ': ERROR');
				}
				catch (e){}
			}
		}
	}
	
	
	function getString(name, params){
		try {
			if (params != undefined){
				if (typeof params != 'object'){
					params = [params];
				}
				var l10n = _localizedStringBundle.formatStringFromName(name, params, params.length);
			}
			else {
				var l10n = _localizedStringBundle.GetStringFromName(name);
			}
		}
		catch (e){
			throw ('Localized string not available for ' + name);
		}
		return l10n;
	}
	
	
	/*
	 * This function should be removed
	 *
	 * |separator| defaults to a space (not a comma like Array.join()) if
	 *   not specified
	 *
	 * TODO: Substitute localized characters (e.g. Arabic comma and semicolon)
	 */
	function localeJoin(arr, separator) {
		if (typeof separator == 'undefined') {
			separator = ' ';
		}
		return arr.join(separator);
	}
	
	
	function getLocaleCollation() {
		var collationFactory = Components.classes["@mozilla.org/intl/collation-factory;1"]
			.getService(Components.interfaces.nsICollationFactory);
		return collationFactory.CreateCollation(Services.locale.getApplicationLocale());
	}
	
	
	/*
	 * Sets font size based on prefs -- intended for use on root element
	 *  (zotero-pane, note window, etc.)
	 */
	function setFontSize(rootElement) {
		var size = Zotero.Prefs.get('fontSize');
		rootElement.style.fontSize = size + 'em';
		if (size <= 1) {
			size = 'small';
		}
		else if (size <= 1.25) {
			size = 'medium';
		}
		else {
			size = 'large';
		}
		// Custom attribute -- allows for additional customizations in zotero.css
		rootElement.setAttribute('zoteroFontSize', size);
	}
	
	
	/*
	 * Flattens mixed arrays/values in a passed _arguments_ object and returns
	 * an array of values -- allows for functions to accept both arrays of
	 * values and/or an arbitrary number of individual values
	 */
	function flattenArguments(args){
		// Put passed scalar values into an array
		if (args === null || typeof args == 'string' || typeof args.length == 'undefined') {
			args = [args];
		}
		
		var returns = [];
		for (var i=0; i<args.length; i++){
			var arg = args[i];
			if (!arg && arg !== 0) {
				continue;
			}
			if (Array.isArray(arg)) {
				for (var j=0; j<arg.length; j++){
					returns.push(arg[j]);
				}
			}
			else {
				returns.push(arg);
			}
		}
		return returns;
	}
	
	
	function getAncestorByTagName(elem, tagName){
		while (elem.parentNode){
			elem = elem.parentNode;
			if (elem.localName == tagName) {
				return elem;
			}
		}
		return false;
	}
	
	
	/*
	 * A version of join() that operates externally for use on objects other
	 * than arrays (e.g. _arguments_)
	 *
	 * Note that this is safer than extending Object()
	 */
	function join(obj, delim){
		var a = [];
		for (var i=0, len=obj.length; i<len; i++){
			a.push(obj[i]);
		}
		return a.join(delim);
	}
	
	
	/**
	* Generate a random string of length 'len' (defaults to 8)
	**/
	function randomString(len, chars) {
		return Zotero.Utilities.randomString(len, chars);
	}
	
	
	function moveToUnique(file, newFile){
		newFile.createUnique(Components.interfaces.nsIFile.NORMAL_FILE_TYPE, 0644);
		var newName = newFile.leafName;
		newFile.remove(null);
		
		// Move file to unique name
		file.moveTo(newFile.parent, newName);
		return file;
	}
	
	
	/**
	 * Allow other events (e.g., UI updates) on main thread to be processed if necessary
	 *
	 * @param	{Integer}	[timeout=50]		Maximum number of milliseconds to wait
	 */
	this.wait = function (timeout) {
		if (timeout === undefined) {
			timeout = 50;
		}
		var mainThread = Zotero.mainThread;
		var endTime = Date.now() + timeout;
		var more;
		//var cycles = 0;
		
		_waiting++;
		
		Zotero.debug("Spinning event loop ("+_waiting+")", 5);
		do {
			more = mainThread.processNextEvent(false);
			//cycles++;
		} while (more && Date.now() < endTime);
		
		_waiting--;
		
		// requeue nsITimerCallbacks that came up during Zotero.wait() but couldn't execute
		for(var i in _waitTimers) {
			_waitTimers[i].initWithCallback(_waitTimerCallbacks[i], 0, Components.interfaces.nsITimer.TYPE_ONE_SHOT);
		}
		_waitTimers = [];
		_waitTimerCallbacks = [];
		
		//Zotero.debug("Waited " + cycles + " cycles");
		return;
	};
	
	/**
	 * Generate a function that produces a static output
	 *
	 * Zotero.lazy(fn) returns a function. The first time this function
	 * is called, it calls fn() and returns its output. Subsequent
	 * calls return the same output as the first without calling fn()
	 * again.
	 */
	this.lazy = function(fn) {
		var x, called = false;
		return function() {
			if(!called) {
				x = fn.apply(this);
				called = true;
			}
			return x;
		};
	};
	
	/**
	 * Pumps a generator until it yields false. See itemTreeView.js for an example.
	 *
	 * If errorHandler is specified, exceptions in the generator will be caught
	 * and passed to the callback
	 */
	this.pumpGenerator = function(generator, ms, errorHandler, doneHandler) {
		_waiting++;
		
		var timer = Components.classes["@mozilla.org/timer;1"].
			createInstance(Components.interfaces.nsITimer),
			yielded,
			useJIT = Components.utils.methodjit;
		var timerCallback = {"notify":function() {
			// XXX Remove when we drop support for Fx <24
			if(useJIT !== undefined) Components.utils.methodjit = useJIT;
			
			var err = false;
			_waiting--;
			try {
				if((yielded = generator.next()) !== false) {
					_waiting++;
					return;
				}
			} catch(e if e.toString() === "[object StopIteration]") {
				// There must be a better way to perform this check
			} catch(e) {
				err = e;
			}
			
			timer.cancel();
			_runningTimers.splice(_runningTimers.indexOf(timer), 1);
			
			// requeue nsITimerCallbacks that came up during generator pumping but couldn't execute
			for(var i in _waitTimers) {
				_waitTimers[i].initWithCallback(_waitTimerCallbacks[i], 0, Components.interfaces.nsITimer.TYPE_ONE_SHOT);
			}
			_waitTimers = [];
			_waitTimerCallbacks = [];
			
			if(err) {
				if(errorHandler) {
					errorHandler(err);
				} else {
					throw err;
				}
			} else if(doneHandler) {
				doneHandler(yielded);
			}
		}}
		timer.initWithCallback(timerCallback, ms ? ms : 0, Components.interfaces.nsITimer.TYPE_REPEATING_SLACK);
		// add timer to global scope so that it doesn't get garbage collected before it completes
		_runningTimers.push(timer);
	};
	
	/**
	 * Pumps a generator until it yields false. Unlike the above, this returns a promise.
	 */
	this.promiseGenerator = function(generator, ms) {
		var deferred = Q.defer();
		this.pumpGenerator(generator, ms,
			function(e) { deferred.reject(e); },
			function(data) { deferred.resolve(data) });
		return deferred.promise;
	};
	
	/**
	 * Emulates the behavior of window.setTimeout, but ensures that callbacks do not get called
	 * during Zotero.wait()
	 *
	 * @param {Function} func			The function to be called
	 * @param {Integer} ms				The number of milliseconds to wait before calling func
	 * @param {Boolean} runWhenWaiting	True if the callback should be run even if Zotero.wait()
	 *                                  is executing
	 */
	this.setTimeout = function(func, ms, runWhenWaiting) {
		var timer = Components.classes["@mozilla.org/timer;1"].
			createInstance(Components.interfaces.nsITimer),
			useJIT = Components.utils.methodjit;
		var timerCallback = {"notify":function() {
			// XXX Remove when we drop support for Fx <24
			if(useJIT !== undefined) Components.utils.methodjit = useJIT;
			
			if(_waiting && !runWhenWaiting) {
				// if our callback gets called during Zotero.wait(), queue it to be set again
				// when Zotero.wait() completes
				_waitTimers.push(timer);
				_waitTimerCallbacks.push(timerCallback);
			} else {
				// execute callback function
				func();
				// remove timer from global scope, so it can be garbage collected
				_runningTimers.splice(_runningTimers.indexOf(timer), 1);
			}
		}}
		timer.initWithCallback(timerCallback, ms, Components.interfaces.nsITimer.TYPE_ONE_SHOT);
		// add timer to global scope so that it doesn't get garbage collected before it completes
		_runningTimers.push(timer);
	}
	
	/**
	 * Show Zotero pane overlay and progress bar in all windows
	 *
	 * @param	{String}		msg
	 * @param	{Boolean}		[determinate=false]
	 * @return	void
	 */
	this.showZoteroPaneProgressMeter = function (msg, determinate, icon) {
		if (!msg) msg = "";
		var currentWindow = Services.wm.getMostRecentWindow("navigator:browser");
		var enumerator = Services.wm.getEnumerator("navigator:browser");
		var progressMeters = [];
		while (enumerator.hasMoreElements()) {
			var win = enumerator.getNext();
			if(!win.ZoteroPane) continue;
			if(!win.ZoteroPane.isShowing()) {
				if (win != currentWindow) {
					continue;
				}
				
				// If Zotero is closed in the top-most window, show a popup instead
				_progressPopup = new Zotero.ProgressWindow();
				_progressPopup.changeHeadline("Zotero");
				if (icon) {
					_progressPopup.addLines([msg], [icon]);
				}
				else {
					_progressPopup.addDescription(msg);
				}
				_progressPopup.show();
				continue;
			}
			
			var label = win.ZoteroPane.document.getElementById('zotero-pane-progress-label');
			if (msg) {
				label.hidden = false;
				label.value = msg;
			}
			else {
				label.hidden = true;
			}
			var progressMeter = win.ZoteroPane.document.getElementById('zotero-pane-progressmeter')
			if (determinate) {
				progressMeter.mode = 'determined';
				progressMeter.value = 0;
				progressMeter.max = 1000;
			}
			else {
				progressMeter.mode = 'undetermined';
			}
			
			_showWindowZoteroPaneOverlay(win.ZoteroPane.document);
			win.ZoteroPane.document.getElementById('zotero-pane-overlay-deck').selectedIndex = 0;
			
			progressMeters.push(progressMeter);
		}
		this.locked = true;
		_progressMeters = progressMeters;
	}
	
	
	/**
	 * @param	{Number}	percentage		Percentage complete as integer or float
	 */
	this.updateZoteroPaneProgressMeter = function (percentage) {
		if(percentage !== null) {
			if (percentage < 0 || percentage > 100) {
				Zotero.debug("Invalid percentage value '" + percentage + "' in Zotero.updateZoteroPaneProgressMeter()");
				return;
			}
			percentage = Math.round(percentage * 10);
		}
		if (percentage === _lastPercentage) {
			return;
		}
		for each(var pm in _progressMeters) {
			if (percentage !== null) {
				if (pm.mode == 'undetermined') {
					pm.max = 1000;
					pm.mode = 'determined';
				}
				pm.value = percentage;
			} else if(pm.mode === 'determined') {
				pm.mode = 'undetermined';
			}
		}
		_lastPercentage = percentage;
	}
	
	
	/**
	 * Hide Zotero pane overlay in all windows
	 */
	this.hideZoteroPaneOverlays = function () {
		this.locked = false;
		
		var enumerator = Services.wm.getEnumerator("navigator:browser");
		while (enumerator.hasMoreElements()) {
			var win = enumerator.getNext();
			if(win.ZoteroPane && win.ZoteroPane.document) {
				_hideWindowZoteroPaneOverlay(win.ZoteroPane.document);
			}
		}
		
		if (_progressPopup) {
			_progressPopup.close();
		}
		
		_progressMeters = [];
		_progressPopup = null;
		_lastPercentage = null;
	}
	
	
	/**
	 * Adds a listener to be called when Zotero shuts down (even if Firefox is not shut down)
	 */
	this.addShutdownListener = function(listener) {
		_shutdownListeners.push(listener);
	}
	
	function _showWindowZoteroPaneOverlay(doc) {
		doc.getElementById('zotero-collections-tree').disabled = true;
		doc.getElementById('zotero-items-tree').disabled = true;
		doc.getElementById('zotero-pane-tab-catcher-top').hidden = false;
		doc.getElementById('zotero-pane-tab-catcher-bottom').hidden = false;
		doc.getElementById('zotero-pane-overlay').hidden = false;
	}
	
	
	function _hideWindowZoteroPaneOverlay(doc) {
		doc.getElementById('zotero-collections-tree').disabled = false;
		doc.getElementById('zotero-items-tree').disabled = false;
		doc.getElementById('zotero-pane-tab-catcher-top').hidden = true;
		doc.getElementById('zotero-pane-tab-catcher-bottom').hidden = true;
		doc.getElementById('zotero-pane-overlay').hidden = true;
	}
	
	
	this.updateQuickSearchBox = function (document) {
		var searchBox = document.getElementById('zotero-tb-search');
		if(!searchBox) return;
		
		var mode = Zotero.Prefs.get("search.quicksearch-mode");
		var prefix = 'zotero-tb-search-mode-';
		var prefixLen = prefix.length;
		
		var modes = {
			titleCreatorYear: {
				label: Zotero.getString('quickSearch.mode.titleCreatorYear')
			},
			
			fields: {
				label: Zotero.getString('quickSearch.mode.fieldsAndTags')
			},
			
			everything: {
				label: Zotero.getString('quickSearch.mode.everything')
			}
		};
		
		if (!modes[mode]) {
			Zotero.Prefs.set("search.quicksearch-mode", "fields");
			mode = 'fields';
		}
		// TEMP -- pre-3.0b3
		else if (modes[mode] == 'titlesAndCreators') {
			Zotero.Prefs.set("search.quicksearch-mode", "titleCreatorYear");
			mode = 'titleCreatorYear'
		}
		
		var hbox = document.getAnonymousNodes(searchBox)[0];
		var input = hbox.getElementsByAttribute('class', 'textbox-input')[0];
		
		// Already initialized, so just update selection
		var button = hbox.getElementsByAttribute('id', 'zotero-tb-search-menu-button');
		if (button.length) {
			Zotero.debug("already initialized search menu");
			button = button[0];
			var menupopup = button.firstChild;
			for each(var menuitem in menupopup.childNodes) {
				if (menuitem.id.substr(prefixLen) == mode) {
					menuitem.setAttribute('checked', true);
					searchBox.placeholder = modes[mode].label;
					return;
				}
			}
			return;
		}
		
		// Otherwise, build menu
		button = document.createElement('button');
		button.id = 'zotero-tb-search-menu-button';
		button.setAttribute('type', 'menu');
		
		var menupopup = document.createElement('menupopup');
		
		for (var i in modes) {
			var menuitem = document.createElement('menuitem');
			menuitem.setAttribute('id', prefix + i);
			menuitem.setAttribute('label', modes[i].label);
			menuitem.setAttribute('name', 'searchMode');
			menuitem.setAttribute('type', 'radio');
			//menuitem.setAttribute("tooltiptext", "");
			
			menupopup.appendChild(menuitem);
			
			if (mode == i) {
				menuitem.setAttribute('checked', true);
				menupopup.selectedItem = menuitem;
			}
		}
		
		menupopup.addEventListener("command", function(event) {
			var mode = event.target.id.substr(22);
			Zotero.Prefs.set("search.quicksearch-mode", mode);
			if (document.getElementById("zotero-tb-search").value == "") {
				event.stopPropagation();
			}
		}, false);
		
		button.appendChild(menupopup);
		hbox.insertBefore(button, input);
		
		searchBox.placeholder = modes[mode].label;
		
		// If Alt-Up/Down, show popup
		searchBox.addEventListener("keypress", function(event) {
			if (event.altKey && (event.keyCode == event.DOM_VK_UP || event.keyCode == event.DOM_VK_DOWN)) {
				document.getElementById('zotero-tb-search-menu-button').open = true;
				event.stopPropagation();
			}
		}, false);
	}
	
	
	/*
	 * Clear entries that no longer exist from various tables
	 */
	this.purgeDataObjects = function (skipStoragePurge) {
		Zotero.Creators.purge();
		Zotero.Tags.purge();
		// TEMP: Disabled until we have async DB (and maybe SQLite FTS)
		//Zotero.Fulltext.purgeUnusedWords();
		Zotero.Items.purge();
		// DEBUG: this might not need to be permanent
		Zotero.Relations.purge();
	}
	
	
	this.reloadDataObjects = function () {
		Zotero.Tags.reloadAll();
		Zotero.Collections.reloadAll();
		Zotero.Creators.reloadAll();
		Zotero.Items.reloadAll();
	}
	
	
	/**
	 * Brings Zotero Standalone to the foreground
	 */
	this.activateStandalone = function() {
		var uri = Services.io.newURI('zotero://select', null, null);
		var handler = Components.classes['@mozilla.org/uriloader/external-protocol-service;1']
					.getService(Components.interfaces.nsIExternalProtocolService)
					.getProtocolHandlerInfo('zotero');
		handler.preferredAction = Components.interfaces.nsIHandlerInfo.useSystemDefault;
		handler.launchWithURI(uri, null);
	}
	
	/**
	 * Determines whether to keep an error message so that it can (potentially) be reported later
	 */
	function _shouldKeepError(msg) {
		const skip = ['CSS Parser', 'content javascript'];
		
		//Zotero.debug(msg);
		try {
			msg.QueryInterface(Components.interfaces.nsIScriptError);
			//Zotero.debug(msg);
			if (skip.indexOf(msg.category) != -1 || msg.flags & msg.warningFlag) {
				return false;
			}
		}
		catch (e) { }
		
		const blacklist = [
			"No chrome package registered for chrome://communicator",
			'[JavaScript Error: "Components is not defined" {file: "chrome://nightly/content/talkback/talkback.js',
			'[JavaScript Error: "document.getElementById("sanitizeItem")',
			'No chrome package registered for chrome://piggy-bank',
			'[JavaScript Error: "[Exception... "\'Component is not available\' when calling method: [nsIHandlerService::getTypeFromExtension',
			'[JavaScript Error: "this._uiElement is null',
			'Error: a._updateVisibleText is not a function',
			'[JavaScript Error: "Warning: unrecognized command line flag ',
			'LibX:',
			'function skype_',
			'[JavaScript Error: "uncaught exception: Permission denied to call method Location.toString"]',
			'CVE-2009-3555',
			'OpenGL',
			'trying to re-register CID',
			'Services.HealthReport',
			'[JavaScript Error: "this.docShell is null"',
			'[JavaScript Error: "downloadable font:',
			'[JavaScript Error: "Image corrupt or truncated:',
			'[JavaScript Error: "The character encoding of the'
		];
		
		for (var i=0; i<blacklist.length; i++) {
			if (msg.message.indexOf(blacklist[i]) != -1) {
				//Zotero.debug("Skipping blacklisted error: " + msg.message);
				return false;
			}
		}
		
		return true;
	}

	/**
	 * Warn if Zotero Standalone is running as root and clobber the cache directory if it is
	 */
	function _checkRoot() {
		var env = Components.classes["@mozilla.org/process/environment;1"].
			getService(Components.interfaces.nsIEnvironment);
		var user = env.get("USER") || env.get("USERNAME");
		if(user === "root") {
			// Show warning
			if(Services.prompt.confirmEx(null, "", Zotero.getString("standalone.rootWarning"),
					Services.prompt.BUTTON_POS_0*Services.prompt.BUTTON_TITLE_IS_STRING |
					Services.prompt.BUTTON_POS_1*Services.prompt.BUTTON_TITLE_IS_STRING,
					Zotero.getString("standalone.rootWarning.exit"),
					Zotero.getString("standalone.rootWarning.continue"),
					null, null, {}) == 0) {
				Components.utils.import("resource://gre/modules/ctypes.jsm");
				var exit = Zotero.IPC.getLibc().declare("exit", ctypes.default_abi,
					                                    ctypes.void_t, ctypes.int);
				// Zap cache files
				try {
					Services.dirsvc.get("ProfLD", Components.interfaces.nsIFile).remove(true);
				} catch(e) {}
				// Exit Zotero without giving XULRunner the opportunity to figure out the
				// cache is missing. Otherwise XULRunner will zap the prefs
				exit(0);
			}
		}
	}
	
	/**
	 * Observer for console messages
	 * @namespace
	 */
	var ConsoleListener = {
		"QueryInterface":XPCOMUtils.generateQI([Components.interfaces.nsIConsoleMessage,
			Components.interfaces.nsISupports]),
		"observe":function(msg) {
			if(!_shouldKeepError(msg)) return;
			if(_recentErrors.length === ERROR_BUFFER_SIZE) _recentErrors.shift();
			_recentErrors.push(msg);
		}
	};
}).call(Zotero);

Zotero.Prefs = new function(){
	// Privileged methods
	this.init = init;
	this.get = get;
	this.set = set;
	
	this.register = register;
	this.unregister = unregister;
	this.observe = observe;
	
	// Public properties
	this.prefBranch;
	
	function init(){
		this.prefBranch = Services.prefs.getBranch(ZOTERO_CONFIG.PREF_BRANCH);
		
		// Register observer to handle pref changes
		this.register();
		
		// Process pref version updates
		var fromVersion = this.get('prefVersion');
		if (!fromVersion) {
			fromVersion = 0;
		}
		var toVersion = 1;
		if (fromVersion < toVersion) {
			for (var i = fromVersion + 1; i <= toVersion; i++) {
				switch (i) {
					case 1:
						// If a sync username is entered and ZFS is enabled, turn
						// on-demand downloading off to maintain current behavior
						if (this.get('sync.server.username')) {
							if (this.get('sync.storage.enabled')
									&& this.get('sync.storage.protocol') == 'zotero') {
								this.set('sync.storage.downloadMode.personal', 'on-sync');
							}
							if (this.get('sync.storage.groups.enabled')) {
								this.set('sync.storage.downloadMode.groups', 'on-sync');
							}
						}
				}
			}
			this.set('prefVersion', toVersion);
		}
	}
	
	
	/**
	* Retrieve a preference
	**/
	function get(pref, global){
		try {
			if (global) {
				var branch = Services.prefs.getBranch("");
			}
			else {
				var branch = this.prefBranch;
			}
			
			switch (branch.getPrefType(pref)){
				case branch.PREF_BOOL:
					return branch.getBoolPref(pref);
				case branch.PREF_STRING:
					return branch.getCharPref(pref);
				case branch.PREF_INT:
					return branch.getIntPref(pref);
			}
		}
		catch (e){
			throw ("Invalid preference '" + pref + "'");
		}
	}
	
	
	/**
	* Set a preference
	**/
	function set(pref, value) {
		try {
			switch (this.prefBranch.getPrefType(pref)){
				case this.prefBranch.PREF_BOOL:
					return this.prefBranch.setBoolPref(pref, value);
				case this.prefBranch.PREF_STRING:
					let str = Cc["@mozilla.org/supports-string;1"]
						.createInstance(Ci.nsISupportsString);
					str.data = value;
					return this.prefBranch.setComplexValue(pref, Ci.nsISupportsString, str);
				case this.prefBranch.PREF_INT:
					return this.prefBranch.setIntPref(pref, value);
				
				// If not an existing pref, create appropriate type automatically
				case 0:
					if (typeof value == 'boolean') {
						Zotero.debug("Creating boolean pref '" + pref + "'");
						return this.prefBranch.setBoolPref(pref, value);
					}
					if (typeof value == 'string') {
						Zotero.debug("Creating string pref '" + pref + "'");
						return this.prefBranch.setCharPref(pref, value);
					}
					if (parseInt(value) == value) {
						Zotero.debug("Creating integer pref '" + pref + "'");
						return this.prefBranch.setIntPref(pref, value);
					}
					throw ("Invalid preference value '" + value + "' for pref '" + pref + "'");
			}
		}
		catch (e) {
			Components.utils.reportError(e);
			Zotero.debug(e, 1);
			throw ("Invalid preference '" + pref + "'");
		}
	}
	
	
	this.clear = function (pref) {
		try {
			this.prefBranch.clearUserPref(pref);
		}
		catch (e) {
			throw ("Invalid preference '" + pref + "'");
		}
	}
	
	
	// Import settings bundles
	this.importSettings = function (str, uri) {
		var ps = Services.prompt;
		
		if (!uri.match(/https:\/\/([^\.]+\.)?zotero.org\//)) {
			Zotero.debug("Ignoring settings file not from https://zotero.org");
			return;
		}
		
		str = Zotero.Utilities.trim(str.replace(/<\?xml.*\?>\s*/, ''));
		Zotero.debug(str);
		
		var confirm = ps.confirm(
			null,
			"",
			"Apply settings from zotero.org?"
		);
		
		if (!confirm) {
			return;
		}
		
		// TODO: parse settings XML
	}
	
	
	//
	// Methods to register a preferences observer
	//
	function register(){
		this.prefBranch.QueryInterface(Components.interfaces.nsIPrefBranch2);
		this.prefBranch.addObserver("", this, false);
	}
	
	function unregister(){
		if (!this.prefBranch){
			return;
		}
		this.prefBranch.removeObserver("", this);
	}
	
	function observe(subject, topic, data){
		if(topic!="nsPref:changed"){
			return;
		}
		
		try {
		
		// subject is the nsIPrefBranch we're observing (after appropriate QI)
		// data is the name of the pref that's been changed (relative to subject)
		switch (data) {
			case "statusBarIcon":
				var doc = Services.wm.getMostRecentWindow("navigator:browser").document;
				
				var addonBar = doc.getElementById("addon-bar");
				var icon = doc.getElementById("zotero-toolbar-button");
				// When the customize window is open, toolbar buttons seem to
				// become wrapped in toolbarpaletteitems, which we need to remove
				// manually if we change the pref to hidden or else the customize
				// window doesn't close.
				var wrapper = doc.getElementById("wrapper-zotero-toolbar-button");
				var palette = doc.getElementById("navigator-toolbox").palette;
				var inAddonBar = false;
				if (icon) {
					// Because of the potential wrapper, don't just use .parentNode
					var toolbar = Zotero.getAncestorByTagName(icon, "toolbar");
					inAddonBar = toolbar == addonBar;
				}
				var val = this.get("statusBarIcon");
				if (val == 0) {
					// If showing in add-on bar, hide
					if (!icon || !inAddonBar) {
						return;
					}
					palette.appendChild(icon);
					if (wrapper) {
						addonBar.removeChild(wrapper);
					}
					addonBar.setAttribute("currentset", addonBar.currentSet);
					doc.persist(addonBar.id, "currentset");
				}
				else {
					// If showing somewhere else, remove it from there
					if (icon && !inAddonBar) {
						palette.appendChild(icon);
						if (wrapper) {
							toolbar.removeChild(wrapper);
						}
						toolbar.setAttribute("currentset", toolbar.currentSet);
						doc.persist(toolbar.id, "currentset");
					}
					
					// If not showing in add-on bar, add
					if (!inAddonBar) {
						var icon = addonBar.insertItem("zotero-toolbar-button");
						addonBar.setAttribute("currentset", addonBar.currentSet);
						doc.persist(addonBar.id, "currentset");
						addonBar.setAttribute("collapsed", false);
						doc.persist(addonBar.id, "collapsed");
					}
					// And make small
					if (val == 1) {
						icon.setAttribute("compact", true);
					}
					// Or large
					else if (val == 2) {
						icon.removeAttribute("compact");
					}
				}
				break;
			
			case "automaticScraperUpdates":
				if (this.get('automaticScraperUpdates')){
					Zotero.Schema.updateFromRepository();
				}
				else {
					Zotero.Schema.stopRepositoryTimer();
				}
				break;
			
			case "zoteroDotOrgVersionHeader":
				if (this.get("zoteroDotOrgVersionHeader")) {
					Zotero.VersionHeader.register();
				}
				else {
					Zotero.VersionHeader.unregister();
				}
				break;
			
			case "sync.autoSync":
				if (this.get("sync.autoSync")) {
					Zotero.Sync.Runner.IdleListener.register();
				}
				else {
					Zotero.Sync.Runner.IdleListener.unregister();
				}
				break;
			
			// TEMP
			case "sync.fulltext.enabled":
				if (this.get("sync.fulltext.enabled")) {
					// Disable downgrades if full-text sync is enabled, since otherwise
					// we could miss full-text content updates
					if (Zotero.DB.valueQuery("SELECT version FROM version WHERE schema='userdata'") < 77) {
						Zotero.DB.query("UPDATE version SET version=77 WHERE schema='userdata'");
					}
				}
				break;
			
			case "search.quicksearch-mode":
				var enumerator = Services.wm.getEnumerator("navigator:browser");
				while (enumerator.hasMoreElements()) {
					var win = enumerator.getNext();
					if (!win.ZoteroPane) continue;
					Zotero.updateQuickSearchBox(win.ZoteroPane.document);
				}
				
				var enumerator = wm.getEnumerator("zotero:item-selector");
				while (enumerator.hasMoreElements()) {
					var win = enumerator.getNext();
					if (!win.Zotero) continue;
					Zotero.updateQuickSearchBox(win.document);
				}
				break;
		}
		
		}
		catch (e) {
			Zotero.debug(e);
			throw (e);
		}
	}
}


/*
 * Handles keyboard shortcut initialization from preferences, optionally
 * overriding existing global shortcuts
 *
 * Actions are configured in ZoteroPane.handleKeyPress()
 */
Zotero.Keys = new function() {
	this.init = init;
	this.windowInit = windowInit;
	this.getCommand = getCommand;
	
	var _keys = {};
	
	
	/*
	 * Called by Zotero.init()
	 */
	function init() {
		var cmds = Zotero.Prefs.prefBranch.getChildList('keys', {}, {});
		
		// Get the key=>command mappings from the prefs
		for each(var cmd in cmds) {
			cmd = cmd.substr(5); // strips 'keys.'
			// Remove old pref
			if (cmd == 'overrideGlobal') {
				Zotero.Prefs.clear('keys.overrideGlobal');
				continue;
			}
			_keys[this.getKeyForCommand(cmd)] = cmd;
		}
	}
	
	
	/*
	 * Called by ZoteroPane.onLoad()
	 */
	function windowInit(document) {
		var globalKeys = [
			{
				name: 'openZotero',
				defaultKey: 'Z'
			},
			{
				name: 'saveToZotero',
				defaultKey: 'S'
			}
		];
		
		globalKeys.forEach(function (x) {
			let keyElem = document.getElementById('key_' + x.name);
			if (keyElem) {
				let prefKey = this.getKeyForCommand(x.name);
				// Only override the default with the pref if the <key> hasn't
				// been manually changed and the pref has been
				if (keyElem.getAttribute('key') == x.defaultKey
						&& keyElem.getAttribute('modifiers') == 'accel shift'
						&& prefKey != x.defaultKey) {
					keyElem.setAttribute('key', prefKey);
				}
			}
		}.bind(this));
	}
	
	
	function getCommand(key) {
		key = key.toUpperCase();
		return _keys[key] ? _keys[key] : false;
	}
	
	
	this.getKeyForCommand = function (cmd) {
		try {
			var key = Zotero.Prefs.get('keys.' + cmd);
		}
		catch (e) {}
		return key !== undefined ? key.toUpperCase() : false;
	}
}


/**
 * Add X-Zotero-Version header to HTTP requests to zotero.org
 *
 * @namespace
 */
Zotero.VersionHeader = {
	init: function () {
		if (Zotero.Prefs.get("zoteroDotOrgVersionHeader")) {
			this.register();
		}
		Zotero.addShutdownListener(this.unregister);
	},
	
	// Called from this.init() and Zotero.Prefs.observe()
	register: function () {
		Services.obs.addObserver(this, "http-on-modify-request", false);
	},
	
	observe: function (subject, topic, data) {
		try {
			var channel = subject.QueryInterface(Components.interfaces.nsIHttpChannel);
			if (channel.URI.host.match(/zotero\.org$/)) {
				channel.setRequestHeader("X-Zotero-Version", Zotero.version, false);
			}
		}
		catch (e) {
			Zotero.debug(e);
		}
	},
	
	unregister: function () {
		Services.obs.removeObserver(Zotero.VersionHeader, "http-on-modify-request");
	}
}

Zotero.DragDrop = {
	currentDragEvent: null,
	currentTarget: null,
	currentOrientation: 0,
	
	getDataFromDataTransfer: function (dataTransfer, firstOnly) {
		var dt = dataTransfer;
		
		var dragData = {
			dataType: '',
			data: [],
			dropEffect: dt.dropEffect
		};
		
		var len = firstOnly ? 1 : dt.mozItemCount;
		
		if (dt.types.contains('zotero/collection')) {
			dragData.dataType = 'zotero/collection';
			var ids = dt.getData('zotero/collection').split(",");
			dragData.data = ids;
		}
		else if (dt.types.contains('zotero/item')) {
			dragData.dataType = 'zotero/item';
			var ids = dt.getData('zotero/item').split(",");
			dragData.data = ids;
		}
		else if (dt.types.contains('application/x-moz-file')) {
			dragData.dataType = 'application/x-moz-file';
			var files = [];
			for (var i=0; i<len; i++) {
				var file = dt.mozGetDataAt("application/x-moz-file", i);
				file.QueryInterface(Components.interfaces.nsIFile);
				// Don't allow folder drag
				if (file.isDirectory()) {
					continue;
				}
				files.push(file);
			}
			dragData.data = files;
		}
		else if (dt.types.contains('text/x-moz-url')) {
			dragData.dataType = 'text/x-moz-url';
			var urls = [];
			for (var i=0; i<len; i++) {
				var url = dt.getData("text/x-moz-url").split("\n")[0];
				urls.push(url);
			}
			dragData.data = urls;
		}
		
		return dragData;
	},
	
	
	getDragSource: function () {
		var dt = this.currentDragEvent.dataTransfer;
		if (!dt) {
			Zotero.debug("Drag data not available", 2);
			return false;
		}
		
		// For items, the drag source is the ItemGroup of the parent window
		// of the source tree
		if (dt.types.contains("zotero/item")) {
			var sourceNode = dt.mozSourceNode;
			if (!sourceNode || sourceNode.tagName != 'treechildren'
					|| sourceNode.parentElement.id != 'zotero-items-tree') {
				return false;
			}
			var win = sourceNode.ownerDocument.defaultView;
			return win.ZoteroPane.collectionsView.itemGroup;
		}
		else {
			return false;
		}
	},
	
	
	getDragTarget: function () {
		var event = this.currentDragEvent;
		var target = event.target;
		if (target.tagName == 'treechildren') {
			var tree = target.parentNode;
			if (tree.id == 'zotero-collections-tree') {
				let row = {}, col = {}, obj = {};
				tree.treeBoxObject.getCellAt(event.clientX, event.clientY, row, col, obj);
				let win = tree.ownerDocument.defaultView;
				return win.ZoteroPane.collectionsView.getItemGroupAtRow(row.value);
			}
		}
		return false;
	}
}


/**
 * Functions for creating and destroying hidden browser objects
 **/
Zotero.Browser = new function() {
	var nBrowsers = 0;
	
	this.createHiddenBrowser = createHiddenBrowser;
	this.deleteHiddenBrowser = deleteHiddenBrowser;
	
	function createHiddenBrowser(win) {
	 	if (!win) {
			var win = Services.wm.getMostRecentWindow("navigator:browser");
			if(!win) {
				var win = Services.ww.activeWindow;
			}
		}
		
		// Create a hidden browser
		var hiddenBrowser = win.document.createElement("browser");
		hiddenBrowser.setAttribute('type', 'content');
		hiddenBrowser.setAttribute('disablehistory', 'true');
		win.document.documentElement.appendChild(hiddenBrowser);
		// Disable some features
		hiddenBrowser.docShell.allowAuth = false;
		hiddenBrowser.docShell.allowDNSPrefetch = false;
		hiddenBrowser.docShell.allowImages = false;
		hiddenBrowser.docShell.allowJavascript = true;
		hiddenBrowser.docShell.allowMetaRedirects = false;
		hiddenBrowser.docShell.allowPlugins = false;
		Zotero.debug("Created hidden browser (" + (nBrowsers++) + ")");
		return hiddenBrowser;
	}
	
	function deleteHiddenBrowser(myBrowsers) {
		if(!(myBrowsers instanceof Array)) myBrowsers = [myBrowsers];
		for(var i=0; i<myBrowsers.length; i++) {
			var myBrowser = myBrowsers[i];
			myBrowser.stop();
			myBrowser.destroy();
			myBrowser.parentNode.removeChild(myBrowser);
			myBrowser = null;
			Zotero.debug("Deleted hidden browser (" + (--nBrowsers) + ")");
		}
	}
}

/**
 * Functions for disabling and enabling the unresponsive script indicator
 **/
Zotero.UnresponsiveScriptIndicator = new function() {
	this.disable = disable;
	this.enable = enable;
	
	// stores the state of the unresponsive script preference prior to disabling
	var _unresponsiveScriptPreference, _isDisabled;
	
	/**
	 * disables the "unresponsive script" warning; necessary for import and
	 * export, which can take quite a while to execute
	 **/
	function disable() {
		// don't do anything if already disabled
		if (_isDisabled) {
			return false;
		}
		
		_unresponsiveScriptPreference = Services.prefs.getIntPref("dom.max_chrome_script_run_time");
		Services.prefs.setIntPref("dom.max_chrome_script_run_time", 0);
		
		_isDisabled = true;
		return true;
	}
	 
	/**
	 * restores the "unresponsive script" warning
	 **/
	function enable() {
		Services.prefs.setIntPref("dom.max_chrome_script_run_time", _unresponsiveScriptPreference);
		
		_isDisabled = false;
	}
}


/*
 * Implements nsIWebProgressListener
 */
Zotero.WebProgressFinishListener = function(onFinish) {
	this.onStateChange = function(wp, req, stateFlags, status) {
		//Zotero.debug('onStageChange: ' + stateFlags);
		if ((stateFlags & Components.interfaces.nsIWebProgressListener.STATE_STOP)
				&& (stateFlags & Components.interfaces.nsIWebProgressListener.STATE_IS_NETWORK)) {
			onFinish();
		}
	}
	
	this.onProgressChange = function(wp, req, curSelfProgress, maxSelfProgress, curTotalProgress, maxTotalProgress) {
		//Zotero.debug('onProgressChange');
		//Zotero.debug('Current: ' + curTotalProgress);
		//Zotero.debug('Max: ' + maxTotalProgress);
	}
	
	this.onLocationChange = function(wp, req, location) {}
	this.onSecurityChange = function(wp, req, stateFlags, status) {}
	this.onStatusChange = function(wp, req, status, msg) {}
}

/*
 * Saves or loads JSON objects.
 */
Zotero.JSON = new function() {
	this.serialize = function(arg) {
		Zotero.debug("WARNING: Zotero.JSON.serialize() is deprecated; use JSON.stringify()");
		return JSON.stringify(arg);
	}
	
	this.unserialize = function(arg) {
		Zotero.debug("WARNING: Zotero.JSON.unserialize() is deprecated; use JSON.parse()");
		return JSON.parse(arg);
	}
}<|MERGE_RESOLUTION|>--- conflicted
+++ resolved
@@ -37,12 +37,7 @@
 	PREF_BRANCH: 'extensions.zotero.',
 	BOOKMARKLET_ORIGIN : 'https://www.zotero.org',
 	HTTP_BOOKMARKLET_ORIGIN : 'http://www.zotero.org',
-<<<<<<< HEAD
 	BOOKMARKLET_URL: 'https://www.zotero.org/bookmarklet/'
-=======
-	BOOKMARKLET_URL: 'https://www.zotero.org/bookmarklet/',
-	VERSION: "4.0.21.SOURCE"
->>>>>>> fd9452ad
 };
 
 // Commonly used imports accessible anywhere
@@ -264,7 +259,6 @@
 		this.platformMajorVersion = parseInt(appInfo.platformVersion.match(/^[0-9]+/)[0]);
 		this.isFx = true;
 		
-<<<<<<< HEAD
 		this.isStandalone = Services.appinfo.ID == ZOTERO_CONFIG['GUID'];
 		return Q.fcall(function () {
 			if(Zotero.isStandalone) {
@@ -350,14 +344,12 @@
 				if (e.name == 'NS_ERROR_FILE_NOT_FOUND') {
 					Zotero.startupError = Zotero.getString('dataDir.notFound');
 					_startupErrorHandler = function() {
-						var win = Services.wm.getMostRecentWindow('navigator:browser');
-						
 						var ps = Components.classes["@mozilla.org/embedcomp/prompt-service;1"].
 								createInstance(Components.interfaces.nsIPromptService);
 						var buttonFlags = (ps.BUTTON_POS_0) * (ps.BUTTON_TITLE_OK)
 							+ (ps.BUTTON_POS_1) * (ps.BUTTON_TITLE_IS_STRING)
 							+ (ps.BUTTON_POS_2) * (ps.BUTTON_TITLE_IS_STRING);
-						var index = ps.confirmEx(win,
+						var index = ps.confirmEx(null,
 							Zotero.getString('general.error'),
 							Zotero.startupError + '\n\n' +
 							Zotero.getString('dataDir.previousDir') + ' '
@@ -386,61 +378,14 @@
 						message += "\n\n"+Zotero.getString("dataDir.standaloneMigration.multipleProfiles", [app, altApp]);
 					}
 					
-=======
-		_localizedStringBundle = stringBundleService.createBundle(
-			"chrome://zotero/locale/zotero.properties", appLocale);
-		
-		// Also load the brand as appName
-		var brandBundle = stringBundleService.createBundle(
-			"chrome://branding/locale/brand.properties", appLocale);
-		this.appName = brandBundle.GetStringFromName("brandShortName");
-		
-		// Set the locale direction to Zotero.dir
-		// DEBUG: is there a better way to get the entity from JS?
-		var xmlhttp = Components.classes["@mozilla.org/xmlextras/xmlhttprequest;1"]
-						.createInstance();
-		xmlhttp.open('GET', 'chrome://global/locale/global.dtd', false);
-		xmlhttp.overrideMimeType('text/plain');
-		xmlhttp.send(null);
-		var matches = xmlhttp.responseText.match(/(ltr|rtl)/);
-		if (matches && matches[0] == 'rtl') {
-			Zotero.dir = 'rtl';
-		}
-		else {
-			Zotero.dir = 'ltr';
-		}
-
-		// Make sure that Zotero Standalone is not running as root
-		if(Zotero.isStandalone && !Zotero.isWin) _checkRoot();
-		
-		try {
-			var dataDir = Zotero.getZoteroDirectory();
-		}
-		catch (e) {
-			// Zotero dir not found
-			if (e.name == 'NS_ERROR_FILE_NOT_FOUND') {
-				Zotero.startupError = Zotero.getString('dataDir.notFound');
-				_startupErrorHandler = function() {
->>>>>>> fd9452ad
 					var ps = Components.classes["@mozilla.org/embedcomp/prompt-service;1"].
 							createInstance(Components.interfaces.nsIPromptService);
 					var buttonFlags = (ps.BUTTON_POS_0) * (ps.BUTTON_TITLE_YES)
 						+ (ps.BUTTON_POS_1) * (ps.BUTTON_TITLE_NO)
 						+ (ps.BUTTON_POS_2) * (ps.BUTTON_TITLE_IS_STRING);
-<<<<<<< HEAD
 					var index = ps.confirmEx(null, Zotero.getString("dataDir.standaloneMigration.title"), message,
 						buttonFlags, null, null,
 						Zotero.getString('dataDir.standaloneMigration.selectCustom'),
-=======
-					var index = ps.confirmEx(null,
-						Zotero.getString('general.error'),
-						Zotero.startupError + '\n\n' +
-						Zotero.getString('dataDir.previousDir') + ' '
-							+ Zotero.Prefs.get('lastDataDir'),
-						buttonFlags, null,
-						Zotero.getString('dataDir.useProfileDir', Zotero.appName),
-						Zotero.getString('general.locate'),
->>>>>>> fd9452ad
 						null, {});
 					
 					// Migrate data directory
