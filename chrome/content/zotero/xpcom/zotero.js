--- conflicted
+++ resolved
@@ -257,53 +257,6 @@
 		this.platformVersion = appInfo.platformVersion;
 		this.platformMajorVersion = parseInt(appInfo.platformVersion.match(/^[0-9]+/)[0]);
 		this.isFx = true;
-<<<<<<< HEAD
-=======
-		
-		this.isStandalone = appInfo.ID == ZOTERO_CONFIG['GUID'];
-		if(this.isStandalone) {
-			this.version = appInfo.version;
-		} else {
-			// Use until we collect version from extension manager
-			this.version = ZOTERO_CONFIG['VERSION'];
-			
-			Components.utils.import("resource://gre/modules/AddonManager.jsm");
-			AddonManager.getAddonByID(ZOTERO_CONFIG['GUID'],
-				function(addon) { Zotero.version = addon.version; });
-		}
-		
-		// OS platform
-		var win = Components.classes["@mozilla.org/appshell/appShellService;1"]
-			   .getService(Components.interfaces.nsIAppShellService)
-			   .hiddenDOMWindow;
-		this.platform = win.navigator.platform;
-		this.isMac = (this.platform.substr(0, 3) == "Mac");
-		this.isWin = (this.platform.substr(0, 3) == "Win");
-		this.isLinux = (this.platform.substr(0, 5) == "Linux");
-		this.oscpu = win.navigator.oscpu;
-		
-		// Browser
-		Zotero.browser = "g";
-		
-		// Locale
-		var prefs = Components.classes["@mozilla.org/preferences-service;1"]
-						.getService(Components.interfaces.nsIPrefService),
-			uaPrefs = prefs.getBranch("general.useragent.");
-		try {
-			this.locale = uaPrefs.getComplexValue("locale", Components.interfaces.nsIPrefLocalizedString);
-		} catch (e) {}
-		
-		if(this.locale) {
-			this.locale = this.locale.toString();
-		} else {
-			this.locale = uaPrefs.getCharPref("locale");
-		}
-		
-		if (this.locale.length == 2) {
-			this.locale = this.locale + '-' + this.locale.toUpperCase();
-		}
->>>>>>> 813f55d0
-		
 		this.isStandalone = Services.appinfo.ID == ZOTERO_CONFIG['GUID'];
 		return Q.fcall(function () {
 			if(Zotero.isStandalone) {
@@ -1517,12 +1470,6 @@
 	}
 	
 	
-<<<<<<< HEAD
-	function getLocaleCollation() {
-		var collationFactory = Components.classes["@mozilla.org/intl/collation-factory;1"]
-			.getService(Components.interfaces.nsICollationFactory);
-		return collationFactory.CreateCollation(Services.locale.getApplicationLocale());
-=======
 	this.getLocaleCollation = function () {
 		if (this.collation) {
 			return this.collation;
@@ -1567,7 +1514,6 @@
 				return collator.compare(a, b);
 			}
 		};
->>>>>>> 813f55d0
 	}
 	
 	
