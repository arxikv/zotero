--- conflicted
+++ resolved
@@ -201,7 +201,6 @@
 		.then(function (version) {
 			Zotero.version = version;
 			
-<<<<<<< HEAD
 			// OS platform
 			var win = Components.classes["@mozilla.org/appshell/appShellService;1"]
 				   .getService(Components.interfaces.nsIAppShellService)
@@ -256,7 +255,8 @@
 			else {
 				Zotero.dir = 'ltr';
 			}
-	
+			Zotero.rtl = Zotero.dir == 'rtl';
+			
 			// Make sure that Zotero Standalone is not running as root
 			if(Zotero.isStandalone && !Zotero.isWin) _checkRoot();
 			
@@ -302,87 +302,6 @@
 						message += "\n\n"+Zotero.getString("dataDir.standaloneMigration.multipleProfiles", [app, altApp]);
 					}
 					
-=======
-			Components.utils.import("resource://gre/modules/AddonManager.jsm");
-			AddonManager.getAddonByID(ZOTERO_CONFIG['GUID'],
-				function(addon) { Zotero.version = addon.version; });
-		}
-		
-		// OS platform
-		var win = Components.classes["@mozilla.org/appshell/appShellService;1"]
-			   .getService(Components.interfaces.nsIAppShellService)
-			   .hiddenDOMWindow;
-		this.platform = win.navigator.platform;
-		this.isMac = (this.platform.substr(0, 3) == "Mac");
-		this.isWin = (this.platform.substr(0, 3) == "Win");
-		this.isLinux = (this.platform.substr(0, 5) == "Linux");
-		this.oscpu = win.navigator.oscpu;
-		
-		// Browser
-		Zotero.browser = "g";
-		
-		// Locale
-		var prefs = Components.classes["@mozilla.org/preferences-service;1"]
-						.getService(Components.interfaces.nsIPrefService),
-			uaPrefs = prefs.getBranch("general.useragent.");
-		try {
-			this.locale = uaPrefs.getComplexValue("locale", Components.interfaces.nsIPrefLocalizedString);
-		} catch (e) {}
-		
-		if(this.locale) {
-			this.locale = this.locale.toString();
-		} else {
-			this.locale = uaPrefs.getCharPref("locale");
-		}
-		
-		if (this.locale.length == 2) {
-			this.locale = this.locale + '-' + this.locale.toUpperCase();
-		}
-		
-		// Load in the localization stringbundle for use by getString(name)
-		var stringBundleService =
-			Components.classes["@mozilla.org/intl/stringbundle;1"]
-			.getService(Components.interfaces.nsIStringBundleService);
-		var localeService = Components.classes['@mozilla.org/intl/nslocaleservice;1'].
-							getService(Components.interfaces.nsILocaleService);
-		var appLocale = localeService.getApplicationLocale();
-		
-		_localizedStringBundle = stringBundleService.createBundle(
-			"chrome://zotero/locale/zotero.properties", appLocale);
-		
-		// Also load the brand as appName
-		var brandBundle = stringBundleService.createBundle(
-			"chrome://branding/locale/brand.properties", appLocale);
-		this.appName = brandBundle.GetStringFromName("brandShortName");
-		
-		// Set the locale direction to Zotero.dir
-		// DEBUG: is there a better way to get the entity from JS?
-		var xmlhttp = Components.classes["@mozilla.org/xmlextras/xmlhttprequest;1"]
-						.createInstance();
-		xmlhttp.open('GET', 'chrome://global/locale/global.dtd', false);
-		xmlhttp.overrideMimeType('text/plain');
-		xmlhttp.send(null);
-		var matches = xmlhttp.responseText.match(/(ltr|rtl)/);
-		if (matches && matches[0] == 'rtl') {
-			Zotero.dir = 'rtl';
-		}
-		else {
-			Zotero.dir = 'ltr';
-		}
-		Zotero.rtl = Zotero.dir == 'rtl';
-
-		// Make sure that Zotero Standalone is not running as root
-		if(Zotero.isStandalone && !Zotero.isWin) _checkRoot();
-		
-		try {
-			var dataDir = Zotero.getZoteroDirectory();
-		}
-		catch (e) {
-			// Zotero dir not found
-			if (e.name == 'NS_ERROR_FILE_NOT_FOUND') {
-				Zotero.startupError = Zotero.getString('dataDir.notFound');
-				_startupErrorHandler = function() {
->>>>>>> 072ced34
 					var ps = Components.classes["@mozilla.org/embedcomp/prompt-service;1"].
 							createInstance(Components.interfaces.nsIPromptService);
 					var buttonFlags = (ps.BUTTON_POS_0) * (ps.BUTTON_TITLE_YES)
@@ -2451,15 +2370,6 @@
 				Zotero.Sync.Runner.IdleListener.unregister();
 			}
 		}],
-		[ "sync.fulltext.enabled", function(val) {
-			if (val) {
-				// Disable downgrades if full-text sync is enabled, since otherwise
-				// we could miss full-text content updates
-				if (Zotero.DB.valueQuery("SELECT version FROM version WHERE schema='userdata'") < 77) {
-					Zotero.DB.query("UPDATE version SET version=77 WHERE schema='userdata'");
-				}
-			}
-		}],
 		[ "search.quicksearch-mode", function(val) {
 			var wm = Components.classes["@mozilla.org/appshell/window-mediator;1"]
 						.getService(Components.interfaces.nsIWindowMediator);
@@ -2509,133 +2419,6 @@
 			return;
 		}
 		
-<<<<<<< HEAD
-		try {
-		
-		// subject is the nsIPrefBranch we're observing (after appropriate QI)
-		// data is the name of the pref that's been changed (relative to subject)
-		switch (data) {
-			case "statusBarIcon":
-				var doc = Services.wm.getMostRecentWindow("navigator:browser").document;
-				
-				var addonBar = doc.getElementById("addon-bar");
-				var icon = doc.getElementById("zotero-toolbar-button");
-				// When the customize window is open, toolbar buttons seem to
-				// become wrapped in toolbarpaletteitems, which we need to remove
-				// manually if we change the pref to hidden or else the customize
-				// window doesn't close.
-				var wrapper = doc.getElementById("wrapper-zotero-toolbar-button");
-				var palette = doc.getElementById("navigator-toolbox").palette;
-				var inAddonBar = false;
-				if (icon) {
-					// Because of the potential wrapper, don't just use .parentNode
-					var toolbar = Zotero.getAncestorByTagName(icon, "toolbar");
-					inAddonBar = toolbar == addonBar;
-				}
-				var val = this.get("statusBarIcon");
-				if (val == 0) {
-					// If showing in add-on bar, hide
-					if (!icon || !inAddonBar) {
-						return;
-					}
-					palette.appendChild(icon);
-					if (wrapper) {
-						addonBar.removeChild(wrapper);
-					}
-					addonBar.setAttribute("currentset", addonBar.currentSet);
-					doc.persist(addonBar.id, "currentset");
-				}
-				else {
-					// If showing somewhere else, remove it from there
-					if (icon && !inAddonBar) {
-						palette.appendChild(icon);
-						if (wrapper) {
-							toolbar.removeChild(wrapper);
-						}
-						toolbar.setAttribute("currentset", toolbar.currentSet);
-						doc.persist(toolbar.id, "currentset");
-					}
-					
-					// If not showing in add-on bar, add
-					if (!inAddonBar) {
-						var icon = addonBar.insertItem("zotero-toolbar-button");
-						addonBar.setAttribute("currentset", addonBar.currentSet);
-						doc.persist(addonBar.id, "currentset");
-						addonBar.setAttribute("collapsed", false);
-						doc.persist(addonBar.id, "collapsed");
-					}
-					// And make small
-					if (val == 1) {
-						icon.setAttribute("compact", true);
-					}
-					// Or large
-					else if (val == 2) {
-						icon.removeAttribute("compact");
-					}
-				}
-				break;
-			
-			case "automaticScraperUpdates":
-				if (this.get('automaticScraperUpdates')){
-					Zotero.Schema.updateFromRepository();
-				}
-				else {
-					Zotero.Schema.stopRepositoryTimer();
-				}
-				break;
-			
-			case "note.fontSize":
-				var val = this.get('note.fontSize');
-				if (val < 6) {
-					this.set('note.fontSize', 11);
-				}
-				break;
-			
-			case "zoteroDotOrgVersionHeader":
-				if (this.get("zoteroDotOrgVersionHeader")) {
-					Zotero.VersionHeader.register();
-				}
-				else {
-					Zotero.VersionHeader.unregister();
-				}
-				break;
-			
-			case "sync.autoSync":
-				if (this.get("sync.autoSync")) {
-					Zotero.Sync.Runner.IdleListener.register();
-				}
-				else {
-					Zotero.Sync.Runner.IdleListener.unregister();
-				}
-				break;
-			
-			// TEMP
-			case "sync.fulltext.enabled":
-				if (this.get("sync.fulltext.enabled")) {
-					// Disable downgrades if full-text sync is enabled, since otherwise
-					// we could miss full-text content updates
-					if (Zotero.DB.valueQuery("SELECT version FROM version WHERE schema='userdata'") < 77) {
-						Zotero.DB.query("UPDATE version SET version=77 WHERE schema='userdata'");
-					}
-				}
-				break;
-			
-			case "search.quicksearch-mode":
-				var enumerator = Services.wm.getEnumerator("navigator:browser");
-				while (enumerator.hasMoreElements()) {
-					var win = enumerator.getNext();
-					if (!win.ZoteroPane) continue;
-					Zotero.updateQuickSearchBox(win.ZoteroPane.document);
-				}
-				
-				var enumerator = Services.wm.getEnumerator("zotero:item-selector");
-				while (enumerator.hasMoreElements()) {
-					var win = enumerator.getNext();
-					if (!win.Zotero) continue;
-					Zotero.updateQuickSearchBox(win.document);
-				}
-				break;
-=======
 		var obs = _observers[data];
 		for (var i=0; i<obs.length; i++) {
 			try {
@@ -2645,7 +2428,6 @@
 				Zotero.debug("Error while executing preference observer handler for " + data);
 				Zotero.debug(e);
 			}
->>>>>>> 072ced34
 		}
 	}
 	
