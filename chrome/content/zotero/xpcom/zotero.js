--- conflicted
+++ resolved
@@ -610,17 +610,9 @@
 				Zotero.Items.startEmptyTrashTimer();
 			}
 			catch (e) {
-<<<<<<< HEAD
 				Zotero.debug(e, 1);
 				Components.utils.reportError(e); // DEBUG: doesn't always work
 				
-				if (typeof e == 'string' && (e.indexOf('newer than SQL file') != -1
-							|| e.indexOf('Database is incompatible') != -1)) {
-					var kbURL = "https://www.zotero.org/support/kb/newer_db_version";
-					var msg = Zotero.getString('startupError.zoteroVersionIsOlder')
-						+ " " + Zotero.getString('startupError.zoteroVersionIsOlder.upgrade') + "\n\n"
-						+ Zotero.getString('startupError.zoteroVersionIsOlder.current', Zotero.version) + "\n\n"
-=======
 				if (e.toString().match('newer than SQL file')) {
 					let versions = e.toString().match(/\((\d+) < \d+\)/);
 					let kbURL = "https://www.zotero.org/support/kb/newer_db_version";
@@ -628,7 +620,6 @@
 						+ Zotero.getString('startupError.zoteroVersionIsOlder.upgrade') + "\n\n"
 						+ Zotero.getString('startupError.zoteroVersionIsOlder.current', Zotero.version) + "\n"
 						+ (versions ? "DB: " + versions[1] + "\n\n" : "\n")
->>>>>>> 9511c434
 						+ Zotero.getString('general.seeForMoreInformation', kbURL);
 					Zotero.startupError = msg;
 					_startupErrorHandler = function() {
