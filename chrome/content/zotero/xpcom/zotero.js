--- conflicted
+++ resolved
@@ -35,7 +35,7 @@
 	API_URL: 'https://api.zotero.org/',
 	PREF_BRANCH: 'extensions.zotero.',
 	BOOKMARKLET_URL: 'https://www.zotero.org/bookmarklet/',
-	VERSION: "3.5a1.SOURCE"
+	VERSION: "3.0.2.SOURCE"
 };
 
 /*
@@ -46,6 +46,7 @@
 	this.init = init;
 	this.stateCheck = stateCheck;
 	this.getProfileDirectory = getProfileDirectory;
+	this.getInstallDirectory = getInstallDirectory;
 	this.getZoteroDirectory = getZoteroDirectory;
 	this.getStorageDirectory = getStorageDirectory;
 	this.getZoteroDatabase = getZoteroDatabase;
@@ -223,23 +224,29 @@
 				getService(Components.interfaces.nsIXULAppInfo),
 			platformVersion = appInfo.platformVersion;
 		this.isFx = true;
-		this.isFx3 = false;
-		this.isFx35 = false;
-		this.isFx31 = false;
-		this.isFx36 = false;
-		this.isFx4 = true;
-		this.isFx5 = true;
+		this.isFx3 = platformVersion.indexOf('1.9') === 0;
+		this.isFx35 = platformVersion.indexOf('1.9.1') === 0;
+		this.isFx31 = this.isFx35;
+		this.isFx36 = platformVersion.indexOf('1.9.2') === 0;
+		this.isFx4 = versionComparator.compare(platformVersion, "2.0a1") >= 0;
+		this.isFx5 = versionComparator.compare(platformVersion, "5.0a1") >= 0;
 		
 		this.isStandalone = appInfo.ID == ZOTERO_CONFIG['GUID'];
 		if(this.isStandalone) {
 			this.version = appInfo.version;
-		} else {
+		} else if(this.isFx4) {
 			// Use until we collect version from extension manager
 			this.version = ZOTERO_CONFIG['VERSION'];
 			
 			Components.utils.import("resource://gre/modules/AddonManager.jsm");
 			AddonManager.getAddonByID(ZOTERO_CONFIG['GUID'],
 				function(addon) { Zotero.version = addon.version; });
+		} else {
+			var gExtensionManager =
+				Components.classes["@mozilla.org/extensions/manager;1"]
+					.getService(Components.interfaces.nsIExtensionManager);
+			this.version
+				= gExtensionManager.getItemForID(ZOTERO_CONFIG['GUID']).version;
 		}
 		
 		// OS platform
@@ -381,7 +388,11 @@
 						
 						// evaluate
 						Components.utils.evalInSandbox(prefsJs, sandbox);
-						var prefs = sandbox.prefs;
+						if(Zotero.isFx4) {
+							var prefs = sandbox.prefs;
+						} else {
+							var prefs = new XPCSafeJSObjectWrapper(sandbox.prefs);
+						}
 						for(var key in prefs) {
 							if(key.substr(0, ZOTERO_CONFIG.PREF_BRANCH.length) === ZOTERO_CONFIG.PREF_BRANCH
 									&& key !== "extensions.zotero.firstRun2") {
@@ -435,26 +446,6 @@
 			cs.unregisterListener(ConsoleListener);
 		});
 		
-<<<<<<< HEAD
-		try {
-			Zotero.IPC.init();
-		}
-		catch (e) {
-			if (e.name == 'NS_ERROR_FILE_ACCESS_DENIED') {
-				var msg = Zotero.localeJoin([
-					Zotero.getString('startupError.databaseCannotBeOpened'),
-					Zotero.getString('startupError.checkPermissions')
-				]);
-				Zotero.startupError = msg;
-				Zotero.debug(e);
-				Components.utils.reportError(e);
-				return false;
-			}
-			throw (e);
-		}
-		
-=======
->>>>>>> 65a024e9
 		// Load additional info for connector or not
 		if(Zotero.isConnector) {
 			Zotero.debug("Loading in connector mode");
@@ -660,6 +651,8 @@
 		if(Zotero.Prefs.get("httpServer.enabled")) {
 			Zotero.Server.init();
 		}
+		
+		Zotero.Zeroconf.init();
 		
 		Zotero.Sync.init();
 		Zotero.Sync.Runner.init();
@@ -831,6 +824,17 @@
 		return Components.classes["@mozilla.org/file/directory_service;1"]
 			 .getService(Components.interfaces.nsIProperties)
 			 .get("ProfD", Components.interfaces.nsIFile);
+	}
+	
+	
+	function getInstallDirectory() {		
+		var cr = Components.classes["@mozilla.org/chrome/chrome-registry;1"]
+			.getService(Components.interfaces.nsIChromeRegistry);
+		var ioService = Components.classes["@mozilla.org/network/io-service;1"]  
+			.getService(Components.interfaces.nsIIOService);  
+		var zoteroURI = ioService.newURI("chrome://zotero-resource/content/", "UTF-8", null);
+		zoteroURI = cr.convertChromeURL(zoteroURI).QueryInterface(Components.interfaces.nsIFileURL);
+		return zoteroURI.file.parent.parent;
 	}
 	
 	function getDefaultProfile(prefDir) {
@@ -1262,8 +1266,17 @@
 			callback(addons);
 		}
 		
-		Components.utils.import("resource://gre/modules/AddonManager.jsm");
-		AddonManager.getAllAddons(onHaveInstalledAddons);
+		if(this.isFx4) {
+			Components.utils.import("resource://gre/modules/AddonManager.jsm");
+			AddonManager.getAllAddons(onHaveInstalledAddons);
+		} else {
+			var em = Components.classes["@mozilla.org/extensions/manager;1"].
+						getService(Components.interfaces.nsIExtensionManager);
+			var installed = em.getItemList(
+				Components.interfaces.nsIUpdateItem.TYPE_ANY, {}
+			);
+			onHaveInstalledAddons(installed);
+		}
 	}
 	
 	
@@ -1736,7 +1749,12 @@
 			for each(var menuitem in menupopup.childNodes) {
 				if (menuitem.id.substr(prefixLen) == mode) {
 					menuitem.setAttribute('checked', true);
-					searchBox.placeholder = modes[mode].label;
+					if (Zotero.isFx36) {
+						searchBox.emptytext = modes[mode].label;
+					}
+					else {
+						searchBox.placeholder = modes[mode].label;
+					}
 					return;
 				}
 			}
@@ -1777,7 +1795,12 @@
 		button.appendChild(menupopup);
 		hbox.insertBefore(button, input);
 		
-		searchBox.placeholder = modes[mode].label;
+		if (Zotero.isFx36) {
+			searchBox.emptytext = modes[mode].label;
+		}
+		else {
+			searchBox.placeholder = modes[mode].label;
+		}
 		
 		// If Alt-Up/Down, show popup
 		searchBox.addEventListener("keypress", function(event) {
@@ -1801,12 +1824,12 @@
 		Zotero.Relations.purge();
 		
 		if (!skipStoragePurge && Math.random() < 1/10) {
-			Zotero.Sync.Storage.purgeDeletedStorageFiles('ZFS');
-			Zotero.Sync.Storage.purgeDeletedStorageFiles('WebDAV');
+			Zotero.Sync.Storage.purgeDeletedStorageFiles('zfs');
+			Zotero.Sync.Storage.purgeDeletedStorageFiles('webdav');
 		}
 		
 		if (!skipStoragePurge) {
-			Zotero.Sync.Storage.purgeOrphanedStorageFiles('WebDAV');
+			Zotero.Sync.Storage.purgeOrphanedStorageFiles('webdav');
 		}
 	}
 	
@@ -1911,32 +1934,6 @@
 		
 		// Register observer to handle pref changes
 		this.register();
-		
-		// Process pref version updates
-		var fromVersion = this.get('prefVersion');
-		if (!fromVersion) {
-			fromVersion = 0;
-		}
-		var toVersion = 1;
-		if (fromVersion < toVersion) {
-			for (var i = fromVersion + 1; i <= toVersion; i++) {
-				switch (i) {
-					case 1:
-						// If a sync username is entered and ZFS is enabled, turn
-						// on-demand downloading off to maintain current behavior
-						if (this.get('sync.server.username')) {
-							if (this.get('sync.storage.enabled')
-									&& this.get('sync.storage.protocol') == 'zotero') {
-								this.set('sync.storage.downloadMode.personal', 'on-sync');
-							}
-							if (this.get('sync.storage.groups.enabled')) {
-								this.set('sync.storage.downloadMode.groups', 'on-sync');
-							}
-						}
-				}
-			}
-			this.set('prefVersion', toVersion);
-		}
 	}
 	
 	
@@ -2075,74 +2072,9 @@
 		if(topic!="nsPref:changed"){
 			return;
 		}
-		
-		try {
-		
 		// subject is the nsIPrefBranch we're observing (after appropriate QI)
 		// data is the name of the pref that's been changed (relative to subject)
-		switch (data) {
-			case "statusBarIcon":
-				var doc = Components.classes["@mozilla.org/appshell/window-mediator;1"]
-							.getService(Components.interfaces.nsIWindowMediator)
-							.getMostRecentWindow("navigator:browser").document;
-				
-				var addonBar = doc.getElementById("addon-bar");
-				var icon = doc.getElementById("zotero-toolbar-button");
-				// When the customize window is open, toolbar buttons seem to
-				// become wrapped in toolbarpaletteitems, which we need to remove
-				// manually if we change the pref to hidden or else the customize
-				// window doesn't close.
-				var wrapper = doc.getElementById("wrapper-zotero-toolbar-button");
-				var palette = doc.getElementById("navigator-toolbox").palette;
-				var inAddonBar = false;
-				if (icon) {
-					// Because of the potential wrapper, don't just use .parentNode
-					var toolbar = Zotero.getAncestorByTagName(icon, "toolbar");
-					inAddonBar = toolbar == addonBar;
-				}
-				var val = this.get("statusBarIcon");
-				if (val == 0) {
-					// If showing in add-on bar, hide
-					if (!icon || !inAddonBar) {
-						return;
-					}
-					palette.appendChild(icon);
-					if (wrapper) {
-						addonBar.removeChild(wrapper);
-					}
-					addonBar.setAttribute("currentset", addonBar.currentSet);
-					doc.persist(addonBar.id, "currentset");
-				}
-				else {
-					// If showing somewhere else, remove it from there
-					if (icon && !inAddonBar) {
-						palette.appendChild(icon);
-						if (wrapper) {
-							toolbar.removeChild(wrapper);
-						}
-						toolbar.setAttribute("currentset", toolbar.currentSet);
-						doc.persist(toolbar.id, "currentset");
-					}
-					
-					// If not showing in add-on bar, add
-					if (!inAddonBar) {
-						var icon = addonBar.insertItem("zotero-toolbar-button");
-						addonBar.setAttribute("currentset", addonBar.currentSet);
-						doc.persist(addonBar.id, "currentset");
-						addonBar.setAttribute("collapsed", false);
-						doc.persist(addonBar.id, "collapsed");
-					}
-					// And make small
-					if (val == 1) {
-						icon.setAttribute("compact", true);
-					}
-					// Or large
-					else if (val == 2) {
-						icon.removeAttribute("compact");
-					}
-				}
-				break;
-			
+		switch (data){
 			case "automaticScraperUpdates":
 				if (this.get('automaticScraperUpdates')){
 					Zotero.Schema.updateFromRepository();
@@ -2187,12 +2119,6 @@
 					Zotero.updateQuickSearchBox(win.document);
 				}
 				break;
-		}
-		
-		}
-		catch (e) {
-			Zotero.debug(e);
-			throw (e);
 		}
 	}
 }
