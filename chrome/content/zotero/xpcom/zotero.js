/*
    ***** BEGIN LICENSE BLOCK *****
    
    Copyright © 2009 Center for History and New Media
                     George Mason University, Fairfax, Virginia, USA
                     http://zotero.org
    
    This file is part of Zotero.
    
    Zotero is free software: you can redistribute it and/or modify
    it under the terms of the GNU Affero General Public License as published by
    the Free Software Foundation, either version 3 of the License, or
    (at your option) any later version.
    
    Zotero is distributed in the hope that it will be useful,
    but WITHOUT ANY WARRANTY; without even the implied warranty of
    MERCHANTABILITY or FITNESS FOR A PARTICULAR PURPOSE.  See the
    GNU Affero General Public License for more details.
    
    You should have received a copy of the GNU Affero General Public License
    along with Zotero.  If not, see <http://www.gnu.org/licenses/>.
    
    ***** END LICENSE BLOCK *****
*/

// Commonly used imports accessible anywhere
<<<<<<< HEAD
=======
Components.utils.import("resource://zotero/config.js");
Components.utils.import("resource://zotero/q.js");
>>>>>>> b0e37a38
Components.utils.import("resource://gre/modules/XPCOMUtils.jsm");
Components.utils.import("resource://gre/modules/Services.jsm");
Components.utils.import("resource://gre/modules/osfile.jsm");

/*
 * Core functions
 */
 (function(){
	// Privileged (public) methods
	this.init = init;
	this.getProfileDirectory = getProfileDirectory;
	this.getZoteroDirectory = getZoteroDirectory;
	this.getStorageDirectory = getStorageDirectory;
	this.getZoteroDatabase = getZoteroDatabase;
	this.chooseZoteroDirectory = chooseZoteroDirectory;
	this.debug = debug;
	this.log = log;
	this.logError = logError;
	this.getErrors = getErrors;
	this.getSystemInfo = getSystemInfo;
	this.getString = getString;
	this.localeJoin = localeJoin;
	this.setFontSize = setFontSize;
	this.flattenArguments = flattenArguments;
	this.getAncestorByTagName = getAncestorByTagName;
	this.randomString = randomString;
	this.moveToUnique = moveToUnique;
	
	// Public properties
	this.initialized = false;
	this.skipLoading = false;
	this.startupError;
	this.__defineGetter__("startupErrorHandler", function() { return _startupErrorHandler; });
	this.version;
	this.platform;
	this.locale;
	this.dir; // locale direction: 'ltr' or 'rtl'
	this.isMac;
	this.isWin;
	this.initialURL; // used by Schema to show the changelog on upgrades
	
	Components.utils.import("resource://zotero/bluebird.js", this);
	
	this.getActiveZoteroPane = function() {
		return Services.wm.getMostRecentWindow("navigator:browser").ZoteroPane;
	};
	
	/**
	 * @property	{Boolean}	waiting		Whether Zotero is waiting for other
	 *										main thread events to be processed
	 */
	this.__defineGetter__('waiting', function () _waiting);
	
	/**
	 * @property	{Boolean}	locked		Whether all Zotero panes are locked
	 *										with an overlay
	 */
	this.__defineGetter__('locked', function () _locked);
	this.__defineSetter__('locked', function (lock) {
		var wasLocked = _locked;
		_locked = lock;
		
		if (!wasLocked && lock) {
			this.unlockDeferred = Zotero.Promise.defer();
			this.unlockPromise = this.unlockDeferred.promise;
		}
		else if (wasLocked && !lock) {
			Zotero.debug("Running unlock callbacks");
			this.unlockDeferred.resolve();
		}
	});
	
	/**
	 * @property	{Boolean}	suppressUIUpdates	Don't update UI on Notifier triggers
	 */
	this.suppressUIUpdates = false;
	
	/**
	 * @property	{Boolean}	closing		True if the application is closing.
	 */
	this.closing = false;
	
	
	this.initializationDeferred;
	this.initializationPromise;
	this.unlockDeferred;
	this.unlockPromise;
	
	var _startupErrorHandler;
	var _zoteroDirectory = false;
	var _localizedStringBundle;
	var _waiting = 0;
	
	var _locked = false;
	var _shutdownListeners = [];
	var _progressMeters;
	var _progressPopup;
	var _lastPercentage;
	
	// whether we are waiting for another Zotero process to release its DB lock
	var _waitingForDBLock = false;
	
	/**
	 * Maintains nsITimers to be used when Zotero.wait() completes (to reduce performance penalty
	 * of initializing new objects)
	 */
	var _waitTimers = [];
	
	/**
	 * Maintains nsITimerCallbacks to be used when Zotero.wait() completes
	 */
	var _waitTimerCallbacks = [];
	
	/**
	 * Maintains running nsITimers in global scope, so that they don't disappear randomly
	 */
	var _runningTimers = [];
	
	// Errors that were in the console at startup
	var _startupErrors = [];
	// Number of errors to maintain in the recent errors buffer
	const ERROR_BUFFER_SIZE = 25;
	// A rolling buffer of the last ERROR_BUFFER_SIZE errors
	var _recentErrors = [];
	
	/**
	 * Initialize the extension
	 *
	 * @return {Boolean|Promise:Boolean}
	 */
	function init(options) {
		if (this.initialized || this.skipLoading) {
			return false;
		}
		
		this.initializationDeferred = Zotero.Promise.defer();
		this.initializationPromise = this.initializationDeferred.promise;
		this.locked = true;
		
		// Load in the preferences branch for the extension
		Zotero.Prefs.init();
		Zotero.Debug.init(options && options.forceDebugLog);
		
		if (options) {
			if (options.openPane) this.openPane = true;
		}
		
		this.mainThread = Services.tm.mainThread;
		
		var appInfo = Components.classes["@mozilla.org/xre/app-info;1"]
			.getService(Components.interfaces.nsIXULAppInfo);
		this.platformVersion = appInfo.platformVersion;
		this.platformMajorVersion = parseInt(appInfo.platformVersion.match(/^[0-9]+/)[0]);
		this.isFx = true;
		this.isStandalone = Services.appinfo.ID == ZOTERO_CONFIG['GUID'];
		return Zotero.Promise.try(function () {
			if(Zotero.isStandalone) {
				return Services.appinfo.version;
			} else {
				var deferred = Zotero.Promise.defer();
				Components.utils.import("resource://gre/modules/AddonManager.jsm");
				AddonManager.getAddonByID(
					ZOTERO_CONFIG.GUID,
					function (addon) {
						deferred.resolve(addon.version);
					}
				);
				return deferred.promise;
			}
		})
		.then(function (version) {
			Zotero.version = version;
			
			// OS platform
			var win = Components.classes["@mozilla.org/appshell/appShellService;1"]
				   .getService(Components.interfaces.nsIAppShellService)
				   .hiddenDOMWindow;
			this.platform = win.navigator.platform;
			this.isMac = (this.platform.substr(0, 3) == "Mac");
			this.isWin = (this.platform.substr(0, 3) == "Win");
			this.isLinux = (this.platform.substr(0, 5) == "Linux");
			this.oscpu = win.navigator.oscpu;
			
			// Browser
			Zotero.browser = "g";
			
			// Locale
			var uaPrefs = Services.prefs.getBranch("general.useragent.");
			try {
				this.locale = uaPrefs.getComplexValue("locale", Components.interfaces.nsIPrefLocalizedString);
			} catch (e) {}
			
			if(this.locale) {
				this.locale = this.locale.toString();
			} else {
				this.locale = uaPrefs.getCharPref("locale");
			}
			
			if (this.locale.length == 2) {
				this.locale = this.locale + '-' + this.locale.toUpperCase();
			}
			
			// Load in the localization stringbundle for use by getString(name)
			var appLocale = Services.locale.getApplicationLocale();
			
			_localizedStringBundle = Services.strings.createBundle(
				"chrome://zotero/locale/zotero.properties", appLocale);
			
			// Also load the brand as appName
			var brandBundle = Services.strings.createBundle(
				"chrome://branding/locale/brand.properties", appLocale);
			this.appName = brandBundle.GetStringFromName("brandShortName");
			
			// Set the locale direction to Zotero.dir
			// DEBUG: is there a better way to get the entity from JS?
			var xmlhttp = Components.classes["@mozilla.org/xmlextras/xmlhttprequest;1"]
							.createInstance();
			xmlhttp.open('GET', 'chrome://global/locale/global.dtd', false);
			xmlhttp.overrideMimeType('text/plain');
			xmlhttp.send(null);
			var matches = xmlhttp.responseText.match(/(ltr|rtl)/);
			if (matches && matches[0] == 'rtl') {
				Zotero.dir = 'rtl';
			}
			else {
				Zotero.dir = 'ltr';
			}
	
			// Make sure that Zotero Standalone is not running as root
			if(Zotero.isStandalone && !Zotero.isWin) _checkRoot();
			
			try {
				var dataDir = Zotero.getZoteroDirectory();
			}
			catch (e) {
				// Zotero dir not found
				if (e.name == 'NS_ERROR_FILE_NOT_FOUND') {
					Zotero.startupError = Zotero.getString('dataDir.notFound');
					_startupErrorHandler = function() {
						var ps = Components.classes["@mozilla.org/embedcomp/prompt-service;1"].
								createInstance(Components.interfaces.nsIPromptService);
						var buttonFlags = (ps.BUTTON_POS_0) * (ps.BUTTON_TITLE_OK)
							+ (ps.BUTTON_POS_1) * (ps.BUTTON_TITLE_IS_STRING)
							+ (ps.BUTTON_POS_2) * (ps.BUTTON_TITLE_IS_STRING);
						var index = ps.confirmEx(null,
							Zotero.getString('general.error'),
							Zotero.startupError + '\n\n' +
							Zotero.getString('dataDir.previousDir') + ' '
								+ Zotero.Prefs.get('lastDataDir'),
							buttonFlags, null,
							Zotero.getString('dataDir.useProfileDir', Zotero.appName),
							Zotero.getString('general.locate'),
							null, {});
						
						// Revert to profile directory
						if (index == 1) {
							Zotero.chooseZoteroDirectory(false, true);
						}
						// Locate data directory
						else if (index == 2) {
							Zotero.chooseZoteroDirectory();
						}
					}
					return;
				} else if(e.name == "ZOTERO_DIR_MAY_EXIST") {
					var app = Zotero.isStandalone ? Zotero.getString('app.standalone') : Zotero.getString('app.firefox');
					var altApp = !Zotero.isStandalone ? Zotero.getString('app.standalone') : Zotero.getString('app.firefox');
					
					var message = Zotero.getString("dataDir.standaloneMigration.description", [app, altApp]);
					if(e.multipleProfiles) {
						message += "\n\n"+Zotero.getString("dataDir.standaloneMigration.multipleProfiles", [app, altApp]);
					}
					
					var ps = Components.classes["@mozilla.org/embedcomp/prompt-service;1"].
							createInstance(Components.interfaces.nsIPromptService);
					var buttonFlags = (ps.BUTTON_POS_0) * (ps.BUTTON_TITLE_YES)
						+ (ps.BUTTON_POS_1) * (ps.BUTTON_TITLE_NO)
						+ (ps.BUTTON_POS_2) * (ps.BUTTON_TITLE_IS_STRING);
					var index = ps.confirmEx(null, Zotero.getString("dataDir.standaloneMigration.title"), message,
						buttonFlags, null, null,
						Zotero.getString('dataDir.standaloneMigration.selectCustom'),
						null, {});
					
					// Migrate data directory
					if (index == 0) {
						// copy prefs
						var prefsFile = e.profile.clone();
						prefsFile.append("prefs.js");
						if(prefsFile.exists()) {
							// build sandbox
							var sandbox = new Components.utils.Sandbox("http://www.example.com/");
							Components.utils.evalInSandbox(
								"var prefs = {};"+
								"function user_pref(key, val) {"+
									"prefs[key] = val;"+
								"}"
							, sandbox);
							
							// remove comments
							var prefsJs = Zotero.File.getContents(prefsFile);
							prefsJs = prefsJs.replace(/^#[^\r\n]*$/mg, "");
							
							// evaluate
							Components.utils.evalInSandbox(prefsJs, sandbox);
							var prefs = sandbox.prefs;
							for(var key in prefs) {
								if(key.substr(0, ZOTERO_CONFIG.PREF_BRANCH.length) === ZOTERO_CONFIG.PREF_BRANCH
										&& key !== "extensions.zotero.firstRun2") {
									Zotero.Prefs.set(key.substr(ZOTERO_CONFIG.PREF_BRANCH.length), prefs[key]);
								}
							}
						}
						
						// also set data dir if no custom data dir is now defined
						if(!Zotero.Prefs.get("useDataDir")) {
							var dir = e.dir.QueryInterface(Components.interfaces.nsILocalFile);
							Zotero.Prefs.set('dataDir', dir.persistentDescriptor);
							Zotero.Prefs.set('lastDataDir', dir.path);
							Zotero.Prefs.set('useDataDir', true);
						}
					}
					// Create new data directory
					else if (index == 1) {
						Zotero.File.createDirectoryIfMissing(e.curDir);
					}
					// Locate new data directory
					else if (index == 2) {
						Zotero.chooseZoteroDirectory(true);
					}
				}
				// DEBUG: handle more startup errors
				else {
					throw (e);
					return false;
				}
			}
			
			// Register shutdown handler to call Zotero.shutdown()
			var _shutdownObserver = {observe:function() { Zotero.shutdown().done() }};
			Services.obs.addObserver(_shutdownObserver, "quit-application", false);
			
			try {
				Zotero.IPC.init();
			}
			catch (e) {
				if (e.name == 'NS_ERROR_FILE_ACCESS_DENIED') {
					var msg = Zotero.localeJoin([
						Zotero.getString('startupError.databaseCannotBeOpened'),
						Zotero.getString('startupError.checkPermissions')
					]);
					Zotero.startupError = msg;
					Zotero.debug(e, 1);
					Components.utils.reportError(e);
					return false;
				}
				throw (e);
			}
			
			// Get startup errors
			try {
				var messages = {};
				Services.console.getMessageArray(messages, {});
				_startupErrors = [msg for each(msg in messages.value) if(_shouldKeepError(msg))];
			} catch(e) {
				Zotero.logError(e);
			}
			// Register error observer
			Services.console.registerListener(ConsoleListener);
			
			// Add shutdown listener to remove quit-application observer and console listener
			this.addShutdownListener(function() {
				Services.obs.removeObserver(_shutdownObserver, "quit-application", false);
				Services.console.unregisterListener(ConsoleListener);
			});
			
			// Load additional info for connector or not
			if(Zotero.isConnector) {
				Zotero.debug("Loading in connector mode");
				Zotero.Connector_Types.init();
				
				// Store a startupError until we get information from Zotero Standalone
				Zotero.startupError = Zotero.getString("connector.loadInProgress")
				
				if(!Zotero.isFirstLoadThisSession) {
					// We want to get a checkInitComplete message before initializing if we switched to
					// connector mode because Standalone was launched
					Zotero.IPC.broadcast("checkInitComplete");
				} else {
					Zotero.initComplete();
				}
			} else {
				Zotero.debug("Loading in full mode");
				return Zotero.Promise.try(_initFull)
				.then(function (success) {
					if(!success) return false;
					
					if(Zotero.isStandalone) Zotero.Standalone.init();
					Zotero.initComplete();
				});
			}
			
			return true;
		}.bind(this));
	}
	
	/**
	 * Triggers events when initialization finishes
	 */
	this.initComplete = function() {
		if(Zotero.initialized) return;
		
		Zotero.debug("Running initialization callbacks");
		delete this.startupError;
		this.initialized = true;
		this.initializationDeferred.resolve();
		
		if(Zotero.isConnector) {
			Zotero.Repo.init();
		}
		
		if(!Zotero.isFirstLoadThisSession) {
			// trigger zotero-reloaded event
			Zotero.debug('Triggering "zotero-reloaded" event');
			Services.obs.notifyObservers(Zotero, "zotero-reloaded", null);
		}
		
		Zotero.debug('Triggering "zotero-loaded" event');
		Services.obs.notifyObservers(Zotero, "zotero-loaded", null);
	}
	
	/**
	 * Initialization function to be called only if Zotero is in full mode
	 *
	 * @return {Promise:Boolean}
	 */
	var _initFull = Zotero.Promise.coroutine(function* () {
		Zotero.VersionHeader.init();
		
		// Check for DB restore
		var dataDir = Zotero.getZoteroDirectory();
		var restoreFile = dataDir.clone();
		restoreFile.append('restore-from-server');
		if (restoreFile.exists()) {
			try {
				// TODO: better error handling
				
				// TODO: prompt for location
				// TODO: Back up database
				
				restoreFile.remove(false);
				
				var dbfile = Zotero.getZoteroDatabase();
				dbfile.remove(false);
				
				// Recreate database with no quick start guide
				Zotero.Schema.skipDefaultData = true;
				Zotero.Schema.updateSchema();
				
				Zotero.restoreFromServer = true;
			}
			catch (e) {
				// Restore from backup?
				alert(e);
			}
		}
		
		if(!(yield _initDB())) return false;
		
		Zotero.HTTP.triggerProxyAuth();
		
		// Add notifier queue callbacks to the DB layer
		Zotero.DB.addCallback('begin', function () { return Zotero.Notifier.begin(); });
		Zotero.DB.addCallback('commit', function () { return Zotero.Notifier.commit(); });
		Zotero.DB.addCallback('rollback', function () { return Zotero.Notifier.reset(); });
		
		try {
			// Require >=2.1b3 database to ensure proper locking
			if (Zotero.isStandalone) {
				let dbSystemVersion = yield Zotero.Schema.getDBVersion('system');
				if (dbSystemVersion > 0 && dbSystemVersion < 31) {
					var dir = Zotero.getProfileDirectory();
					dir.append('zotero');
		
					var ps = Components.classes["@mozilla.org/embedcomp/prompt-service;1"]
								.createInstance(Components.interfaces.nsIPromptService);
					var buttonFlags = (ps.BUTTON_POS_0) * (ps.BUTTON_TITLE_IS_STRING)
						+ (ps.BUTTON_POS_1) * (ps.BUTTON_TITLE_IS_STRING)
						+ (ps.BUTTON_POS_2) * (ps.BUTTON_TITLE_IS_STRING)
						+ ps.BUTTON_POS_2_DEFAULT;
					var index = ps.confirmEx(
						null,
						Zotero.getString('dataDir.incompatibleDbVersion.title'),
						Zotero.getString('dataDir.incompatibleDbVersion.text'),
						buttonFlags,
						Zotero.getString('general.useDefault'),
						Zotero.getString('dataDir.standaloneMigration.selectCustom'),
						Zotero.getString('general.quit'),
						null,
						{}
					);
					
					var quit = false;
					
					// Default location
					if (index == 0) {
						Zotero.File.createDirectoryIfMissing(dir);
						
						Zotero.Prefs.set("useDataDir", false)
						
						Services.startup.quit(
							Components.interfaces.nsIAppStartup.eAttemptQuit
								| Components.interfaces.nsIAppStartup.eRestart
						);
					}
					// Select new data directory
					else if (index == 1) {
						var dir = Zotero.chooseZoteroDirectory(true);
						if (!dir) {
							quit = true;
						}
					}
					else {
						quit = true;
					}
					
					if (quit) {
						Services.startup.quit(Components.interfaces.nsIAppStartup.eAttemptQuit);
					}
					
					throw true;
				}
			}
			
			try {
				var updated = yield Zotero.Schema.updateSchema();
				
				yield Zotero.Users.init();
				yield Zotero.Libraries.init();
				
				yield Zotero.ItemTypes.init();
				yield Zotero.ItemFields.init();
				yield Zotero.CreatorTypes.init();
				yield Zotero.CharacterSets.init();
				yield Zotero.FileTypes.init();
				
				Zotero.locked = false;
				
				// Initialize various services
				Zotero.Styles.preinit();
				Zotero.Integration.init();
				
				if(Zotero.Prefs.get("httpServer.enabled")) {
					Zotero.Server.init();
				}
				
				yield Zotero.Fulltext.init();
				
				Zotero.Notifier.registerObserver(Zotero.Tags, 'setting');
				
				Zotero.Sync.init();
				Zotero.Sync.Runner.init();
				
				Zotero.MIMETypeHandler.init();
				yield Zotero.Proxies.init();
				
				// Initialize keyboard shortcuts
				Zotero.Keys.init();
				
				// Initialize Locate Manager
				Zotero.LocateManager.init();
				
				Zotero.Collections.init();
				Zotero.Items.init();
				Zotero.Searches.init();
				Zotero.Groups.init();
				
				// TODO: Delay until after UI is shown
				yield Zotero.QuickCopy.init();
				Zotero.Items.startEmptyTrashTimer();
			}
			catch (e) {
				Zotero.debug(e, 1);
				Components.utils.reportError(e); // DEBUG: doesn't always work
				
				if (typeof e == 'string' && (e.indexOf('newer than SQL file') != -1
							|| e.indexOf('Database is incompatible') != -1)) {
					var kbURL = "https://www.zotero.org/support/kb/newer_db_version";
					var msg = Zotero.getString('startupError.zoteroVersionIsOlder')
						+ " " + Zotero.getString('startupError.zoteroVersionIsOlder.upgrade') + "\n\n"
						+ Zotero.getString('startupError.zoteroVersionIsOlder.current', Zotero.version) + "\n\n"
						+ Zotero.getString('general.seeForMoreInformation', kbURL);
					Zotero.startupError = msg;
					_startupErrorHandler = function() {
						var ps = Components.classes["@mozilla.org/embedcomp/prompt-service;1"]
							.getService(Components.interfaces.nsIPromptService);
						var buttonFlags = (ps.BUTTON_POS_0) * (ps.BUTTON_TITLE_IS_STRING)
							+ (ps.BUTTON_POS_1) * (ps.BUTTON_TITLE_CANCEL)
							+ ps.BUTTON_POS_0_DEFAULT;
						
						var index = ps.confirmEx(
							null,
							Zotero.getString('general.error'),
							Zotero.startupError,
							buttonFlags,
							Zotero.getString('general.checkForUpdate'),
							null, null, null, {}
						);
						
						// "Check for updates" button
						if(index === 0) {
							if(Zotero.isStandalone) {
								Components.classes["@mozilla.org/embedcomp/window-watcher;1"]
									.getService(Components.interfaces.nsIWindowWatcher)
									.openWindow(null, 'chrome://mozapps/content/update/updates.xul',
										'updateChecker', 'chrome,centerscreen', null);
							} else {
								// In Firefox, show the add-on manager
								Components.utils.import("resource://gre/modules/AddonManager.jsm");
								AddonManager.getAddonByID(ZOTERO_CONFIG['GUID'],
									function (addon) {
										// Disable auto-update so that the user is presented with the option
										var initUpdateState = addon.applyBackgroundUpdates;
										addon.applyBackgroundUpdates = AddonManager.AUTOUPDATE_DISABLE;
										addon.findUpdates({
												onNoUpdateAvailable: function() {
													ps.alert(
														null,
														Zotero.getString('general.noUpdatesFound'),
														Zotero.getString('general.isUpToDate', 'Zotero')
													);
												},
												onUpdateAvailable: function() {
													// Show available update
													Components.classes["@mozilla.org/appshell/window-mediator;1"]
														.getService(Components.interfaces.nsIWindowMediator)
														.getMostRecentWindow('navigator:browser')
														.BrowserOpenAddonsMgr('addons://updates/available');
												},
												onUpdateFinished: function() {
													// Restore add-on auto-update state, but don't fire
													//  too quickly or the update will not show in the
													//  add-on manager
													setTimeout(function() {
															addon.applyBackgroundUpdates = initUpdateState;
													}, 1000);
												}
											},
											AddonManager.UPDATE_WHEN_USER_REQUESTED
										);
									}
								);
							}
						}
					};
				}
				
				Zotero.startupError = Zotero.getString('startupError.databaseUpgradeError') + "\n\n" + e;
				throw true;
			};
			
			return true;
		}
		catch (e) {
			Zotero.skipLoading = true;
			return false;
		}
	});
	
	/**
	 * Initializes the DB connection
	 */
	var _initDB = Zotero.Promise.coroutine(function* (haveReleasedLock) {
		try {
			// Test read access
			yield Zotero.DB.test();
			
			var dbfile = Zotero.getZoteroDatabase();

			// Tell any other Zotero instances to release their lock,
			// in case we lost the lock on the database (how?) and it's
			// now open in two places at once
			Zotero.IPC.broadcast("releaseLock "+dbfile.persistentDescriptor);
			
			// Test write access on Zotero data directory
			if (!dbfile.parent.isWritable()) {
				var msg = 'Cannot write to ' + dbfile.parent.path + '/';
			}
			// Test write access on Zotero database
			else if (!dbfile.isWritable()) {
				var msg = 'Cannot write to ' + dbfile.path;
			}
			else {
				var msg = false;
			}
			
			if (msg) {
				var e = {
					name: 'NS_ERROR_FILE_ACCESS_DENIED',
					message: msg,
					toString: function () this.message
				};
				throw (e);
			}
		}
		catch (e) {
			if (e.name == 'NS_ERROR_FILE_ACCESS_DENIED') {
				var msg = Zotero.localeJoin([
					Zotero.getString('startupError.databaseCannotBeOpened'),
					Zotero.getString('startupError.checkPermissions')
				]);
				Zotero.startupError = msg;
			} else if(e.name == "NS_ERROR_STORAGE_BUSY" || e.result == 2153971713) {
				if(Zotero.isStandalone) {
					// Standalone should force Fx to release lock 
					if(!haveReleasedLock && Zotero.IPC.broadcast("releaseLock")) {
						_waitingForDBLock = true;
						
						var timeout = Date.now() + 5000; // 5 second timeout
						while(_waitingForDBLock && !Zotero.closing && Date.now() < timeout) {
							// AMO Reviewer: This is used by Zotero Standalone, not Zotero for Firefox.
							Zotero.mainThread.processNextEvent(true);
						}
						if(Zotero.closing) return false;
						
						// Run a second init with haveReleasedLock = true, so that
						// if we still can't acquire a DB lock, we will give up
						return _initDB(true);
					}
				} else {
					// Fx should start as connector if Standalone is running
					var haveStandalone = Zotero.IPC.broadcast("test");
					if(haveStandalone) {
						throw "ZOTERO_SHOULD_START_AS_CONNECTOR";
					}
				}
				
				var msg = Zotero.localeJoin([
					Zotero.getString('startupError.databaseInUse'),
					Zotero.getString(Zotero.isStandalone ? 'startupError.closeFirefox' : 'startupError.closeStandalone')
				]);
				Zotero.startupError = msg;
			} else {
				Zotero.startupError = Zotero.getString('startupError') + "\n\n" + e;
			}
			
			Zotero.debug(e.toString(), 1);
			Components.utils.reportError(e); // DEBUG: doesn't always work
			Zotero.skipLoading = true;
			return false;
		}
		
		return true;
	});
	
	/**
	 * Called when the DB has been released by another Zotero process to perform necessary 
	 * initialization steps
	 */
	this.onDBLockReleased = function() {
		if(Zotero.isConnector) {
			// if DB lock is released, switch out of connector mode
			switchConnectorMode(false);
		} else if(_waitingForDBLock) {
			// if waiting for DB lock and we get it, continue init
			_waitingForDBLock = false;
		}
	}
	
	this.shutdown = function() {
		Zotero.debug("Shutting down Zotero");
		
		try {
			// set closing to true
			Zotero.closing = true;
			
			// run shutdown listener
			for each(var listener in _shutdownListeners) {
				try {
					listener();
				} catch(e) {
					Zotero.logError(e);
				}
			}
			
			// remove temp directory
			Zotero.removeTempDirectory();
			
			if (Zotero.DB && Zotero.DB._connectionAsync) {
				// close DB
				return Zotero.DB.closeDatabase(true).then(function() {				
					// broadcast that DB lock has been released
					Zotero.IPC.broadcast("lockReleased");
				});
			}
			
			return Zotero.Promise.resolve();
		} catch(e) {
			Zotero.debug(e);
			return Zotero.Promise.reject(e);
		}
	}
	
	
	function getProfileDirectory(){
		return Services.dirsvc.get("ProfD", Components.interfaces.nsIFile);
	}
	
	function getDefaultProfile(prefDir) {
		// find profiles.ini file
		var profilesIni = prefDir.clone();
		profilesIni.append("profiles.ini");
		if(!profilesIni.exists()) return false;
		var iniContents = Zotero.File.getContents(profilesIni);
		
		// cheap and dirty ini parser
		var curSection = null;
		var defaultSection = null;
		var nSections = 0;
		for each(var line in iniContents.split(/(?:\r?\n|\r)/)) {
			let tline = line.trim();
			if(tline[0] == "[" && tline[tline.length-1] == "]") {
				curSection = {};
				if(tline != "[General]") nSections++;
			} else if(curSection && tline != "") {
				let equalsIndex = tline.indexOf("=");
				let key = tline.substr(0, equalsIndex);
				let val = tline.substr(equalsIndex+1);
				curSection[key] = val;
				if(key == "Default" && val == "1") {
					defaultSection = curSection;
				}
			}
		}
		if(!defaultSection && curSection) defaultSection = curSection;
		
		// parse out ini to reveal profile
		if(!defaultSection || !defaultSection.Path) return false;
		
		
		if(defaultSection.IsRelative === "1") {
			var defaultProfile = prefDir.clone().QueryInterface(Components.interfaces.nsILocalFile);
			try {
				for each(var dir in defaultSection.Path.split("/")) defaultProfile.append(dir);
			} catch(e) {
				Zotero.logError("Could not find profile at "+defaultSection.Path);
				throw e;
			}
		} else {
			var defaultProfile = Components.classes["@mozilla.org/file/local;1"]
				.createInstance(Components.interfaces.nsILocalFile);
			defaultProfile.initWithPath(defaultSection.Path);
		}
		
		if(!defaultProfile.exists()) return false;
		return [defaultProfile, nSections > 1];
	}
	
	function getZoteroDirectory(){
		if (_zoteroDirectory != false) {
			// Return a clone of the file pointer so that callers can modify it
			return _zoteroDirectory.clone();
		}
		
		if (Zotero.Prefs.get('useDataDir')) {
			var file = Components.classes["@mozilla.org/file/local;1"].
				createInstance(Components.interfaces.nsILocalFile);
			try {
				file.persistentDescriptor = Zotero.Prefs.get('dataDir');
			}
			catch (e) {
				Zotero.debug("Persistent descriptor in extensions.zotero.dataDir did not resolve", 1);
				e = { name: "NS_ERROR_FILE_NOT_FOUND" };
				throw (e);
			}
			if (!file.exists()) {
				var e = { name: "NS_ERROR_FILE_NOT_FOUND" };
				throw (e);
			}
		}
		else {
			var file = Zotero.getProfileDirectory();
			file.append('zotero');
			
			// if standalone and no directory yet, check Firefox directory
			// or if in Firefox and no directory yet, check standalone Zotero directory
			if(!file.exists()) {
				var prefDir = Services.dirsvc
					.get("DefProfRt", Components.interfaces.nsILocalFile).parent.parent;
				
				if(Zotero.isStandalone) {
					if(Zotero.isWin) {
						prefDir = prefDir.parent;
						prefDir.append("Mozilla");
						prefDir.append("Firefox");
					} else if(Zotero.isMac) {
						prefDir.append("Firefox");
					} else {
						prefDir.append(".mozilla");
						prefDir.append("firefox");
					}
				} else {
					if(Zotero.isWin) {
						prefDir = prefDir.parent;
						prefDir.append("Zotero");
						prefDir.append("Zotero");
					} else if(Zotero.isMac) {
						prefDir.append("Zotero");
					} else {
						prefDir.append(".zotero");
						prefDir.append("zotero");
					}
				}
				
				Zotero.debug("Looking for existing profile in "+prefDir.path);
				
				// get default profile
				var defProfile;
				try {
					defProfile = getDefaultProfile(prefDir);
				} catch(e) {
					Zotero.debug("An error occurred locating the Firefox profile; not "+
						"attempting to migrate from Zotero for Firefox");
					Zotero.logError(e);
				}
				
				if(defProfile) {
					// get Zotero directory
					var zoteroDir = defProfile[0].clone();
					zoteroDir.append("zotero");
					
					if(zoteroDir.exists()) {
						// if Zotero directory exists in default profile for alternative app, ask
						// whether to use
						var e = { name:"ZOTERO_DIR_MAY_EXIST", curDir:file, profile:defProfile[0], dir:zoteroDir, multipleProfiles:defProfile[1] };
						throw (e);
					}
				}
			}
			
			Zotero.File.createDirectoryIfMissing(file);
		}
		Zotero.debug("Using data directory " + file.path);
		
		_zoteroDirectory = file;
		return file.clone();
	}
	
	
	function getStorageDirectory(){
		var file = Zotero.getZoteroDirectory();
		
		file.append('storage');
		Zotero.File.createDirectoryIfMissing(file);
		return file;
	}
	
	function getZoteroDatabase(name, ext){
		name = name ? name + '.sqlite' : 'zotero.sqlite';
		ext = ext ? '.' + ext : '';
		
		var file = Zotero.getZoteroDirectory();
		file.append(name + ext);
		return file;
	}
	
	
	/**
	 * @return	{nsIFile}
	 */
	this.getTempDirectory = function () {
		var tmp = this.getZoteroDirectory();
		tmp.append('tmp');
		Zotero.File.createDirectoryIfMissing(tmp);
		return tmp;
	}
	
	
	this.removeTempDirectory = function () {
		var tmp = this.getZoteroDirectory();
		tmp.append('tmp');
		if (tmp.exists()) {
			try {
				tmp.remove(true);
			}
			catch (e) {}
		}
	}
	
	
	this.getStylesDirectory = function () {
		var dir = this.getZoteroDirectory();
		dir.append('styles');
		Zotero.File.createDirectoryIfMissing(dir);
		return dir;
	}
	
	
	this.getTranslatorsDirectory = function () {
		var dir = this.getZoteroDirectory();
		dir.append('translators');
		Zotero.File.createDirectoryIfMissing(dir);
		return dir;
	}
	
	
	function chooseZoteroDirectory(forceQuitNow, useProfileDir, moreInfoCallback) {
		var win = Services.wm.getMostRecentWindow('navigator:browser');
		var ps = Services.prompt;
		
		if (useProfileDir) {
			Zotero.Prefs.set('useDataDir', false);
		}
		else {
			var nsIFilePicker = Components.interfaces.nsIFilePicker;
			while (true) {
				var fp = Components.classes["@mozilla.org/filepicker;1"]
							.createInstance(nsIFilePicker);
				fp.init(win, Zotero.getString('dataDir.selectDir'), nsIFilePicker.modeGetFolder);
				fp.appendFilters(nsIFilePicker.filterAll);
				if (fp.show() == nsIFilePicker.returnOK) {
					var file = fp.file;
					
					if (file.directoryEntries.hasMoreElements()) {
						var dbfile = file.clone();
						dbfile.append('zotero.sqlite');
						
						// Warn if non-empty and no zotero.sqlite
						if (!dbfile.exists()) {
							var buttonFlags = ps.STD_YES_NO_BUTTONS;
							if (moreInfoCallback) {
								buttonFlags += ps.BUTTON_POS_2 * ps.BUTTON_TITLE_IS_STRING;
							}
							var index = ps.confirmEx(null,
								Zotero.getString('dataDir.selectedDirNonEmpty.title'),
								Zotero.getString('dataDir.selectedDirNonEmpty.text'),
								buttonFlags,
								null,
								null,
								moreInfoCallback ? Zotero.getString('general.help') : null,
								null, {});
							
							// Not OK -- return to file picker
							if (index == 1) {
								continue;
							}
							else if (index == 2) {
								setTimeout(function () {
									moreInfoCallback();
								}, 1);
								return false;
							}
						}
					}
					else {
						var buttonFlags = ps.STD_YES_NO_BUTTONS;
						if (moreInfoCallback) {
							buttonFlags += ps.BUTTON_POS_2 * ps.BUTTON_TITLE_IS_STRING;
						}
						var index = ps.confirmEx(null,
							Zotero.getString('dataDir.selectedDirEmpty.title'),
							Zotero.getString('dataDir.selectedDirEmpty.text', Zotero.appName) + '\n\n'
								+ Zotero.getString('dataDir.selectedDirEmpty.useNewDir'),
							buttonFlags,
							null,
							null,
							moreInfoCallback ? Zotero.getString('general.moreInformation') : null,
							null, {});
						
						// Not OK -- return to file picker
						if (index == 1) {
							continue;
						}
						else if (index == 2) {
							setTimeout(function () {
								moreInfoCallback();
							}, 1);
							return false;
						}
					}
					
					
					// Set new data directory
					Zotero.Prefs.set('dataDir', file.persistentDescriptor);
					Zotero.Prefs.set('lastDataDir', file.path);
					Zotero.Prefs.set('useDataDir', true);
					
					break;
				}
				else {
					return false;
				}
			}
		}
		
		var buttonFlags = (ps.BUTTON_POS_0) * (ps.BUTTON_TITLE_IS_STRING);
		if (!forceQuitNow) {
			buttonFlags += (ps.BUTTON_POS_1) * (ps.BUTTON_TITLE_IS_STRING);
		}
		var app = Zotero.appName;
		var index = ps.confirmEx(null,
			Zotero.getString('general.restartRequired'),
			Zotero.getString('general.restartRequiredForChange', app)
				+ "\n\n" + Zotero.getString('dataDir.moveFilesToNewLocation', app),
			buttonFlags,
			Zotero.getString('general.quitApp', app),
			forceQuitNow ? null : Zotero.getString('general.restartLater'),
			null, null, {});
		
		if (index == 0) {
			Services.startup.quit(Components.interfaces.nsIAppStartup.eAttemptQuit);
		}
		
		return useProfileDir ? true : file;
	}
	
	
	/**
	 * Launch a file, the best way we can
	 */
	this.launchFile = function (file) {
		try {
			file.launch();
		}
		catch (e) {
			Zotero.debug(e, 2);
			Zotero.debug("launch() not supported -- trying fallback executable", 2);
			
			try {
				if (Zotero.isWin) {
					var pref = "fallbackLauncher.windows";
				}
				else {
					var pref = "fallbackLauncher.unix";
				}
				var path = Zotero.Prefs.get(pref);
				
				var exec = Components.classes["@mozilla.org/file/local;1"]
							.createInstance(Components.interfaces.nsILocalFile);
				exec.initWithPath(path);
				if (!exec.exists()) {
					throw (path + " does not exist");
				}
				
				var proc = Components.classes["@mozilla.org/process/util;1"]
								.createInstance(Components.interfaces.nsIProcess);
				proc.init(exec);
				
				var args = [file.path];
				proc.runw(true, args, args.length);
			}
			catch (e) {
				Zotero.debug(e);
				Zotero.debug("Launching via executable failed -- passing to loadUrl()");
				
				// If nsILocalFile.launch() isn't available and the fallback
				// executable doesn't exist, we just let the Firefox external
				// helper app window handle it
				var nsIFPH = Components.classes["@mozilla.org/network/protocol;1?name=file"]
								.getService(Components.interfaces.nsIFileProtocolHandler);
				var uri = nsIFPH.newFileURI(file);
				
				var nsIEPS = Components.classes["@mozilla.org/uriloader/external-protocol-service;1"].
								getService(Components.interfaces.nsIExternalProtocolService);
				nsIEPS.loadUrl(uri);
			}
		}
	}
	
	
	/*
	 * Debug logging function
	 *
	 * Uses prefs e.z.debug.log and e.z.debug.level (restart required)
	 *
	 * @param {} message
	 * @param {Integer} [level=3]
	 * @param {Boolean|Integer} [stack] Whether to display the calling stack.
	 *   If true, stack is displayed starting from the caller. If an integer,
	 *   that many stack levels will be omitted starting from the caller.
	 */
	function debug(message, level, stack) {
		// Account for this alias
		if (stack === true) {
			stack = 1;
		} else if (stack >= 0) {
			stack++;
		}
		
		Zotero.Debug.log(message, level, stack);
	}
	
	
	/*
	 * Log a message to the Mozilla JS error console
	 *
	 * |type| is a string with one of the flag types in nsIScriptError:
	 *    'error', 'warning', 'exception', 'strict'
	 */
	function log(message, type, sourceName, sourceLine, lineNumber, columnNumber) {
		var scriptError = Components.classes["@mozilla.org/scripterror;1"]
			.createInstance(Components.interfaces.nsIScriptError);
		
		if (!type) {
			type = 'warning';
		}
		var flags = scriptError[type + 'Flag'];
		
		scriptError.init(
			message,
			sourceName ? sourceName : null,
			sourceLine != undefined ? sourceLine : null,
			lineNumber != undefined ? lineNumber : null, 
			columnNumber != undefined ? columnNumber : null,
			flags,
			'component javascript'
		);
		Services.console.logMessage(scriptError);
	}
	
	/**
<<<<<<< HEAD
	 * Log a JS error to the Mozilla JS error console and the text console
=======
	 * Log a JS error to Mozilla JS error console and debug output
>>>>>>> b0e37a38
	 * @param {Exception} err
	 */
	function logError(err) {
		Zotero.debug(err, 1);
		log(err.message ? err.message : err.toString(), "error",
			err.fileName ? err.fileName : (err.filename ? err.filename : null), null,
			err.lineNumber ? err.lineNumber : null, null);
	}
	
	function getErrors(asStrings) {
		var errors = [];
		
		for each(var msg in _startupErrors.concat(_recentErrors)) {
			// Remove password in malformed XML messages
			if (msg.category == 'malformed-xml') {
				try {
					// msg.message is read-only, so store separately
					var altMessage = msg.message.replace(/(file: "https?:\/\/[^:]+:)([^@]+)(@[^"]+")/, "$1********$3");
				}
				catch (e) {}
			}
			
			if (asStrings) {
				errors.push(altMessage ? altMessage : msg.message)
			}
			else {
				errors.push(msg);
			}
		}
		return errors;
	}
	
	
	/**
	 * Get versions, platform, etc.
	 *
	 * Can be used synchronously or asynchronously; info on other add-ons
	 * is available only in async mode
	 */
	function getSystemInfo(callback) {
		var info = {
			version: Zotero.version,
			platform: Zotero.platform,
			oscpu: Zotero.oscpu,
			locale: Zotero.locale,
			appName: Services.appinfo.name,
			appVersion: Services.appinfo.version
		};
		
		if (callback) {
			Zotero.getInstalledExtensions(function(extensions) {
				info.extensions = extensions.join(', ');
					
				var str = '';
				for (var key in info) {
					str += key + ' => ' + info[key] + ', ';
				}
				str = str.substr(0, str.length - 2);
				callback(str);
			});
		}
		
		var str = '';
		for (var key in info) {
			str += key + ' => ' + info[key] + ', ';
		}
		str = str.substr(0, str.length - 2);
		return str;
	}
	
	
	/**
	 * @return	{String[]}		Array of extension names and versions
	 */
	this.getInstalledExtensions = function(callback) {
		function onHaveInstalledAddons(installed) {
			installed.sort(function(a, b) {
				return ((a.appDisabled || a.userDisabled) ? 1 : 0) -
					((b.appDisabled || b.userDisabled) ? 1 : 0);
			});
			var addons = [];
			for each(var addon in installed) {
				switch (addon.id) {
					case "zotero@chnm.gmu.edu":
					case "{972ce4c6-7e08-4474-a285-3208198ce6fd}": // Default theme
						continue;
				}
				
				addons.push(addon.name + " (" + addon.version
					+ (addon.type != 2 ? ", " + addon.type : "")
					+ ((addon.appDisabled || addon.userDisabled) ? ", disabled" : "")
					+ ")");
			}
			callback(addons);
		}
		
		Components.utils.import("resource://gre/modules/AddonManager.jsm");
		AddonManager.getAllAddons(onHaveInstalledAddons);
	}
	
	function getString(name, params){
		try {
			if (params != undefined){
				if (typeof params != 'object'){
					params = [params];
				}
				var l10n = _localizedStringBundle.formatStringFromName(name, params, params.length);
			}
			else {
				var l10n = _localizedStringBundle.GetStringFromName(name);
			}
		}
		catch (e){
			if (e.name == 'NS_ERROR_ILLEGAL_VALUE') {
				Zotero.debug(params, 1);
			}
			else if (e.name != 'NS_ERROR_FAILURE') {
				Components.utils.reportError(e);
				Zotero.debug(e, 1);
			}
			throw ('Localized string not available for ' + name);
		}
		return l10n;
	}
	
	
	/**
	 * Defines property on the object
	 * More compact way to do Object.defineProperty
	 *
	 * @param {Object} obj Target object
	 * @param {String} prop Property to be defined
	 * @param {Object} desc Propery descriptor. If not overriden, "enumerable" is true
	 * @param {Object} opts Options:
	 *   lazy {Boolean} If true, the _getter_ is intended for late
	 *     initialization of the property. The getter is replaced with a simple
	 *     property once initialized.
	 */
	this.defineProperty = function(obj, prop, desc, opts) {
		if (typeof prop != 'string') throw new Error("Property must be a string");
		var d = { __proto__: null, enumerable: true, configurable: true }; // Enumerable by default
		for (let p in desc) {
			if (!desc.hasOwnProperty(p)) continue;
			d[p] = desc[p];
		}
		
		if (opts) {
			if (opts.lazy && d.get) {
				let getter = d.get;
				d.get = function() {
					var val = getter.call(this);
					this[prop] = val; // Replace getter with value
					return val;
				}
			}
		}
		
		Object.defineProperty(obj, prop, d);
	}
	
	/*
	 * This function should be removed
	 *
	 * |separator| defaults to a space (not a comma like Array.join()) if
	 *   not specified
	 *
	 * TODO: Substitute localized characters (e.g. Arabic comma and semicolon)
	 */
	function localeJoin(arr, separator) {
		if (typeof separator == 'undefined') {
			separator = ' ';
		}
		return arr.join(separator);
	}
	
	
	this.getLocaleCollation = function () {
		if (this.collation) {
			return this.collation;
		}
		
		var localeService = Components.classes["@mozilla.org/intl/nslocaleservice;1"]
				.getService(Components.interfaces.nsILocaleService);
		var appLocale = localeService.getApplicationLocale();
		
		// Use nsICollation before Fx30
		if (Zotero.platformMajorVersion < 30) {
			var localeService = Components.classes["@mozilla.org/intl/nslocaleservice;1"]
				.getService(Components.interfaces.nsILocaleService);
			var collationFactory = Components.classes["@mozilla.org/intl/collation-factory;1"]
				.getService(Components.interfaces.nsICollationFactory);
			return this.collation = collationFactory.CreateCollation(appLocale);
		}
		
		try {
			var locale = appLocale.getCategory('NSILOCALE_COLLATE');
			// Extract a valid language tag
			locale = locale.match(/^[a-z]{2}(\-[A-Z]{2})?/)[0];
			var collator = new Intl.Collator(locale, {
				ignorePunctuation: true,
				numeric: true,
				sensitivity: 'base'
			});
		}
		catch (e) {
			Zotero.debug(e, 1);
			
			// If there's an error, just skip sorting
			collator = {
				compare: function (a, b) {
					return 0;
				}
			};
		}
		
		// Grab all ASCII punctuation and space at the begining of string
		var initPunctuationRE = /^[\x20-\x2F\x3A-\x40\x5B-\x60\x7B-\x7E]+/;
		// Punctuation that should be ignored when sorting
		var ignoreInitRE = /["'[{(]+$/;
		
		// Until old code is updated, pretend we're returning an nsICollation
		return this.collation = {
			compareString: function (_, a, b) {
				if (!a && !b) return 0;
				if (!a || !b) return b ? -1 : 1;
				
				// Compare initial punctuation
				var aInitP = initPunctuationRE.exec(a) || '';
				var bInitP = initPunctuationRE.exec(b) || '';
				
				var aWordStart = 0, bWordStart = 0;
				if (aInitP) {
					aWordStart = aInitP[0].length;
					aInitP = aInitP[0].replace(ignoreInitRE, '');
				}
				if (bInitP) {
					bWordStart = bInitP.length;
					bInitP = bInitP[0].replace(ignoreInitRE, '');
				}
				
				// If initial punctuation is equivalent, use collator comparison
				// that ignores all punctuation
				if (aInitP == bInitP || !aInitP && !bInitP) return collator.compare(a, b);
				
				// Otherwise consider "attached" words as well, e.g. the order should be
				// "__ n", "__z", "_a"
				// We don't actually care what the attached word is, just whether it's
				// there, since at this point we're guaranteed to have non-equivalent
				// initial punctuation
				if (aWordStart < a.length) aInitP += 'a';
				if (bWordStart < b.length) bInitP += 'a';
				
				return aInitP.localeCompare(bInitP);
			}
		};
	}
	
	this.defineProperty(this, "localeCompare", {
		get: function() {
			var collation = this.getLocaleCollation();
			return collation.compareString.bind(collation, 1);
		}
	}, {lazy: true});
	
	/*
	 * Sets font size based on prefs -- intended for use on root element
	 *  (zotero-pane, note window, etc.)
	 */
	function setFontSize(rootElement) {
		var size = Zotero.Prefs.get('fontSize');
		rootElement.style.fontSize = size + 'em';
		if (size <= 1) {
			size = 'small';
		}
		else if (size <= 1.25) {
			size = 'medium';
		}
		else {
			size = 'large';
		}
		// Custom attribute -- allows for additional customizations in zotero.css
		rootElement.setAttribute('zoteroFontSize', size);
	}
	
	
	/*
	 * Flattens mixed arrays/values in a passed _arguments_ object and returns
	 * an array of values -- allows for functions to accept both arrays of
	 * values and/or an arbitrary number of individual values
	 */
	function flattenArguments(args){
		// Put passed scalar values into an array
		if (args === null || typeof args == 'string' || typeof args.length == 'undefined') {
			args = [args];
		}
		
		var returns = [];
		for (var i=0; i<args.length; i++){
			var arg = args[i];
			if (!arg && arg !== 0) {
				continue;
			}
			if (Array.isArray(arg)) {
				for (var j=0; j<arg.length; j++){
					returns.push(arg[j]);
				}
			}
			else {
				returns.push(arg);
			}
		}
		return returns;
	}
	
	
	function getAncestorByTagName(elem, tagName){
		while (elem.parentNode){
			elem = elem.parentNode;
			if (elem.localName == tagName) {
				return elem;
			}
		}
		return false;
	}
	
	
	/**
	* Generate a random string of length 'len' (defaults to 8)
	**/
	function randomString(len, chars) {
		return Zotero.Utilities.randomString(len, chars);
	}
	
	
	function moveToUnique(file, newFile){
		newFile.createUnique(Components.interfaces.nsIFile.NORMAL_FILE_TYPE, 0644);
		var newName = newFile.leafName;
		newFile.remove(null);
		
		// Move file to unique name
		file.moveTo(newFile.parent, newName);
		return file;
	}
	
	
	/**
	 * Defines property on the object
	 * More compact way to do Object.defineProperty
	 *
	 * @param {Object} obj Target object
	 * @param {String} prop Property to be defined
	 * @param {Object} desc Propery descriptor. If not overriden, "enumerable" is true
	 * @param {Object} opts Options:
	 *   lateInit {Boolean} If true, the _getter_ is intended for late
	 *     initialization of the property. The getter is replaced with a simple
	 *     property once initialized.
	 */
	this.defineProperty = function(obj, prop, desc, opts) {
		if (typeof prop != 'string') throw new Error("Property must be a string");
		var d = { __proto__: null, enumerable: true, configurable: true }; // Enumerable by default
		for (let p in desc) {
			if (!desc.hasOwnProperty(p)) continue;
			d[p] = desc[p];
		}
		
		if (opts) {
			if (opts.lateInit && d.get) {
				let getter = d.get;
				d.get = function() {
					var val = getter.call(this);
					this[prop] = val; // Replace getter with value
					return val;
				}
			}
		}
		
		Object.defineProperty(obj, prop, d);
	}
	
	this.extendClass = function(superClass, newClass) {
		newClass._super = superClass;
		newClass.prototype = Object.create(superClass.prototype);
		newClass.prototype.constructor = newClass;
	}
	
	/**
	 * Allow other events (e.g., UI updates) on main thread to be processed if necessary
	 *
	 * @param	{Integer}	[timeout=50]		Maximum number of milliseconds to wait
	 */
	this.wait = function (timeout) {
		if (timeout === undefined) {
			timeout = 50;
		}
		var mainThread = Zotero.mainThread;
		var endTime = Date.now() + timeout;
		var more;
		//var cycles = 0;
		
		_waiting++;
		
		Zotero.debug("Spinning event loop ("+_waiting+")", 5);
		do {
			more = mainThread.processNextEvent(false);
			//cycles++;
		} while (more && Date.now() < endTime);
		
		_waiting--;
		
		// requeue nsITimerCallbacks that came up during Zotero.wait() but couldn't execute
		for(var i in _waitTimers) {
			_waitTimers[i].initWithCallback(_waitTimerCallbacks[i], 0, Components.interfaces.nsITimer.TYPE_ONE_SHOT);
		}
		_waitTimers = [];
		_waitTimerCallbacks = [];
		
		//Zotero.debug("Waited " + cycles + " cycles");
		return;
	};
	
	/**
	 * Generate a function that produces a static output
	 *
	 * Zotero.lazy(fn) returns a function. The first time this function
	 * is called, it calls fn() and returns its output. Subsequent
	 * calls return the same output as the first without calling fn()
	 * again.
	 */
	this.lazy = function(fn) {
		var x, called = false;
		return function() {
			if(!called) {
				x = fn.apply(this);
				called = true;
			}
			return x;
		};
	};
	
	
	this.serial = function (fn) {
		Components.utils.import("resource://zotero/concurrent-caller.js");
		var caller = new ConcurrentCaller(1);
		caller.setLogger(Zotero.debug);
		return function () {
			var args = arguments;
			return caller.fcall(function () {
				return fn.apply(this, args);
			}.bind(this));
		};
	}
	
	
	/**
	 * Pumps a generator until it yields false. See itemTreeView.js for an example.
	 *
	 * If errorHandler is specified, exceptions in the generator will be caught
	 * and passed to the callback
	 */
	this.pumpGenerator = function(generator, ms, errorHandler, doneHandler) {
		_waiting++;
		
		var timer = Components.classes["@mozilla.org/timer;1"].
			createInstance(Components.interfaces.nsITimer),
			yielded,
			useJIT = Components.utils.methodjit;
		var timerCallback = {"notify":function() {
			// XXX Remove when we drop support for Fx <24
			if(useJIT !== undefined) Components.utils.methodjit = useJIT;
			
			var err = false;
			_waiting--;
			try {
				if((yielded = generator.next()) !== false) {
					_waiting++;
					return;
				}
			} catch(e if e.toString() === "[object StopIteration]") {
				// There must be a better way to perform this check
			} catch(e) {
				err = e;
			}
			
			timer.cancel();
			_runningTimers.splice(_runningTimers.indexOf(timer), 1);
			
			// requeue nsITimerCallbacks that came up during generator pumping but couldn't execute
			for(var i in _waitTimers) {
				_waitTimers[i].initWithCallback(_waitTimerCallbacks[i], 0, Components.interfaces.nsITimer.TYPE_ONE_SHOT);
			}
			_waitTimers = [];
			_waitTimerCallbacks = [];
			
			if(err) {
				if(errorHandler) {
					errorHandler(err);
				} else {
					throw err;
				}
			} else if(doneHandler) {
				doneHandler(yielded);
			}
		}}
		timer.initWithCallback(timerCallback, ms ? ms : 0, Components.interfaces.nsITimer.TYPE_REPEATING_SLACK);
		// add timer to global scope so that it doesn't get garbage collected before it completes
		_runningTimers.push(timer);
	};
	
	/**
	 * Pumps a generator until it yields false. Unlike the above, this returns a promise.
	 */
	this.promiseGenerator = function(generator, ms) {
		var deferred = Zotero.Promise.defer();
		this.pumpGenerator(generator, ms,
			function(e) { deferred.reject(e); },
			function(data) { deferred.resolve(data) });
		return deferred.promise;
	};
	
	
	this.spawn = function (generator, thisObject) {
		if (thisObject) {
			return Zotero.Promise.coroutine(generator.bind(thisObject))();
		}
		return Zotero.Promise.coroutine(generator)();
	}
	
	
	/**
	 * Emulates the behavior of window.setTimeout, but ensures that callbacks do not get called
	 * during Zotero.wait()
	 *
	 * @param {Function} func			The function to be called
	 * @param {Integer} ms				The number of milliseconds to wait before calling func
	 * @param {Boolean} runWhenWaiting	True if the callback should be run even if Zotero.wait()
	 *                                  is executing
	 */
	this.setTimeout = function(func, ms, runWhenWaiting) {
		var timer = Components.classes["@mozilla.org/timer;1"].
			createInstance(Components.interfaces.nsITimer),
			useJIT = Components.utils.methodjit;
		var timerCallback = {"notify":function() {
			// XXX Remove when we drop support for Fx <24
			if(useJIT !== undefined) Components.utils.methodjit = useJIT;
			
			if(_waiting && !runWhenWaiting) {
				// if our callback gets called during Zotero.wait(), queue it to be set again
				// when Zotero.wait() completes
				_waitTimers.push(timer);
				_waitTimerCallbacks.push(timerCallback);
			} else {
				// execute callback function
				func();
				// remove timer from global scope, so it can be garbage collected
				_runningTimers.splice(_runningTimers.indexOf(timer), 1);
			}
		}}
		timer.initWithCallback(timerCallback, ms, Components.interfaces.nsITimer.TYPE_ONE_SHOT);
		// add timer to global scope so that it doesn't get garbage collected before it completes
		_runningTimers.push(timer);
	}
	
	/**
	 * Show Zotero pane overlay and progress bar in all windows
	 *
	 * @param	{String}		msg
	 * @param	{Boolean}		[determinate=false]
	 * @return	void
	 */
	this.showZoteroPaneProgressMeter = function (msg, determinate, icon) {
		if (!msg) msg = "";
		var currentWindow = Services.wm.getMostRecentWindow("navigator:browser");
		var enumerator = Services.wm.getEnumerator("navigator:browser");
		var progressMeters = [];
		while (enumerator.hasMoreElements()) {
			var win = enumerator.getNext();
			if(!win.ZoteroPane) continue;
			if(!win.ZoteroPane.isShowing()) {
				if (win != currentWindow) {
					continue;
				}
				
				// If Zotero is closed in the top-most window, show a popup instead
				_progressPopup = new Zotero.ProgressWindow();
				_progressPopup.changeHeadline("Zotero");
				if (icon) {
					_progressPopup.addLines([msg], [icon]);
				}
				else {
					_progressPopup.addDescription(msg);
				}
				_progressPopup.show();
				continue;
			}
			
			var label = win.ZoteroPane.document.getElementById('zotero-pane-progress-label');
			if (msg) {
				label.hidden = false;
				label.value = msg;
			}
			else {
				label.hidden = true;
			}
			var progressMeter = win.ZoteroPane.document.getElementById('zotero-pane-progressmeter')
			if (determinate) {
				progressMeter.mode = 'determined';
				progressMeter.value = 0;
				progressMeter.max = 1000;
			}
			else {
				progressMeter.mode = 'undetermined';
			}
			
			_showWindowZoteroPaneOverlay(win.ZoteroPane.document);
			win.ZoteroPane.document.getElementById('zotero-pane-overlay-deck').selectedIndex = 0;
			
			progressMeters.push(progressMeter);
		}
		this.locked = true;
		_progressMeters = progressMeters;
	}
	
	
	/**
	 * @param	{Number}	percentage		Percentage complete as integer or float
	 */
	this.updateZoteroPaneProgressMeter = function (percentage) {
		if(percentage !== null) {
			if (percentage < 0 || percentage > 100) {
				Zotero.debug("Invalid percentage value '" + percentage + "' in Zotero.updateZoteroPaneProgressMeter()");
				return;
			}
			percentage = Math.round(percentage * 10);
		}
		if (percentage === _lastPercentage) {
			return;
		}
		for each(var pm in _progressMeters) {
			if (percentage !== null) {
				if (pm.mode == 'undetermined') {
					pm.max = 1000;
					pm.mode = 'determined';
				}
				pm.value = percentage;
			} else if(pm.mode === 'determined') {
				pm.mode = 'undetermined';
			}
		}
		_lastPercentage = percentage;
	}
	
	
	/**
	 * Hide Zotero pane overlay in all windows
	 */
	this.hideZoteroPaneOverlays = function () {
		this.locked = false;
		
		var enumerator = Services.wm.getEnumerator("navigator:browser");
		while (enumerator.hasMoreElements()) {
			var win = enumerator.getNext();
			if(win.ZoteroPane && win.ZoteroPane.document) {
				_hideWindowZoteroPaneOverlay(win.ZoteroPane.document);
			}
		}
		
		if (_progressPopup) {
			_progressPopup.close();
		}
		
		_progressMeters = [];
		_progressPopup = null;
		_lastPercentage = null;
	}
	
	
	/**
	 * Adds a listener to be called when Zotero shuts down (even if Firefox is not shut down)
	 */
	this.addShutdownListener = function(listener) {
		_shutdownListeners.push(listener);
	}
	
	function _showWindowZoteroPaneOverlay(doc) {
		doc.getElementById('zotero-collections-tree').disabled = true;
		doc.getElementById('zotero-items-tree').disabled = true;
		doc.getElementById('zotero-pane-tab-catcher-top').hidden = false;
		doc.getElementById('zotero-pane-tab-catcher-bottom').hidden = false;
		doc.getElementById('zotero-pane-overlay').hidden = false;
	}
	
	
	function _hideWindowZoteroPaneOverlay(doc) {
		doc.getElementById('zotero-collections-tree').disabled = false;
		doc.getElementById('zotero-items-tree').disabled = false;
		doc.getElementById('zotero-pane-tab-catcher-top').hidden = true;
		doc.getElementById('zotero-pane-tab-catcher-bottom').hidden = true;
		doc.getElementById('zotero-pane-overlay').hidden = true;
	}
	
	
	this.updateQuickSearchBox = function (document) {
		var searchBox = document.getElementById('zotero-tb-search');
		if(!searchBox) return;
		
		var mode = Zotero.Prefs.get("search.quicksearch-mode");
		var prefix = 'zotero-tb-search-mode-';
		var prefixLen = prefix.length;
		
		var modes = {
			titleCreatorYear: {
				label: Zotero.getString('quickSearch.mode.titleCreatorYear')
			},
			
			fields: {
				label: Zotero.getString('quickSearch.mode.fieldsAndTags')
			},
			
			everything: {
				label: Zotero.getString('quickSearch.mode.everything')
			}
		};
		
		if (!modes[mode]) {
			Zotero.Prefs.set("search.quicksearch-mode", "fields");
			mode = 'fields';
		}
		// TEMP -- pre-3.0b3
		else if (modes[mode] == 'titlesAndCreators') {
			Zotero.Prefs.set("search.quicksearch-mode", "titleCreatorYear");
			mode = 'titleCreatorYear'
		}
		
		var hbox = document.getAnonymousNodes(searchBox)[0];
		var input = hbox.getElementsByAttribute('class', 'textbox-input')[0];
		
		// Already initialized, so just update selection
		var button = hbox.getElementsByAttribute('id', 'zotero-tb-search-menu-button');
		if (button.length) {
			Zotero.debug("already initialized search menu");
			button = button[0];
			var menupopup = button.firstChild;
			for each(var menuitem in menupopup.childNodes) {
				if (menuitem.id.substr(prefixLen) == mode) {
					menuitem.setAttribute('checked', true);
					searchBox.placeholder = modes[mode].label;
					return;
				}
			}
			return;
		}
		
		// Otherwise, build menu
		button = document.createElement('button');
		button.id = 'zotero-tb-search-menu-button';
		button.setAttribute('type', 'menu');
		
		var menupopup = document.createElement('menupopup');
		
		for (var i in modes) {
			var menuitem = document.createElement('menuitem');
			menuitem.setAttribute('id', prefix + i);
			menuitem.setAttribute('label', modes[i].label);
			menuitem.setAttribute('name', 'searchMode');
			menuitem.setAttribute('type', 'radio');
			//menuitem.setAttribute("tooltiptext", "");
			
			menupopup.appendChild(menuitem);
			
			if (mode == i) {
				menuitem.setAttribute('checked', true);
				menupopup.selectedItem = menuitem;
			}
		}
		
		menupopup.addEventListener("command", function(event) {
			var mode = event.target.id.substr(22);
			Zotero.Prefs.set("search.quicksearch-mode", mode);
			if (document.getElementById("zotero-tb-search").value == "") {
				event.stopPropagation();
			}
		}, false);
		
		button.appendChild(menupopup);
		hbox.insertBefore(button, input);
		
		searchBox.placeholder = modes[mode].label;
		
		// If Alt-Up/Down, show popup
		searchBox.addEventListener("keypress", function(event) {
			if (event.altKey && (event.keyCode == event.DOM_VK_UP || event.keyCode == event.DOM_VK_DOWN)) {
				document.getElementById('zotero-tb-search-menu-button').open = true;
				event.stopPropagation();
			}
		}, false);
	}
	
	
	/*
	 * Clear entries that no longer exist from various tables
	 */
	this.purgeDataObjects = Zotero.Promise.coroutine(function* (skipStoragePurge) {
		yield Zotero.Creators.purge();
		yield Zotero.Tags.purge();
		// TEMP: Disabled until we have async DB (and maybe SQLite FTS)
		//Zotero.Fulltext.purgeUnusedWords();
		yield Zotero.Items.purge();
		// DEBUG: this might not need to be permanent
		yield Zotero.Relations.purge();
		yield Zotero.CharacterSets.purge();
	});
	
	
	this.reloadDataObjects = function () {
		return Zotero.Promise.all([
			Zotero.Tags.reloadAll(),
			Zotero.Collections.reloadAll(),
			Zotero.Creators.reloadAll(),
			Zotero.Items.reloadAll()
		]);
	}
	
	
	/**
	 * Brings Zotero Standalone to the foreground
	 */
	this.activateStandalone = function() {
		var uri = Services.io.newURI('zotero://select', null, null);
		var handler = Components.classes['@mozilla.org/uriloader/external-protocol-service;1']
					.getService(Components.interfaces.nsIExternalProtocolService)
					.getProtocolHandlerInfo('zotero');
		handler.preferredAction = Components.interfaces.nsIHandlerInfo.useSystemDefault;
		handler.launchWithURI(uri, null);
	}
	
	/**
	 * Determines whether to keep an error message so that it can (potentially) be reported later
	 */
	function _shouldKeepError(msg) {
		const skip = ['CSS Parser', 'content javascript'];
		
		//Zotero.debug(msg);
		try {
			msg.QueryInterface(Components.interfaces.nsIScriptError);
			//Zotero.debug(msg);
			if (skip.indexOf(msg.category) != -1 || msg.flags & msg.warningFlag) {
				return false;
			}
		}
		catch (e) { }
		
		const blacklist = [
			"No chrome package registered for chrome://communicator",
			'[JavaScript Error: "Components is not defined" {file: "chrome://nightly/content/talkback/talkback.js',
			'[JavaScript Error: "document.getElementById("sanitizeItem")',
			'No chrome package registered for chrome://piggy-bank',
			'[JavaScript Error: "[Exception... "\'Component is not available\' when calling method: [nsIHandlerService::getTypeFromExtension',
			'[JavaScript Error: "this._uiElement is null',
			'Error: a._updateVisibleText is not a function',
			'[JavaScript Error: "Warning: unrecognized command line flag ',
			'LibX:',
			'function skype_',
			'[JavaScript Error: "uncaught exception: Permission denied to call method Location.toString"]',
			'CVE-2009-3555',
			'OpenGL',
			'trying to re-register CID',
			'Services.HealthReport',
			'[JavaScript Error: "this.docShell is null"',
			'[JavaScript Error: "downloadable font:',
			'[JavaScript Error: "Image corrupt or truncated:',
			'[JavaScript Error: "The character encoding of the',
			'nsLivemarkService.js',
			'Sync.Engine.Tabs',
			'content-sessionStore.js',
			'org.mozilla.appSessions'
		];
		
		for (var i=0; i<blacklist.length; i++) {
			if (msg.message.indexOf(blacklist[i]) != -1) {
				//Zotero.debug("Skipping blacklisted error: " + msg.message);
				return false;
			}
		}
		
		return true;
	}

	/**
	 * Warn if Zotero Standalone is running as root and clobber the cache directory if it is
	 */
	function _checkRoot() {
		var env = Components.classes["@mozilla.org/process/environment;1"].
			getService(Components.interfaces.nsIEnvironment);
		var user = env.get("USER") || env.get("USERNAME");
		if(user === "root") {
			// Show warning
			if(Services.prompt.confirmEx(null, "", Zotero.getString("standalone.rootWarning"),
					Services.prompt.BUTTON_POS_0*Services.prompt.BUTTON_TITLE_IS_STRING |
					Services.prompt.BUTTON_POS_1*Services.prompt.BUTTON_TITLE_IS_STRING,
					Zotero.getString("standalone.rootWarning.exit"),
					Zotero.getString("standalone.rootWarning.continue"),
					null, null, {}) == 0) {
				Components.utils.import("resource://gre/modules/ctypes.jsm");
				var exit = Zotero.IPC.getLibc().declare("exit", ctypes.default_abi,
					                                    ctypes.void_t, ctypes.int);
				// Zap cache files
				try {
					Services.dirsvc.get("ProfLD", Components.interfaces.nsIFile).remove(true);
				} catch(e) {}
				// Exit Zotero without giving XULRunner the opportunity to figure out the
				// cache is missing. Otherwise XULRunner will zap the prefs
				exit(0);
			}
		}
	}
	
	/**
	 * Observer for console messages
	 * @namespace
	 */
	var ConsoleListener = {
		"QueryInterface":XPCOMUtils.generateQI([Components.interfaces.nsIConsoleMessage,
			Components.interfaces.nsISupports]),
		"observe":function(msg) {
			if(!_shouldKeepError(msg)) return;
			if(_recentErrors.length === ERROR_BUFFER_SIZE) _recentErrors.shift();
			_recentErrors.push(msg);
		}
	};
}).call(Zotero);

Zotero.Prefs = new function(){
	// Privileged methods
	this.init = init;
	this.get = get;
	this.set = set;
	
	this.register = register;
	this.unregister = unregister;
	this.observe = observe;
	
	// Public properties
	this.prefBranch;
	
	function init(){
		this.prefBranch = Services.prefs.getBranch(ZOTERO_CONFIG.PREF_BRANCH);
		
		// Register observer to handle pref changes
		this.register();
		
		// Process pref version updates
		var fromVersion = this.get('prefVersion');
		if (!fromVersion) {
			fromVersion = 0;
		}
		var toVersion = 1;
		if (fromVersion < toVersion) {
			for (var i = fromVersion + 1; i <= toVersion; i++) {
				switch (i) {
					case 1:
						// If a sync username is entered and ZFS is enabled, turn
						// on-demand downloading off to maintain current behavior
						if (this.get('sync.server.username')) {
							if (this.get('sync.storage.enabled')
									&& this.get('sync.storage.protocol') == 'zotero') {
								this.set('sync.storage.downloadMode.personal', 'on-sync');
							}
							if (this.get('sync.storage.groups.enabled')) {
								this.set('sync.storage.downloadMode.groups', 'on-sync');
							}
						}
				}
			}
			this.set('prefVersion', toVersion);
		}
	}
	
	
	/**
	* Retrieve a preference
	**/
	function get(pref, global){
		try {
			if (global) {
				var branch = Services.prefs.getBranch("");
			}
			else {
				var branch = this.prefBranch;
			}
			
			switch (branch.getPrefType(pref)){
				case branch.PREF_BOOL:
					return branch.getBoolPref(pref);
				case branch.PREF_STRING:
					return branch.getCharPref(pref);
				case branch.PREF_INT:
					return branch.getIntPref(pref);
			}
		}
		catch (e){
			throw ("Invalid preference '" + pref + "'");
		}
	}
	
	
	/**
	* Set a preference
	**/
	function set(pref, value) {
		try {
			switch (this.prefBranch.getPrefType(pref)){
				case this.prefBranch.PREF_BOOL:
					return this.prefBranch.setBoolPref(pref, value);
				case this.prefBranch.PREF_STRING:
					let str = Cc["@mozilla.org/supports-string;1"]
						.createInstance(Ci.nsISupportsString);
					str.data = value;
					return this.prefBranch.setComplexValue(pref, Ci.nsISupportsString, str);
				case this.prefBranch.PREF_INT:
					return this.prefBranch.setIntPref(pref, value);
				
				// If not an existing pref, create appropriate type automatically
				case 0:
					if (typeof value == 'boolean') {
						Zotero.debug("Creating boolean pref '" + pref + "'");
						return this.prefBranch.setBoolPref(pref, value);
					}
					if (typeof value == 'string') {
						Zotero.debug("Creating string pref '" + pref + "'");
						return this.prefBranch.setCharPref(pref, value);
					}
					if (parseInt(value) == value) {
						Zotero.debug("Creating integer pref '" + pref + "'");
						return this.prefBranch.setIntPref(pref, value);
					}
					throw ("Invalid preference value '" + value + "' for pref '" + pref + "'");
			}
		}
		catch (e) {
			Components.utils.reportError(e);
			Zotero.debug(e, 1);
			throw ("Invalid preference '" + pref + "'");
		}
	}
	
	
	this.clear = function (pref) {
		try {
			this.prefBranch.clearUserPref(pref);
		}
		catch (e) {
			throw ("Invalid preference '" + pref + "'");
		}
	}
	
	
	// Import settings bundles
	this.importSettings = function (str, uri) {
		var ps = Services.prompt;
		
		if (!uri.match(/https:\/\/([^\.]+\.)?zotero.org\//)) {
			Zotero.debug("Ignoring settings file not from https://zotero.org");
			return;
		}
		
		str = Zotero.Utilities.trim(str.replace(/<\?xml.*\?>\s*/, ''));
		Zotero.debug(str);
		
		var confirm = ps.confirm(
			null,
			"",
			"Apply settings from zotero.org?"
		);
		
		if (!confirm) {
			return;
		}
		
		// TODO: parse settings XML
	}
	
	
	//
	// Methods to register a preferences observer
	//
	function register(){
		this.prefBranch.QueryInterface(Components.interfaces.nsIPrefBranch2);
		this.prefBranch.addObserver("", this, false);
	}
	
	function unregister(){
		if (!this.prefBranch){
			return;
		}
		this.prefBranch.removeObserver("", this);
	}
	
	function observe(subject, topic, data){
		if(topic!="nsPref:changed"){
			return;
		}
		
		try {
		
		// subject is the nsIPrefBranch we're observing (after appropriate QI)
		// data is the name of the pref that's been changed (relative to subject)
		switch (data) {
			case "statusBarIcon":
				var doc = Services.wm.getMostRecentWindow("navigator:browser").document;
				
				var addonBar = doc.getElementById("addon-bar");
				var icon = doc.getElementById("zotero-toolbar-button");
				// When the customize window is open, toolbar buttons seem to
				// become wrapped in toolbarpaletteitems, which we need to remove
				// manually if we change the pref to hidden or else the customize
				// window doesn't close.
				var wrapper = doc.getElementById("wrapper-zotero-toolbar-button");
				var palette = doc.getElementById("navigator-toolbox").palette;
				var inAddonBar = false;
				if (icon) {
					// Because of the potential wrapper, don't just use .parentNode
					var toolbar = Zotero.getAncestorByTagName(icon, "toolbar");
					inAddonBar = toolbar == addonBar;
				}
				var val = this.get("statusBarIcon");
				if (val == 0) {
					// If showing in add-on bar, hide
					if (!icon || !inAddonBar) {
						return;
					}
					palette.appendChild(icon);
					if (wrapper) {
						addonBar.removeChild(wrapper);
					}
					addonBar.setAttribute("currentset", addonBar.currentSet);
					doc.persist(addonBar.id, "currentset");
				}
				else {
					// If showing somewhere else, remove it from there
					if (icon && !inAddonBar) {
						palette.appendChild(icon);
						if (wrapper) {
							toolbar.removeChild(wrapper);
						}
						toolbar.setAttribute("currentset", toolbar.currentSet);
						doc.persist(toolbar.id, "currentset");
					}
					
					// If not showing in add-on bar, add
					if (!inAddonBar) {
						var icon = addonBar.insertItem("zotero-toolbar-button");
						addonBar.setAttribute("currentset", addonBar.currentSet);
						doc.persist(addonBar.id, "currentset");
						addonBar.setAttribute("collapsed", false);
						doc.persist(addonBar.id, "collapsed");
					}
					// And make small
					if (val == 1) {
						icon.setAttribute("compact", true);
					}
					// Or large
					else if (val == 2) {
						icon.removeAttribute("compact");
					}
				}
				break;
			
			case "automaticScraperUpdates":
				if (this.get('automaticScraperUpdates')){
					Zotero.Schema.updateFromRepository();
				}
				else {
					Zotero.Schema.stopRepositoryTimer();
				}
				break;
			
			case "note.fontSize":
				var val = this.get('note.fontSize');
				if (val < 6) {
					this.set('note.fontSize', 11);
				}
				break;
			
			case "zoteroDotOrgVersionHeader":
				if (this.get("zoteroDotOrgVersionHeader")) {
					Zotero.VersionHeader.register();
				}
				else {
					Zotero.VersionHeader.unregister();
				}
				break;
			
			case "sync.autoSync":
				if (this.get("sync.autoSync")) {
					Zotero.Sync.Runner.IdleListener.register();
				}
				else {
					Zotero.Sync.Runner.IdleListener.unregister();
				}
				break;
			
			// TEMP
			case "sync.fulltext.enabled":
				if (this.get("sync.fulltext.enabled")) {
					// Disable downgrades if full-text sync is enabled, since otherwise
					// we could miss full-text content updates
					if (Zotero.DB.valueQuery("SELECT version FROM version WHERE schema='userdata'") < 77) {
						Zotero.DB.query("UPDATE version SET version=77 WHERE schema='userdata'");
					}
				}
				break;
			
			case "search.quicksearch-mode":
				var enumerator = Services.wm.getEnumerator("navigator:browser");
				while (enumerator.hasMoreElements()) {
					var win = enumerator.getNext();
					if (!win.ZoteroPane) continue;
					Zotero.updateQuickSearchBox(win.ZoteroPane.document);
				}
				
				var enumerator = Services.wm.getEnumerator("zotero:item-selector");
				while (enumerator.hasMoreElements()) {
					var win = enumerator.getNext();
					if (!win.Zotero) continue;
					Zotero.updateQuickSearchBox(win.document);
				}
				break;
		}
		
		}
		catch (e) {
			Zotero.debug(e);
			throw (e);
		}
	}
}


/*
 * Handles keyboard shortcut initialization from preferences, optionally
 * overriding existing global shortcuts
 *
 * Actions are configured in ZoteroPane.handleKeyPress()
 */
Zotero.Keys = new function() {
	this.init = init;
	this.windowInit = windowInit;
	this.getCommand = getCommand;
	
	var _keys = {};
	
	
	/*
	 * Called by Zotero.init()
	 */
	function init() {
		var cmds = Zotero.Prefs.prefBranch.getChildList('keys', {}, {});
		
		// Get the key=>command mappings from the prefs
		for each(var cmd in cmds) {
			cmd = cmd.substr(5); // strips 'keys.'
			// Remove old pref
			if (cmd == 'overrideGlobal') {
				Zotero.Prefs.clear('keys.overrideGlobal');
				continue;
			}
			_keys[this.getKeyForCommand(cmd)] = cmd;
		}
	}
	
	
	/*
	 * Called by ZoteroPane.onLoad()
	 */
	function windowInit(document) {
		var globalKeys = [
			{
				name: 'openZotero',
				defaultKey: 'Z'
			},
			{
				name: 'saveToZotero',
				defaultKey: 'S'
			}
		];
		
		globalKeys.forEach(function (x) {
			let keyElem = document.getElementById('key_' + x.name);
			if (keyElem) {
				let prefKey = this.getKeyForCommand(x.name);
				// Only override the default with the pref if the <key> hasn't
				// been manually changed and the pref has been
				if (keyElem.getAttribute('key') == x.defaultKey
						&& keyElem.getAttribute('modifiers') == 'accel shift'
						&& prefKey != x.defaultKey) {
					keyElem.setAttribute('key', prefKey);
				}
			}
		}.bind(this));
	}
	
	
	function getCommand(key) {
		key = key.toUpperCase();
		return _keys[key] ? _keys[key] : false;
	}
	
	
	this.getKeyForCommand = function (cmd) {
		try {
			var key = Zotero.Prefs.get('keys.' + cmd);
		}
		catch (e) {}
		return key !== undefined ? key.toUpperCase() : false;
	}
}


/**
 * Add X-Zotero-Version header to HTTP requests to zotero.org
 *
 * @namespace
 */
Zotero.VersionHeader = {
	init: function () {
		if (Zotero.Prefs.get("zoteroDotOrgVersionHeader")) {
			this.register();
		}
		Zotero.addShutdownListener(this.unregister);
	},
	
	// Called from this.init() and Zotero.Prefs.observe()
	register: function () {
		Services.obs.addObserver(this, "http-on-modify-request", false);
	},
	
	observe: function (subject, topic, data) {
		try {
			var channel = subject.QueryInterface(Components.interfaces.nsIHttpChannel);
			if (channel.URI.host.match(/zotero\.org$/)) {
				channel.setRequestHeader("X-Zotero-Version", Zotero.version, false);
			}
		}
		catch (e) {
			Zotero.debug(e);
		}
	},
	
	unregister: function () {
		Services.obs.removeObserver(Zotero.VersionHeader, "http-on-modify-request");
	}
}

Zotero.DragDrop = {
	currentEvent: null,
	currentOrientation: 0,
	
	getDataFromDataTransfer: function (dataTransfer, firstOnly) {
		var dt = dataTransfer;
		
		var dragData = {
			dataType: '',
			data: [],
			dropEffect: dt.dropEffect
		};
		
		var len = firstOnly ? 1 : dt.mozItemCount;
		
		if (dt.types.contains('zotero/collection')) {
			dragData.dataType = 'zotero/collection';
			var ids = dt.getData('zotero/collection').split(",");
			dragData.data = ids;
		}
		else if (dt.types.contains('zotero/item')) {
			dragData.dataType = 'zotero/item';
			var ids = dt.getData('zotero/item').split(",");
			dragData.data = ids;
		}
		else if (dt.types.contains('application/x-moz-file')) {
			dragData.dataType = 'application/x-moz-file';
			var files = [];
			for (var i=0; i<len; i++) {
				var file = dt.mozGetDataAt("application/x-moz-file", i);
				file.QueryInterface(Components.interfaces.nsIFile);
				// Don't allow folder drag
				if (file.isDirectory()) {
					continue;
				}
				files.push(file);
			}
			dragData.data = files;
		}
		else if (dt.types.contains('text/x-moz-url')) {
			dragData.dataType = 'text/x-moz-url';
			var urls = [];
			for (var i=0; i<len; i++) {
				var url = dt.getData("text/x-moz-url").split("\n")[0];
				urls.push(url);
			}
			dragData.data = urls;
		}
		
		return dragData;
	},
	
	
	getDragSource: function (dataTransfer) {
		if (!dataTransfer) {
			//Zotero.debug("Drag data not available", 2);
			return false;
		}
		
		// For items, the drag source is the CollectionTreeRow of the parent window
		// of the source tree
		if (dataTransfer.types.contains("zotero/item")) {
			var sourceNode = dataTransfer.mozSourceNode;
			if (!sourceNode || sourceNode.tagName != 'treechildren'
					|| sourceNode.parentElement.id != 'zotero-items-tree') {
				return false;
			}
			var win = sourceNode.ownerDocument.defaultView;
<<<<<<< HEAD
			return win.ZoteroPane.collectionsView.selectedTreeRow;
=======
			if (win.document.documentElement.getAttribute('windowtype') == 'zotero:search') {
				return win.ZoteroAdvancedSearch.itemsView.itemGroup;
			}
			return win.ZoteroPane.collectionsView.itemGroup;
>>>>>>> b0e37a38
		}
		else {
			return false;
		}
	},
	
	
	getDragTarget: function (event) {
		var target = event.target;
		if (target.tagName == 'treechildren') {
			var tree = target.parentNode;
			if (tree.id == 'zotero-collections-tree') {
				let row = {}, col = {}, obj = {};
				tree.treeBoxObject.getCellAt(event.clientX, event.clientY, row, col, obj);
				let win = tree.ownerDocument.defaultView;
				return win.ZoteroPane.collectionsView.getRow(row.value);
			}
		}
		return false;
	}
}


/**
 * Functions for creating and destroying hidden browser objects
 **/
Zotero.Browser = new function() {
	var nBrowsers = 0;
	
	this.createHiddenBrowser = createHiddenBrowser;
	this.deleteHiddenBrowser = deleteHiddenBrowser;
	
	function createHiddenBrowser(win) {
	 	if (!win) {
			var win = Services.wm.getMostRecentWindow("navigator:browser");
			if(!win) {
				var win = Services.ww.activeWindow;
			}
		}
		
		// Create a hidden browser
		var hiddenBrowser = win.document.createElement("browser");
		hiddenBrowser.setAttribute('type', 'content');
		hiddenBrowser.setAttribute('disablehistory', 'true');
		win.document.documentElement.appendChild(hiddenBrowser);
		// Disable some features
		hiddenBrowser.docShell.allowAuth = false;
		hiddenBrowser.docShell.allowDNSPrefetch = false;
		hiddenBrowser.docShell.allowImages = false;
		hiddenBrowser.docShell.allowJavascript = true;
		hiddenBrowser.docShell.allowMetaRedirects = false;
		hiddenBrowser.docShell.allowPlugins = false;
		Zotero.debug("Created hidden browser (" + (nBrowsers++) + ")");
		return hiddenBrowser;
	}
	
	function deleteHiddenBrowser(myBrowsers) {
		if(!(myBrowsers instanceof Array)) myBrowsers = [myBrowsers];
		for(var i=0; i<myBrowsers.length; i++) {
			var myBrowser = myBrowsers[i];
			myBrowser.stop();
			myBrowser.destroy();
			myBrowser.parentNode.removeChild(myBrowser);
			myBrowser = null;
			Zotero.debug("Deleted hidden browser (" + (--nBrowsers) + ")");
		}
	}
}

/**
 * Functions for disabling and enabling the unresponsive script indicator
 **/
Zotero.UnresponsiveScriptIndicator = new function() {
	this.disable = disable;
	this.enable = enable;
	
	// stores the state of the unresponsive script preference prior to disabling
	var _unresponsiveScriptPreference, _isDisabled;
	
	/**
	 * disables the "unresponsive script" warning; necessary for import and
	 * export, which can take quite a while to execute
	 **/
	function disable() {
		// don't do anything if already disabled
		if (_isDisabled) {
			return false;
		}
		
		_unresponsiveScriptPreference = Services.prefs.getIntPref("dom.max_chrome_script_run_time");
		Services.prefs.setIntPref("dom.max_chrome_script_run_time", 0);
		
		_isDisabled = true;
		return true;
	}
	 
	/**
	 * restores the "unresponsive script" warning
	 **/
	function enable() {
		Services.prefs.setIntPref("dom.max_chrome_script_run_time", _unresponsiveScriptPreference);
		
		_isDisabled = false;
	}
}


/*
 * Implements nsIWebProgressListener
 */
Zotero.WebProgressFinishListener = function(onFinish) {
	this.onStateChange = function(wp, req, stateFlags, status) {
		//Zotero.debug('onStageChange: ' + stateFlags);
		if ((stateFlags & Components.interfaces.nsIWebProgressListener.STATE_STOP)
				&& (stateFlags & Components.interfaces.nsIWebProgressListener.STATE_IS_NETWORK)) {
			onFinish();
		}
	}
	
	this.onProgressChange = function(wp, req, curSelfProgress, maxSelfProgress, curTotalProgress, maxTotalProgress) {
		//Zotero.debug('onProgressChange');
		//Zotero.debug('Current: ' + curTotalProgress);
		//Zotero.debug('Max: ' + maxTotalProgress);
	}
	
	this.onLocationChange = function(wp, req, location) {}
	this.onSecurityChange = function(wp, req, stateFlags, status) {}
	this.onStatusChange = function(wp, req, status, msg) {}
}

/*
 * Saves or loads JSON objects.
 */
Zotero.JSON = new function() {
	this.serialize = function(arg) {
		Zotero.debug("WARNING: Zotero.JSON.serialize() is deprecated; use JSON.stringify()");
		return JSON.stringify(arg);
	}
	
	this.unserialize = function(arg) {
		Zotero.debug("WARNING: Zotero.JSON.unserialize() is deprecated; use JSON.parse()");
		return JSON.parse(arg);
	}
}<|MERGE_RESOLUTION|>--- conflicted
+++ resolved
@@ -24,11 +24,7 @@
 */
 
 // Commonly used imports accessible anywhere
-<<<<<<< HEAD
-=======
 Components.utils.import("resource://zotero/config.js");
-Components.utils.import("resource://zotero/q.js");
->>>>>>> b0e37a38
 Components.utils.import("resource://gre/modules/XPCOMUtils.jsm");
 Components.utils.import("resource://gre/modules/Services.jsm");
 Components.utils.import("resource://gre/modules/osfile.jsm");
@@ -1249,11 +1245,7 @@
 	}
 	
 	/**
-<<<<<<< HEAD
-	 * Log a JS error to the Mozilla JS error console and the text console
-=======
-	 * Log a JS error to Mozilla JS error console and debug output
->>>>>>> b0e37a38
+	 * Log a JS error to the Mozilla error console and debug output
 	 * @param {Exception} err
 	 */
 	function logError(err) {
@@ -2675,14 +2667,10 @@
 				return false;
 			}
 			var win = sourceNode.ownerDocument.defaultView;
-<<<<<<< HEAD
+			if (win.document.documentElement.getAttribute('windowtype') == 'zotero:search') {
+				return win.ZoteroAdvancedSearch.itemsView.collectionTreeRow;
+			}
 			return win.ZoteroPane.collectionsView.selectedTreeRow;
-=======
-			if (win.document.documentElement.getAttribute('windowtype') == 'zotero:search') {
-				return win.ZoteroAdvancedSearch.itemsView.itemGroup;
-			}
-			return win.ZoteroPane.collectionsView.itemGroup;
->>>>>>> b0e37a38
 		}
 		else {
 			return false;
