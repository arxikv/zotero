--- conflicted
+++ resolved
@@ -156,7 +156,7 @@
 						
 						// If S3 connection is interrupted, delay and retry, or bail if too many
 						// consecutive failures
-						if (status == 0) {
+						if (status == 0 || status == 500 || status == 503) {
 							if (this._s3ConsecutiveFailures < this._maxS3ConsecutiveFailures) {
 								let libraryKey = item.libraryKey;
 								let msg = "S3 returned 0 for " + libraryKey + " -- retrying download"
@@ -875,148 +875,7 @@
 					Zotero.debug(req.getAllResponseHeaders());
 				}
 				catch (e) {
-<<<<<<< HEAD
 					Zotero.debug("Response headers unavailable");
-=======
-					Zotero.File.checkFileAccessError(e, destFile, 'create');
-				}
-				
-				var deferred = Q.defer();
-				
-				var listener = new Zotero.Sync.Storage.StreamListener(
-					{
-						onStart: function (request, data) {
-							if (data.request.isFinished()) {
-								Zotero.debug("Download request " + data.request.name
-									+ " stopped before download started -- closing channel");
-								request.cancel(0x804b0002); // NS_BINDING_ABORTED
-								deferred.resolve(false);
-							}
-						},
-						onProgress: function (a, b, c) {
-							request.onProgress(a, b, c)
-						},
-						onStop: function (request, status, response, data) {
-							data.request.setChannel(false);
-							
-							if (status != 200) {
-								if (status == 404) {
-									deferred.resolve(false);
-									return;
-								}
-								
-								if (status == 0 || status == 500 || status == 503) {
-									if (_s3ConsecutiveFailures >= _maxS3ConsecutiveFailures) {
-										Zotero.debug(_s3ConsecutiveFailures
-											+ " consecutive S3 failures -- aborting", 1);
-										_s3ConsecutiveFailures = 0;
-									}
-									else {
-										let libraryKey = Zotero.Items.getLibraryKeyHash(item);
-										let msg = "S3 returned " + status
-											+ " (" + libraryKey + ") -- retrying download"
-										Components.utils.reportError(msg);
-										Zotero.debug(msg, 1);
-										if (_s3Backoff < _maxS3Backoff) {
-											_s3Backoff *= 2;
-										}
-										_s3ConsecutiveFailures++;
-										Zotero.debug("Delaying " + libraryKey + " download for "
-											+ _s3Backoff + " seconds", 2);
-										Q.delay(_s3Backoff * 1000)
-										.then(function () {
-											deferred.resolve(self._downloadFile(data.request));
-										});
-										return;
-									}
-								}
-								
-								var msg = "Unexpected status code " + status
-									+ " for request " + data.request.name
-									+ " in Zotero.Sync.Storage.ZFS.downloadFile()";
-								Zotero.debug(msg, 1);
-								Components.utils.reportError(msg);
-								// Ignore files not found in S3
-								try {
-									Zotero.debug(Zotero.File.getContents(destFile, null, 4096), 1);
-								}
-								catch (e) {
-									Zotero.debug(e, 1);
-								}
-								deferred.reject(Zotero.Sync.Storage.defaultError);
-								return;
-							}
-							
-							// Don't try to process if the request has been cancelled
-							if (data.request.isFinished()) {
-								Zotero.debug("Download request " + data.request.name
-									+ " is no longer running after file download", 2);
-								deferred.resolve(false);
-								return;
-							}
-							
-							Zotero.debug("Finished download of " + destFile.path);
-							
-							// Decrease backoff delay on successful download
-							if (_s3Backoff > 1) {
-								_s3Backoff /= 2;
-							}
-							// And reset consecutive failures
-							_s3ConsecutiveFailures = 0;
-							
-							try {
-								deferred.resolve(Zotero.Sync.Storage.processDownload(data));
-							}
-							catch (e) {
-								deferred.reject(e);
-							}
-						},
-						onCancel: function (request, status, data) {
-							Zotero.debug("Request cancelled");
-							deferred.resolve(false);
-						},
-						request: request,
-						item: item,
-						compressed: info.compressed,
-						syncModTime: syncModTime,
-						syncHash: syncHash
-					}
-				);
-				
-				var uri = getItemURI(item);
-				
-				// Don't display password in console
-				var disp = uri.clone();
-				if (disp.password) {
-					disp.password = "********";
-				}
-				Zotero.debug('Saving ' + disp.spec + ' with saveURI()');
-				const nsIWBP = Components.interfaces.nsIWebBrowserPersist;
-				var wbp = Components
-					.classes["@mozilla.org/embedding/browser/nsWebBrowserPersist;1"]
-					.createInstance(nsIWBP);
-				wbp.persistFlags = nsIWBP.PERSIST_FLAGS_BYPASS_CACHE;
-				wbp.progressListener = listener;
-				Zotero.Utilities.Internal.saveURI(wbp, uri, destFile);
-				
-				return deferred.promise;
-			});
-	};
-	
-	
-	obj._uploadFile = function (request) {
-		var item = Zotero.Sync.Storage.getItemFromRequestName(request.name);
-		if (Zotero.Attachments.getNumFiles(item) > 1) {
-			var deferred = Q.defer();
-			var created = Zotero.Sync.Storage.createUploadFile(
-				request,
-				function (data) {
-					if (!data) {
-						deferred.resolve(false);
-						return;
-					}
-					deferred.resolve(processUploadFile(data));
->>>>>>> 04d957a9
 				}
 				let e = Zotero.getString('sync.storage.error.zfs.restart', Zotero.appName);
 				throw new Error(e);
