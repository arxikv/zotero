/*
    ***** BEGIN LICENSE BLOCK *****
    
    Copyright © 2009 Center for History and New Media
                     George Mason University, Fairfax, Virginia, USA
                     http://zotero.org
    
    This file is part of Zotero.
    
    Zotero is free software: you can redistribute it and/or modify
    it under the terms of the GNU Affero General Public License as published by
    the Free Software Foundation, either version 3 of the License, or
    (at your option) any later version.
    
    Zotero is distributed in the hope that it will be useful,
    but WITHOUT ANY WARRANTY; without even the implied warranty of
    MERCHANTABILITY or FITNESS FOR A PARTICULAR PURPOSE.  See the
    GNU Affero General Public License for more details.
    
    You should have received a copy of the GNU Affero General Public License
    along with Zotero.  If not, see <http://www.gnu.org/licenses/>.
    
    ***** END LICENSE BLOCK *****
*/


Zotero.Sync.Storage.ZFS = (function () {
	var _rootURI;
	var _userURI;
	var _cachedCredentials = false;
	var _lastSyncTime = null;
	
	/**
	 * Get file metadata on storage server
	 *
	 * @param	{Zotero.Item}	item
	 * @param	{Function}		callback		Callback f(item, etag)
	 */
	function getStorageFileInfo(item, callback) {
		var uri = getItemInfoURI(item);
		
		Zotero.HTTP.doGet(uri, function (req) {
			var funcName = "Zotero.Sync.Storage.ZFS.getStorageFileInfo()";
			
			if (req.status == 404) {
				callback(item, false);
				return;
			}
			else if (req.status != 200) {
				var msg = "Unexpected status code " + req.status + " in " + funcName
							+ " (" + Zotero.Items.getLibraryKeyHash(item) + ")";
				Zotero.debug(msg, 1);
				Zotero.debug(req.responseText);
				Components.utils.reportError(msg);
				Zotero.Sync.Storage.EventManager.error(Zotero.Sync.Storage.defaultError);
			}
			
			var info = {};
			info.hash = req.getResponseHeader('ETag');
			if (!info.hash) {
				var msg = "Hash not found in info response in " + funcName
							+ " (" + Zotero.Items.getLibraryKeyHash(item) + ")";
				Zotero.debug(msg, 1);
				Zotero.debug(req.responseText);
				Components.utils.reportError(msg);
				try {
					Zotero.debug(req.getAllResponseHeaders());
				}
				catch (e) {
					Zotero.debug("Response headers unavailable");
				}
				// TODO: localize?
				var msg = "A file sync error occurred. Please restart " + Zotero.appName + " and/or your computer and try syncing again.\n\n"
					+ "If the error persists, there may be a problem with either your computer or your network: security software, proxy server, VPN, etc. "
					+ "Try disabling any security/firewall software you're using or, if this is a laptop, try from a different network.";
				Zotero.Sync.Storage.EventManager.error(msg);
			}
			info.filename = req.getResponseHeader('X-Zotero-Filename');
			var mtime = req.getResponseHeader('X-Zotero-Modification-Time');
			info.mtime = parseInt(mtime);
			info.compressed = req.getResponseHeader('X-Zotero-Compressed') == 'Yes';
			Zotero.debug(info);
			
			callback(item, info);
		});
	}
	
	
	/**
	 * Upload the file to the server
	 *
	 * @param	{Object}		Object with 'request' property
	 * @return	{void}
	 */
	function processUploadFile(data) {
		/*
		updateSizeMultiplier(
			(100 - Zotero.Sync.Storage.compressionTracker.ratio) / 100
		);
		*/
		
		var request = data.request;
		var item = Zotero.Sync.Storage.getItemFromRequestName(request.name);
		getStorageFileInfo(item, function (item, info) {
			if (request.isFinished()) {
				Zotero.debug("Upload request '" + request.name
					+ "' is no longer running after getting file info");
				return;
			}
			
			try {
				// Check for conflict
				if (Zotero.Sync.Storage.getSyncState(item.id)
						!= Zotero.Sync.Storage.SYNC_STATE_FORCE_UPLOAD) {
					if (info) {
						// Remote mod time
						var mtime = info.mtime;
						// Local file time
						var fmtime = item.attachmentModificationTime;
						
						var same = false;
						var useLocal = false;
						if (fmtime == mtime) {
							same = true;
							Zotero.debug("File mod time matches remote file -- skipping upload");
						}
						// Allow floored timestamps for filesystems that don't support
						// millisecond precision (e.g., HFS+)
						else if (Math.floor(mtime / 1000) * 1000 == fmtime || Math.floor(fmtime / 1000) * 1000 == mtime) {
							same = true;
							Zotero.debug("File mod times are within one-second precision (" + fmtime + " ≅ " + mtime + ") "
								+ "-- skipping upload");
						}
						// Allow timestamp to be exactly one hour off to get around
						// time zone issues -- there may be a proper way to fix this
						else if (Math.abs(fmtime - mtime) == 3600000
								// And check with one-second precision as well
								|| Math.abs(fmtime - Math.floor(mtime / 1000) * 1000) == 3600000
								|| Math.abs(Math.floor(fmtime / 1000) * 1000 - mtime) == 3600000) {
							same = true;
							Zotero.debug("File mod time (" + fmtime + ") is exactly one hour off remote file (" + mtime + ") "
								+ "-- assuming time zone issue and skipping upload");
						}
						// Ignore maxed-out 32-bit ints, from brief problem after switch to 32-bit servers
						else if (mtime == 2147483647) {
							Zotero.debug("Remote mod time is invalid -- uploading local file version");
							useLocal = true;
						}
						
						if (same) {
							Zotero.debug(Zotero.Sync.Storage.getSyncedModificationTime(item.id));
							
							Zotero.DB.beginTransaction();
							var syncState = Zotero.Sync.Storage.getSyncState(item.id);
							//Zotero.Sync.Storage.setSyncedModificationTime(item.id, fmtime, true);
							Zotero.Sync.Storage.setSyncedModificationTime(item.id, fmtime);
							Zotero.Sync.Storage.setSyncState(item.id, Zotero.Sync.Storage.SYNC_STATE_IN_SYNC);
							Zotero.DB.commitTransaction();
							Zotero.Sync.Storage.EventManager.changesMade();
							request.finish();
							return;
						}
						
						var smtime = Zotero.Sync.Storage.getSyncedModificationTime(item.id);
						if (!useLocal && smtime != mtime) {
							var localData = { modTime: fmtime };
							var remoteData = { modTime: mtime };
							Zotero.Sync.Storage.QueueManager.addConflict(
								request.name, localData, remoteData
							);
							Zotero.debug("Conflict -- last synced file mod time "
								+ "does not match time on storage server"
								+ " (" + smtime + " != " + mtime + ")");
							request.finish();
							return;
						}
					}
					else {
						Zotero.debug("Remote file not found for item " + item.libraryID + "/" + item.key);
					}
				}
				
				getFileUploadParameters(
					item,
					function (item, target, uploadKey, params) {
						try {
							postFile(request, item, target, uploadKey, params);
						}
						catch (e) {
							Zotero.Sync.Storage.EventManager.error(e);
						}
					},
					function () {
						updateItemFileInfo(item);
						request.finish();
					}
				);
			}
<<<<<<< HEAD
			catch (e) {
				Zotero.Sync.Storage.EventManager.error(e);
			}
		});
=======
			Zotero.debug('Saving ' + disp.spec + ' with saveURI()');
			const nsIWBP = Components.interfaces.nsIWebBrowserPersist;
			var wbp = Components
				.classes["@mozilla.org/embedding/browser/nsWebBrowserPersist;1"]
				.createInstance(nsIWBP);
			wbp.persistFlags = nsIWBP.PERSIST_FLAGS_BYPASS_CACHE;
			wbp.progressListener = listener;	
			try {
				wbp.saveURI(uri, null, null, null, null, destFile);
			} catch(e if e.name === "NS_ERROR_XPC_NOT_ENOUGH_ARGS") {
				// https://bugzilla.mozilla.org/show_bug.cgi?id=794602
				// XXX Always use when we no longer support Firefox < 18
				wbp.saveURI(uri, null, null, null, null, destFile, null);
			}
		}
		catch (e) {
			self.onError(e);
		}
	});
}


Zotero.Sync.Storage.Session.ZFS.prototype.uploadFile = function (request) {
	var self = this;
	var item = Zotero.Sync.Storage.getItemFromRequestName(request.name);
	if (Zotero.Attachments.getNumFiles(item) > 1) {
		Zotero.Sync.Storage.createUploadFile(request, function (data) { self._processUploadFile(data); });
	}
	else {
		this._processUploadFile({ request: request });
>>>>>>> c7e81119
	}
	
	
	/**
	 * Get mod time of file on storage server
	 *
	 * @param	{Zotero.Item}					item
	 * @param	{Function}		uploadCallback					Callback f(request, item, target, params)
	 * @param	{Function}		existsCallback					Callback f() to call when file already exists
	 *																on server and uploading isn't necessary
	 */
	function getFileUploadParameters(item, uploadCallback, existsCallback) {
		var uri = getItemURI(item);
		
		if (Zotero.Attachments.getNumFiles(item) > 1) {
			var file = Zotero.getTempDirectory();
			var filename = item.key + '.zip';
			file.append(filename);
			uri.spec = uri.spec;
			var zip = true;
		}
		else {
			var file = item.getFile();
			var filename = file.leafName;
			var zip = false;
		}
		
		var mtime = item.attachmentModificationTime;
		var hash = Zotero.Utilities.Internal.md5(file);
		
		var body = "md5=" + hash + "&filename=" + encodeURIComponent(filename)
					+ "&filesize=" + file.fileSize + "&mtime=" + mtime;
		if (zip) {
			body += "&zip=1";
		}
		
		Zotero.HTTP.doPost(uri, body, function (req) {
			var funcName = "Zotero.Sync.Storage.ZFS.getFileUploadParameters()";
			
			if (req.status == 413) {
				var retry = req.getResponseHeader('Retry-After');
				if (retry) {
					var minutes = Math.round(retry / 60);
					// TODO: localize
					var e = new Zotero.Error(
						"You have too many queued uploads. "
							+ "Please try again in " + minutes + " minutes.",
						"ZFS_UPLOAD_QUEUE_LIMIT"
					);
					Zotero.Sync.Storage.EventManager.error(e);
				}
				
				var text, buttonText = null, buttonCallback;
				
				// Group file
				if (item.libraryID) {
					var group = Zotero.Groups.getByLibraryID(item.libraryID);
					text = Zotero.getString('sync.storage.error.zfs.groupQuotaReached1', group.name) + "\n\n"
							+ Zotero.getString('sync.storage.error.zfs.groupQuotaReached2');
				}
				// Personal file
				else {
					text = Zotero.getString('sync.storage.error.zfs.personalQuotaReached1') + "\n\n"
							+ Zotero.getString('sync.storage.error.zfs.personalQuotaReached2');
					buttonText = Zotero.getString('sync.storage.openAccountSettings');
					buttonCallback = function () {
						var url = "https://www.zotero.org/settings/storage";
						
						var wm = Components.classes["@mozilla.org/appshell/window-mediator;1"]
									.getService(Components.interfaces.nsIWindowMediator);
						var win = wm.getMostRecentWindow("navigator:browser");
						var browser = win.getBrowser();
						browser.selectedTab = browser.addTab(url);
					}
				}
				
				// TODO: localize
				text += "\n\n" + filename + " (" + Math.round(file.fileSize / 1024) + "KB)";
				
				Zotero.debug(req.responseText);
				
				var e = new Zotero.Error(
					"The file '" + filename + "' would exceed your Zotero File Storage quota",
					"ZFS_OVER_QUOTA",
					{
						dialogText: text,
						dialogButtonText: buttonText,
						dialogButtonCallback: buttonCallback
					}
				);
				Zotero.debug(e, 2);
				Components.utils.reportError(e);
				// Stop uploads, log warning, and continue
				Zotero.Sync.Storage.QueueManager.get('upload').stop();
				Zotero.Sync.Storage.EventManager.warning(e);
				Zotero.Sync.Storage.EventManager.success();
				return;
			}
			else if (req.status == 403) {
				Zotero.debug(req.responseText);
				
				var groupID = Zotero.Groups.getGroupIDFromLibraryID(item.libraryID);
				var e = new Zotero.Error(
					"File editing denied for group",
					"ZFS_FILE_EDITING_DENIED",
					{
						groupID: groupID
					}
				);
				Zotero.Sync.Storage.EventManager.error(e);
			}
			else if (req.status == 404) {
				Components.utils.reportError("Unexpected status code 404 in " + funcName
							 + " (" + Zotero.Items.getLibraryKeyHash(item) + ")");
				if (Zotero.Prefs.get('sync.debugNoAutoResetClient')) {
					Components.utils.reportError("Skipping automatic client reset due to debug pref");
					return;
				}
				if (!Zotero.Sync.Server.canAutoResetClient) {
					Components.utils.reportError("Client has already been auto-reset -- manual sync required");
					return;
				}
				Zotero.Sync.Server.resetClient();
				Zotero.Sync.Server.canAutoResetClient = false;
				Zotero.Sync.Storage.EventManager.error(Zotero.Sync.Storage.defaultError);
			}
			else if (req.status != 200) {
				var msg = "Unexpected status code " + req.status + " in " + funcName
							 + " (" + Zotero.Items.getLibraryKeyHash(item) + ")";
				Zotero.debug(msg, 1);
				Zotero.debug(req.responseText);
				Zotero.debug(req.getAllResponseHeaders());
				Components.utils.reportError(msg);
				Zotero.Sync.Storage.EventManager.error(Zotero.Sync.Storage.defaultError);
			}
			
			Zotero.debug(req.responseText);
			
			try {
				// Strip XML declaration and convert to E4X
				var xml = new XML(Zotero.Utilities.trim(req.responseText.replace(/<\?xml.*\?>/, '')));
			}
			catch (e) {
				Zotero.Sync.Storage.EventManager.error(
					"Invalid response retrieving file upload parameters"
				);
			}
			
			if (xml.name() != 'upload' && xml.name() != 'exists') {
				Zotero.Sync.Storage.EventManager.error(
					"Invalid response retrieving file upload parameters"
				);
			}
			// File was already available, so uploading isn't required
			if (xml.name() == 'exists') {
				existsCallback();
				return;
			}
			
			var url = xml.url.toString();
			var uploadKey = xml.key.toString();
			var params = {}, p = '';
			for each(var param in xml.params.children()) {
				params[param.name()] = param.toString();
			}
			Zotero.debug(params);
			uploadCallback(item, url, uploadKey, params);
		});
	}
	
	
	function postFile(request, item, url, uploadKey, params) {
		if (request.isFinished()) {
			Zotero.debug("Upload request " + request.name + " is no longer running after getting upload parameters");
			return;
		}
		
		var file = getUploadFile(item);
		
		// TODO: make sure this doesn't appear in file
		var boundary = "---------------------------" + Math.random().toString().substr(2);
		
		var mis = Components.classes["@mozilla.org/io/multiplex-input-stream;1"]
					.createInstance(Components.interfaces.nsIMultiplexInputStream);
		
		// Add parameters
		for (var key in params) {
			var storage = Components.classes["@mozilla.org/storagestream;1"]
							.createInstance(Components.interfaces.nsIStorageStream);
			storage.init(4096, 4294967295, null); // PR_UINT32_MAX
			var out = storage.getOutputStream(0);
			
			var conv = Components.classes["@mozilla.org/intl/converter-output-stream;1"]
							.createInstance(Components.interfaces.nsIConverterOutputStream);
			conv.init(out, null, 4096, "?");
			
			var str = "--" + boundary + '\r\nContent-Disposition: form-data; name="' + key + '"'
						+ '\r\n\r\n' + params[key] + '\r\n';
			conv.writeString(str);
			conv.close();
			
			var instr = storage.newInputStream(0);
			mis.appendStream(instr);
		}
		
		// Add file
		var sis = Components.classes["@mozilla.org/io/string-input-stream;1"]
					.createInstance(Components.interfaces.nsIStringInputStream);
		var str = "--" + boundary + '\r\nContent-Disposition: form-data; name="file"\r\n\r\n';
		sis.setData(str, -1);
		mis.appendStream(sis);
		
		var fis = Components.classes["@mozilla.org/network/file-input-stream;1"]
					.createInstance(Components.interfaces.nsIFileInputStream);
		fis.init(file, 0x01, 0, Components.interfaces.nsIFileInputStream.CLOSE_ON_EOF);
		
		var bis = Components.classes["@mozilla.org/network/buffered-input-stream;1"]
					.createInstance(Components.interfaces.nsIBufferedInputStream)
		bis.init(fis, 64 * 1024);
		mis.appendStream(bis);
		
		// End request
		var sis = Components.classes["@mozilla.org/io/string-input-stream;1"]
					.createInstance(Components.interfaces.nsIStringInputStream);
		var str = "\r\n--" + boundary + "--";
		sis.setData(str, -1);
		mis.appendStream(sis);
		
		
	/*	var cstream = Components.classes["@mozilla.org/intl/converter-input-stream;1"].
		createInstance(Components.interfaces.nsIConverterInputStream);
		cstream.init(mis, "UTF-8", 0, 0); // you can use another encoding here if you wish
		
		let (str = {}) {
			cstream.readString(-1, str); // read the whole file and put it in str.value
			data = str.value;
		}
		cstream.close(); // this closes fstream
		alert(data);
	*/	
		
		var ios = Components.classes["@mozilla.org/network/io-service;1"].
					getService(Components.interfaces.nsIIOService);
		var uri = ios.newURI(url, null, null);
		var channel = ios.newChannelFromURI(uri);
		
		channel.QueryInterface(Components.interfaces.nsIUploadChannel);
		channel.setUploadStream(mis, "multipart/form-data", -1);
		channel.QueryInterface(Components.interfaces.nsIHttpChannel);
		channel.requestMethod = 'POST';
		channel.allowPipelining = false;
		channel.setRequestHeader('Keep-Alive', '', false);
		channel.setRequestHeader('Connection', '', false);
		channel.setRequestHeader("Content-Type", "multipart/form-data; boundary=" + boundary, false);
		//channel.setRequestHeader('Date', date, false);
		
		request.setChannel(channel);
		
		var listener = new Zotero.Sync.Storage.StreamListener(
			{
				onProgress: function (a, b, c) {
					request.onProgress(a, b, c);
				},
				onStop: function (httpRequest, status, response, data) { onUploadComplete(httpRequest, status, response, data); },
				onCancel: function (httpRequest, status, data) { onUploadCancel(httpRequest, status, data); },
				request: request,
				item: item,
				uploadKey: uploadKey,
				streams: [mis]
			}
		);
		channel.notificationCallbacks = listener;
		
		var dispURI = uri.clone();
		if (dispURI.password) {
			dispURI.password = '********';
		}
		Zotero.debug("HTTP POST of " + file.leafName + " to " + dispURI.spec);
		
		channel.asyncOpen(listener, null);
	}
	
	
	function onUploadComplete(httpRequest, status, response, data) {
		var request = data.request;
		var item = data.item;
		var uploadKey = data.uploadKey;
		
		Zotero.debug("Upload of attachment " + item.key
			+ " finished with status code " + status);
		
		Zotero.debug(response);
		
		switch (status) {
			case 201:
				break;
			
			case 500:
				Zotero.Sync.Storage.EventManager.error(
					"File upload failed. Please try again."
				);
			
			default:
				var msg = "Unexpected file upload status " + status
					+ " in Zotero.Sync.Storage.ZFS.onUploadComplete()"
					+ " (" + Zotero.Items.getLibraryKeyHash(item) + ")";
				Zotero.debug(msg, 1);
				Components.utils.reportError(msg);
				Components.utils.reportError(response);
				Components.utils.reportError(msg);
				Zotero.Sync.Storage.EventManager.error(Zotero.Sync.Storage.defaultError);
		}
		
		var uri = getItemURI(item);
		var body = "update=" + uploadKey + "&mtime=" + item.attachmentModificationTime;
		
		// Register upload on server
		Zotero.HTTP.doPost(uri, body, function (req) {
			if (req.status != 204) {
				var msg = "Unexpected file registration status " + req.status
					+ " in Zotero.Sync.Storage.ZFS.onUploadComplete()"
					+ " (" + Zotero.Items.getLibraryKeyHash(item) + ")";
				Zotero.debug(msg, 1);
				Zotero.debug(req.responseText);
				Zotero.debug(req.getAllResponseHeaders());
				Components.utils.reportError(msg);
				Components.utils.reportError(req.responseText);
				Zotero.Sync.Storage.EventManager.error(Zotero.Sync.Storage.defaultError);
			}
			
			updateItemFileInfo(item);
			request.finish();
		});
	}
	
	
	function updateItemFileInfo(item) {
		// Mark as changed locally
		Zotero.DB.beginTransaction();
		Zotero.Sync.Storage.setSyncState(item.id, Zotero.Sync.Storage.SYNC_STATE_IN_SYNC);
		
		// Store file mod time
		var mtime = item.attachmentModificationTime;
		Zotero.Sync.Storage.setSyncedModificationTime(item.id, mtime, true);
		
		// Store file hash of individual files
		if (Zotero.Attachments.getNumFiles(item) == 1) {
			var hash = item.attachmentHash;
			Zotero.Sync.Storage.setSyncedHash(item.id, hash);
		}
		
		Zotero.DB.commitTransaction();
		
		try {
			if (Zotero.Attachments.getNumFiles(item) > 1) {
				var file = Zotero.getTempDirectory();
				file.append(item.key + '.zip');
				file.remove(false);
			}
		}
		catch (e) {
			Components.utils.reportError(e);
		}
		
		Zotero.Sync.Storage.EventManager.changesMade();
	}
	
	
	function onUploadCancel(httpRequest, status, data) {
		var request = data.request;
		var item = data.item;
		
		Zotero.debug("Upload of attachment " + item.key + " cancelled with status code " + status);
		
		try {
			if (Zotero.Attachments.getNumFiles(item) > 1) {
				var file = Zotero.getTempDirectory();
				file.append(item.key + '.zip');
				file.remove(false);
			}
		}
		catch (e) {
			Components.utils.reportError(e);
		}
		
		request.finish();
	}
	
	
	/**
	 * Get the storage URI for an item
	 *
	 * @inner
	 * @param	{Zotero.Item}
	 * @return	{nsIURI}					URI of file on storage server
	 */
	function getItemURI(item) {
		var uri = Zotero.Sync.Storage.ZFS.rootURI;
		// Be sure to mirror parameter changes to getItemInfoURI() below
		uri.spec += Zotero.URI.getItemPath(item) + '/file?auth=1&iskey=1&version=1';
		return uri;
	}
	
	
	/**
	 * Get the storage info URI for an item
	 *
	 * @inner
	 * @param	{Zotero.Item}
	 * @return	{nsIURI}					URI of file on storage server with info flag
	 */
	function getItemInfoURI(item) {
		var uri = Zotero.Sync.Storage.ZFS.rootURI;
		uri.spec += Zotero.URI.getItemPath(item) + '/file?auth=1&iskey=1&version=1&info=1';
		return uri;
	}
	
	
	function getUploadFile(item) {
		if (Zotero.Attachments.getNumFiles(item) > 1) {
			var file = Zotero.getTempDirectory();
			var filename = item.key + '.zip';
			file.append(filename);
		}
		else {
			var file = item.getFile();
		}
		return file;
	}
	
	
	//
	// Public methods (called via Zotero.Sync.Storage.ZFS)
	//
	var obj = new Zotero.Sync.Storage.Mode;
	obj.name = "ZFS";
	
	Object.defineProperty(obj, "includeUserFiles", {
		get: function () {
			return Zotero.Prefs.get("sync.storage.enabled") && Zotero.Prefs.get("sync.storage.protocol") == 'zotero';
		}
	});
	
	Object.defineProperty(obj, "includeGroupFiles", {
		get: function () {
			return Zotero.Prefs.get("sync.storage.groups.enabled");
		}
	});
	
	Object.defineProperty(obj, "_enabled", {
		get: function () this.includeUserFiles || this.includeGroupFiles
	});
	
	obj._verified = true;
	
	Object.defineProperty(obj, "rootURI", {
		get: function () {
			if (!_rootURI) {
				throw ("Root URI not initialized in Zotero.Sync.Storage.ZFS.rootURI");
			}
			return _rootURI.clone();
		}
	});
	
	Object.defineProperty(obj, "userURI", {
		get: function () {
			if (!_userURI) {
				throw ("User URI not initialized in Zotero.Sync.Storage.ZFS.userURI");
			}
			return _userURI.clone();
		}
	});
	
	
	obj._init = function (url, username, password) {
		var ios = Components.classes["@mozilla.org/network/io-service;1"].
					getService(Components.interfaces.nsIIOService);
		try {
			var uri = ios.newURI(url, null, null);
			if (username) {
				uri.username = username;
				uri.password = password;
			}
		}
		catch (e) {
			Zotero.debug(e, 1);
			Components.utils.reportError(e);
			return false;
		}
		_rootURI = uri;
		
		uri = uri.clone();
		uri.spec += 'users/' + Zotero.userID + '/';
		_userURI = uri;
		
		return true;
	};
	
	
	obj._initFromPrefs = function () {
		var url = ZOTERO_CONFIG.API_URL;
		var username = Zotero.Sync.Server.username;
		var password = Zotero.Sync.Server.password;
		return this._init(url, username, password);
	};
	
	
	/**
	 * Begin download process for individual file
	 *
	 * @param	{Zotero.Sync.Storage.Request}	[request]
	 */
	obj._downloadFile = function (request) {
		var item = Zotero.Sync.Storage.getItemFromRequestName(request.name);
		if (!item) {
			throw new Error("Item '" + request.name + "' not found");
		}
		
		// Retrieve file info from server to store locally afterwards
		getStorageFileInfo(item, function (item, info) {
			if (!request.isRunning()) {
				Zotero.debug("Download request '" + request.name
					+ "' is no longer running after getting remote file info");
				return;
			}
			
			if (!info) {
				Zotero.debug("Remote file not found for item " + item.libraryID + "/" + item.key);
				request.finish();
				return;
			}
			
			try {
				var syncModTime = info.mtime;
				var syncHash = info.hash;
				
				var file = item.getFile();
				// Skip download if local file exists and matches mod time
				if (file && file.exists()) {
					if (syncModTime == file.lastModifiedTime) {
						Zotero.debug("File mod time matches remote file -- skipping download");
						
						Zotero.DB.beginTransaction();
						var syncState = Zotero.Sync.Storage.getSyncState(item.id);
						//var updateItem = syncState != 1;
						var updateItem = false;
						Zotero.Sync.Storage.setSyncedModificationTime(item.id, syncModTime, updateItem);
						Zotero.Sync.Storage.setSyncState(item.id, Zotero.Sync.Storage.SYNC_STATE_IN_SYNC);
						Zotero.DB.commitTransaction();
						Zotero.Sync.Storage.EventManager.changesMade();
						request.finish();
						return;
					}
					// If not compressed, check hash, in case only timestamp changed
					else if (!info.compressed && item.attachmentHash == syncHash) {
						Zotero.debug("File hash matches remote file -- skipping download");
						
						Zotero.DB.beginTransaction();
						var syncState = Zotero.Sync.Storage.getSyncState(item.id);
						//var updateItem = syncState != 1;
						var updateItem = false;
						if (!info.compressed) {
							Zotero.Sync.Storage.setSyncedHash(item.id, syncHash, false);
						}
						Zotero.Sync.Storage.setSyncedModificationTime(item.id, syncModTime, updateItem);
						Zotero.Sync.Storage.setSyncState(item.id, Zotero.Sync.Storage.SYNC_STATE_IN_SYNC);
						Zotero.DB.commitTransaction();
						Zotero.Sync.Storage.EventManager.changesMade();
						request.finish();
						return;
					}
				}
				
				var destFile = Zotero.getTempDirectory();
				if (info.compressed) {
					destFile.append(item.key + '.zip.tmp');
				}
				else {
					destFile.append(item.key + '.tmp');
				}
				
				if (destFile.exists()) {
					try {
						destFile.remove(false);
					}
					catch (e) {
						Zotero.File.checkFileAccessError(e, destFile, 'delete');
					}
				}
				
				// saveURI() below appears not to create empty files for Content-Length: 0,
				// so we create one here just in case
				try {
					destFile.create(Components.interfaces.nsIFile.NORMAL_FILE_TYPE, 0644);
				}
				catch (e) {
					Zotero.File.checkFileAccessError(e, destFile, 'create');
				}
				
				var listener = new Zotero.Sync.Storage.StreamListener(
					{
						onStart: function (request, data) {
							if (data.request.isFinished()) {
								Zotero.debug("Download request " + data.request.name
									+ " stopped before download started -- closing channel");
								request.cancel(0x804b0002); // NS_BINDING_ABORTED
								return;
							}
						},
						onProgress: function (a, b, c) {
							request.onProgress(a, b, c)
						},
						onStop: function (request, status, response, data) {
							if (status != 200) {
								var msg = "Unexpected status code " + status
									+ " for request " + data.request.name
									+ " in Zotero.Sync.Storage.ZFS.downloadFile()";
								Zotero.debug(msg, 1);
								Components.utils.reportError(msg);
								Zotero.Sync.Storage.EventManager.error(Zotero.Sync.Storage.defaultError);
							}
							
							// Don't try to process if the request has been cancelled
							if (data.request.isFinished()) {
								Zotero.debug("Download request " + data.request.name
									+ " is no longer running after file download", 2);
								return;
							}
							
							Zotero.debug("Finished download of " + destFile.path);
							
							try {
								Zotero.Sync.Storage.processDownload(data);
								data.request.finish();
							}
							catch (e) {
								Zotero.Sync.Storage.EventManager.error(e);
							}
						},
						request: request,
						item: item,
						compressed: info.compressed,
						syncModTime: syncModTime,
						syncHash: syncHash
					}
				);
				
				var uri = getItemURI(item);
				
				// Don't display password in console
				var disp = uri.clone();
				if (disp.password) {
					disp.password = "********";
				}
				Zotero.debug('Saving ' + disp.spec + ' with saveURI()');
				const nsIWBP = Components.interfaces.nsIWebBrowserPersist;
				var wbp = Components
					.classes["@mozilla.org/embedding/browser/nsWebBrowserPersist;1"]
					.createInstance(nsIWBP);
				wbp.persistFlags = nsIWBP.PERSIST_FLAGS_BYPASS_CACHE;
				wbp.progressListener = listener;
				wbp.saveURI(uri, null, null, null, null, destFile);
			}
			catch (e) {
				Zotero.Sync.Storage.EventManager.error(e);
			}
		});
	};
	
	
	obj._uploadFile = function (request) {
		var item = Zotero.Sync.Storage.getItemFromRequestName(request.name);
		if (Zotero.Attachments.getNumFiles(item) > 1) {
			Zotero.Sync.Storage.createUploadFile(request, function (data) { processUploadFile(data); });
		}
		else {
			processUploadFile({ request: request });
		}
	};
	
	
	obj._getLastSyncTime = function (callback) {
		var uri = this.userURI;
		var successFileURI = uri.clone();
		successFileURI.spec += "laststoragesync?auth=1";
		
		// Cache the credentials at the root
		var self = this;
		this._cacheCredentials(function () {
			Zotero.HTTP.doGet(successFileURI, function (req) {
				if (req.responseText) {
					Zotero.debug(req.responseText);
				}
				Zotero.debug(req.status);
				
				if (req.status == 401 || req.status == 403) {
					Zotero.debug("Clearing ZFS authentication credentials", 2);
					_cachedCredentials = false;
				}
				
				if (req.status != 200 && req.status != 404) {
					Zotero.Sync.Storage.EventManager.error(
						"Unexpected status code " + req.status + " getting "
							+ "last file sync time"
					);
				}
				
				if (req.status == 200) {
					var ts = req.responseText;
					var date = new Date(ts * 1000);
					Zotero.debug("Last successful storage sync was " + date);
					_lastSyncTime = ts;
				}
				else {
					var ts = null;
					_lastSyncTime = null;
				}
				callback(ts);
			});
		});
	};
	
	
	obj._setLastSyncTime = function (callback, useLastSyncTime) {
		if (useLastSyncTime) {
			if (!_lastSyncTime) {
				if (callback) {
					callback();
				}
				return;
			}
			
			var sql = "REPLACE INTO version VALUES ('storage_zfs', ?)";
			Zotero.DB.query(sql, { int: _lastSyncTime });
			
			Zotero.debug("Clearing ZFS authentication credentials", 2);
			_lastSyncTime = null;
			_cachedCredentials = false;
			
			if (callback) {
				callback();
			}
			
			return;
		}
		_lastSyncTime = null;
		
		var uri = this.userURI;
		var successFileURI = uri.clone();
		successFileURI.spec += "laststoragesync?auth=1";
		
		Zotero.HTTP.doPost(successFileURI, "", function (req) {
			Zotero.debug(req.responseText);
			Zotero.debug(req.status);
			
			if (req.status != 200) {
				var msg = "Unexpected status code " + req.status + " setting last file sync time";
				Zotero.debug(msg, 1);
				Components.utils.reportError(msg);
				Zotero.Sync.Storage.EventManager.error(Zotero.Sync.Storage.defaultError);
			}
			
			var ts = req.responseText;
			
			var sql = "REPLACE INTO version VALUES ('storage_zfs', ?)";
			Zotero.DB.query(sql, { int: ts });
			
			Zotero.debug("Clearing ZFS authentication credentials", 2);
			_cachedCredentials = false;
			
			if (callback) {
				callback();
			}
		});
	};
	
	
	obj._cacheCredentials = function (callback) {
		if (_cachedCredentials) {
			Zotero.debug("Credentials are already cached");
			setTimeout(function () {
				callback();
			}, 0);
			return false;
		}
		
		var uri = this.rootURI;
		// TODO: move to root uri
		uri.spec += "?auth=1";
		Zotero.HTTP.doGet(uri, function (req) {
			if (req.status == 401) {
				// TODO: localize
				var msg = "File sync login failed\n\nCheck your username and password in the Sync pane of the Zotero preferences.";
				Zotero.Sync.Storage.EventManager.error(msg);
			}
			else if (req.status != 200) {
				var msg = "Unexpected status code " + req.status + " caching "
					+ "authentication credentials in Zotero.Sync.Storage.ZFS.cacheCredentials()";
				Zotero.debug(msg, 1);
				Components.utils.reportError(msg);
				Zotero.Sync.Storage.EventManager.error(Zotero.Sync.Storage.defaultErrorRestart);
			}
			Zotero.debug("Credentials are cached");
			_cachedCredentials = true;
			callback();
		});
		return true;
	};
	
	
	/**
	 * Remove all synced files from the server
	 */
	obj._purgeDeletedStorageFiles = function (callback) {
		// If we don't have a user id we've never synced and don't need to bother
		if (!Zotero.userID) {
			Zotero.Sync.Storage.EventManager.skip();
			return;
		}
		
		var sql = "SELECT value FROM settings WHERE setting=? AND key=?";
		var values = Zotero.DB.columnQuery(sql, ['storage', 'zfsPurge']);
		if (!values) {
			Zotero.Sync.Storage.EventManager.skip();
			return;
		}
		
		Zotero.debug("Unlinking synced files on ZFS");
		
		var uri = this.userURI;
		uri.spec += "removestoragefiles?";
		// Unused
		for each(var value in values) {
			switch (value) {
				case 'user':
					uri.spec += "user=1&";
					break;
				
				case 'group':
					uri.spec += "group=1&";
					break;
				
				default:
					Zotero.Sync.Storage.EventManager.error(
						"Invalid zfsPurge value '" + value + "' in ZFS purgeDeletedStorageFiles()"
					);
			}
		}
		uri.spec = uri.spec.substr(0, uri.spec.length - 1);
		
		Zotero.HTTP.doPost(uri, "", function (xmlhttp) {
			if (xmlhttp.status != 204) {
				if (callback) {
					callback(false);
				}
				Zotero.Sync.Storage.EventManager.error(
					"Unexpected status code " + xmlhttp.status + " purging ZFS files"
				);
			}
			
			var sql = "DELETE FROM settings WHERE setting=? AND key=?";
			Zotero.DB.query(sql, ['storage', 'zfsPurge']);
			
			if (callback) {
				callback(true);
			}
			
			Zotero.Sync.Storage.EventManager.success();
		});
	};
	
	return obj;
}());<|MERGE_RESOLUTION|>--- conflicted
+++ resolved
@@ -196,43 +196,10 @@
 					}
 				);
 			}
-<<<<<<< HEAD
 			catch (e) {
 				Zotero.Sync.Storage.EventManager.error(e);
 			}
 		});
-=======
-			Zotero.debug('Saving ' + disp.spec + ' with saveURI()');
-			const nsIWBP = Components.interfaces.nsIWebBrowserPersist;
-			var wbp = Components
-				.classes["@mozilla.org/embedding/browser/nsWebBrowserPersist;1"]
-				.createInstance(nsIWBP);
-			wbp.persistFlags = nsIWBP.PERSIST_FLAGS_BYPASS_CACHE;
-			wbp.progressListener = listener;	
-			try {
-				wbp.saveURI(uri, null, null, null, null, destFile);
-			} catch(e if e.name === "NS_ERROR_XPC_NOT_ENOUGH_ARGS") {
-				// https://bugzilla.mozilla.org/show_bug.cgi?id=794602
-				// XXX Always use when we no longer support Firefox < 18
-				wbp.saveURI(uri, null, null, null, null, destFile, null);
-			}
-		}
-		catch (e) {
-			self.onError(e);
-		}
-	});
-}
-
-
-Zotero.Sync.Storage.Session.ZFS.prototype.uploadFile = function (request) {
-	var self = this;
-	var item = Zotero.Sync.Storage.getItemFromRequestName(request.name);
-	if (Zotero.Attachments.getNumFiles(item) > 1) {
-		Zotero.Sync.Storage.createUploadFile(request, function (data) { self._processUploadFile(data); });
-	}
-	else {
-		this._processUploadFile({ request: request });
->>>>>>> c7e81119
 	}
 	
 	
@@ -894,7 +861,13 @@
 					.createInstance(nsIWBP);
 				wbp.persistFlags = nsIWBP.PERSIST_FLAGS_BYPASS_CACHE;
 				wbp.progressListener = listener;
-				wbp.saveURI(uri, null, null, null, null, destFile);
+				try {
+					wbp.saveURI(uri, null, null, null, null, destFile);
+				} catch(e if e.name === "NS_ERROR_XPC_NOT_ENOUGH_ARGS") {
+					// https://bugzilla.mozilla.org/show_bug.cgi?id=794602
+					// XXX Always use when we no longer support Firefox < 18
+					wbp.saveURI(uri, null, null, null, null, destFile, null);
+				}
 			}
 			catch (e) {
 				Zotero.Sync.Storage.EventManager.error(e);
