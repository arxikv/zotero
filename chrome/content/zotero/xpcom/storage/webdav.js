/*
    ***** BEGIN LICENSE BLOCK *****
    
    Copyright © 2009 Center for History and New Media
                     George Mason University, Fairfax, Virginia, USA
                     http://zotero.org
    
    This file is part of Zotero.
    
    Zotero is free software: you can redistribute it and/or modify
    it under the terms of the GNU Affero General Public License as published by
    the Free Software Foundation, either version 3 of the License, or
    (at your option) any later version.
    
    Zotero is distributed in the hope that it will be useful,
    but WITHOUT ANY WARRANTY; without even the implied warranty of
    MERCHANTABILITY or FITNESS FOR A PARTICULAR PURPOSE.  See the
    GNU Affero General Public License for more details.
    
    You should have received a copy of the GNU Affero General Public License
    along with Zotero.  If not, see <http://www.gnu.org/licenses/>.
    
    ***** END LICENSE BLOCK *****
*/


<<<<<<< HEAD
Zotero.Sync.Storage.Module.WebDAV = (function () {
	// TEMP
	// TODO: localize
	var _defaultError = "A WebDAV file sync error occurred. Please try syncing again.\n\nIf you receive this message repeatedly, check your WebDAV server settings in the Sync pane of the Zotero preferences.";
	var _defaultErrorRestart = "A WebDAV file sync error occurred. Please restart Firefox and try syncing again.\n\nIf you receive this message repeatedly, check your WebDAV server settings in the Sync pane of the Zotero preferences.";
=======
Zotero.Sync.Storage.Session.WebDAV = function (callbacks) {
	this.onChangesMade = callbacks.onChangesMade ? callbacks.onChangesMade : function () {};
	this.onError = callbacks.onError ? function (e) {
		if (!e) {
			e = Zotero.Sync.Storage.Session.WebDAV.prototype.defaultError;
		}
		callbacks.onError(e);
	} : function () {};
	
	this._parentURI;
	this._rootURI;
	this._cachedCredentials = false;
}

Zotero.Sync.Storage.Session.WebDAV.prototype.name = "WebDAV";

Zotero.Sync.Storage.Session.WebDAV.prototype.__defineGetter__('includeUserFiles', function () {
	return Zotero.Prefs.get("sync.storage.enabled") && Zotero.Prefs.get("sync.storage.protocol") == 'webdav';
});

Zotero.Sync.Storage.Session.WebDAV.prototype.includeGroupItems = false;

// TEMP
// TODO: localize
Zotero.Sync.Storage.Session.WebDAV.prototype.defaultError = "A WebDAV file sync error occurred. Please try syncing again.\n\nIf you receive this message repeatedly, check your WebDAV server settings in the Sync pane of the Zotero preferences.";
Zotero.Sync.Storage.Session.WebDAV.prototype.defaultErrorRestart = "A WebDAV file sync error occurred. Please restart " + Zotero.appName + " and try syncing again.\n\nIf you receive this message repeatedly, check your WebDAV server settings in the Sync pane of the Zotero preferences.";


Zotero.Sync.Storage.Session.WebDAV.prototype.__defineGetter__('enabled', function () {
	return this.includeUserFiles;
});

Zotero.Sync.Storage.Session.WebDAV.prototype.__defineGetter__('verified', function () {
	return Zotero.Prefs.get("sync.storage.verified");
});

Zotero.Sync.Storage.Session.WebDAV.prototype.__defineGetter__('active', function () {
	return this.enabled && this.verified;
});

Zotero.Sync.Storage.Session.WebDAV.prototype._loginManagerHost = 'chrome://zotero';
Zotero.Sync.Storage.Session.WebDAV.prototype._loginManagerURL = 'Zotero Storage Server';

Zotero.Sync.Storage.Session.WebDAV.prototype.__defineGetter__('username', function () {
	return Zotero.Prefs.get('sync.storage.username');
});

Zotero.Sync.Storage.Session.WebDAV.prototype.__defineGetter__('password', function () {
	var username = this.username;
	
	if (!username) {
		Zotero.debug('Username not set before getting Zotero.Sync.Storage.Session.WebDAV.password');
		return '';
	}
	
	Zotero.debug('Getting WebDAV password');
	var loginManager = Components.classes["@mozilla.org/login-manager;1"]
							.getService(Components.interfaces.nsILoginManager);
	var logins = loginManager.findLogins({}, this._loginManagerHost, this._loginManagerURL, null);
	
	// Find user from returned array of nsILoginInfo objects
	for (var i = 0; i < logins.length; i++) {
		if (logins[i].username == username) {
			return logins[i].password;
		}
	}
	
	return '';
});

Zotero.Sync.Storage.Session.WebDAV.prototype.__defineSetter__('password', function (password) {
	var username = this.username;
	if (!username) {
		Zotero.debug('Username not set before setting Zotero.Sync.Server.Session.WebDAV.password');
		return;
	}
>>>>>>> 5f5bc956
	
	var _parentURI;
	var _rootURI;
	var _cachedCredentials = false;
	
	var _loginManagerHost = 'chrome://zotero';
	var _loginManagerURL = 'Zotero Storage Server';
	
	//
	// Private methods
	//
	/**
	 * Get mod time of file on storage server
	 *
	 * @param	{Zotero.Item}	item
	 * @param	{Function}		callback		Callback f(item, mdate)
	 */
	function getStorageModificationTime(item, callback) {
		var uri = getItemPropertyURI(item);
		
		Zotero.HTTP.doGet(uri, function (req) {
			checkResponse(req);
			
			var funcName = "Zotero.Sync.Storage.WebDAV.getStorageModificationTime()";
			
			// mod_speling can return 300s for 404s with base name matches
			if (req.status == 404 || req.status == 300) {
				callback(item, false);
				return;
			}
			else if (req.status != 200) {
				Zotero.debug(req.responseText);
				Zotero.Sync.Storage.EventManager.error(
					"Unexpected status code " + req.status + " in " + funcName
				);
			}
			
			Zotero.debug(req.responseText);
			
			// No modification time set
			if (!req.responseText) {
				callback(item, false);
				return;
			}
			
			try {
				var xml = new XML(req.responseText);
			}
			catch (e) {
				Zotero.debug(e);
				var xml = null;
			}
			
			if (xml) {
				Zotero.debug(xml.children().length());
			}
			
			if (xml && xml.children().length()) {
				// TODO: other stuff, but this makes us forward-compatible
				mtime = xml.mtime.toString();
				var seconds = false;
			}
			else {
				mtime = req.responseText;
				var seconds = true;
			}
			
			var invalid = false;
			
			// Unix timestamps need to be converted to ms-based timestamps
			if (seconds) {
				if (mtime.match(/^[0-9]{1,10}$/)) {
					Zotero.debug("Converting Unix timestamp '" + mtime + "' to milliseconds");
					mtime = mtime * 1000;
				}
				else {
					invalid = true;
				}
			}
			else if (!mtime.match(/^[0-9]{1,13}$/)) {
				invalid = true;
			}
			
			// Delete invalid .prop files
			if (invalid) {
				var msg = "Invalid mod date '" + Zotero.Utilities.ellipsize(mtime, 20)
					+ "' for item " + Zotero.Items.getLibraryKeyHash(item);
				Zotero.debug(msg, 1);
				Components.utils.reportError(msg);
				deleteStorageFiles([item.key + ".prop"]);
				Zotero.Sync.Storage.EventManager.error(_defaultError);
			}
			
			var mdate = new Date(parseInt(mtime));
			callback(item, mdate);
		});
	}
	
	
	/**
	 * Set mod time of file on storage server
	 *
	 * @param	{Zotero.Item}	item
	 * @param	{Function}		callback		Callback f(item, props)
	 */
	function setStorageModificationTime(item, callback) {
		var uri = getItemPropertyURI(item);
		
		var mtime = item.attachmentModificationTime;
		var hash = item.attachmentHash;
		
		var prop = <properties version="1">
			<mtime>{mtime}</mtime>
			<hash>{hash}</hash>
		</properties>;
		
		Zotero.HTTP.WebDAV.doPut(uri, prop.toXMLString(), function (req) {
			switch (req.status) {
				case 200:
				case 201:
				case 204:
					break;
				
				default:
					Zotero.debug(req.responseText);
					throw new Error("Unexpected status code " + req.status);
			}
			callback(item, { mtime: mtime, hash: hash });
		});
		
		
		/**
		 * Upload the generated ZIP file to the server
		 *
		 * @param	{Object}		Object with 'request' property
		 * @return	{void}
		 */
		function processUploadFile(data) {
			/*
			updateSizeMultiplier(
				(100 - Zotero.Sync.Storage.compressionTracker.ratio) / 100
			);
			*/
			var request = data.request;
			var item = Zotero.Sync.Storage.getItemFromRequestName(request.name);
			
			getStorageModificationTime(item, function (item, mdate) {
				try {
					if (!request.isRunning()) {
						Zotero.debug("Upload request '" + request.name
							+ "' is no longer running after getting mod time");
						return;
					}
					
					// Check for conflict
					if (Zotero.Sync.Storage.getSyncState(item.id)
							!= Zotero.Sync.Storage.SYNC_STATE_FORCE_UPLOAD) {
						if (mdate) {
							// Remote prop time
							var mtime = mdate.getTime();
							
							// Local file time
							var fmtime = item.attachmentModificationTime;
							
							var same = false;
							if (fmtime == mtime) {
								same = true;
								Zotero.debug("File mod time matches remote file -- skipping upload");
							}
							// Allow floored timestamps for filesystems that don't support
							// millisecond precision (e.g., HFS+)
							else if (Math.floor(mtime / 1000) * 1000 == fmtime || Math.floor(fmtime / 1000) * 1000 == mtime) {
								same = true;
								Zotero.debug("File mod times are within one-second precision (" + fmtime + " ≅ " + mtime + ") "
									+ "-- skipping upload");
							}
							// Allow timestamp to be exactly one hour off to get around
							// time zone issues -- there may be a proper way to fix this
							else if (Math.abs(fmtime - mtime) == 3600000
									// And check with one-second precision as well
									|| Math.abs(fmtime - Math.floor(mtime / 1000) * 1000) == 3600000
									|| Math.abs(Math.floor(fmtime / 1000) * 1000 - mtime) == 3600000) {
								same = true;
								Zotero.debug("File mod time (" + fmtime + ") is exactly one hour off remote file (" + mtime + ") "
									+ "-- assuming time zone issue and skipping upload");
							}
							
							if (same) {
								Zotero.DB.beginTransaction();
								var syncState = Zotero.Sync.Storage.getSyncState(item.id);
								Zotero.Sync.Storage.setSyncedModificationTime(item.id, fmtime, true);
								Zotero.Sync.Storage.setSyncState(item.id, Zotero.Sync.Storage.SYNC_STATE_IN_SYNC);
								Zotero.DB.commitTransaction();
								onChangesMade();
								request.finish();
								return;
							}
							
							var smtime = Zotero.Sync.Storage.getSyncedModificationTime(item.id);
							if (smtime != mtime) {
								var localData = { modTime: fmtime };
								var remoteData = { modTime: mtime };
								Zotero.Sync.Storage.QueueManager.addConflict(
									request.name, localData, remoteData
								);
								Zotero.debug("Conflict -- last synced file mod time "
									+ "does not match time on storage server"
									+ " (" + smtime + " != " + mtime + ")");
								request.finish();
								return;
							}
						}
						else {
							Zotero.debug("Remote file not found for item " + item.id);
						}
					}
					
					var file = Zotero.getTempDirectory();
					file.append(item.key + '.zip');
					
					var fis = Components.classes["@mozilla.org/network/file-input-stream;1"]
								.createInstance(Components.interfaces.nsIFileInputStream);
					fis.init(file, 0x01, 0, 0);
					
					var bis = Components.classes["@mozilla.org/network/buffered-input-stream;1"]
								.createInstance(Components.interfaces.nsIBufferedInputStream)
					bis.init(fis, 64 * 1024);
					
					var uri = getItemURI(item);
					
					var ios = Components.classes["@mozilla.org/network/io-service;1"].
								getService(Components.interfaces.nsIIOService);
					var channel = ios.newChannelFromURI(uri);
					channel.QueryInterface(Components.interfaces.nsIUploadChannel);
					channel.setUploadStream(bis, 'application/octet-stream', -1);
					channel.QueryInterface(Components.interfaces.nsIHttpChannel);
					channel.requestMethod = 'PUT';
					channel.allowPipelining = false;
					
					channel.setRequestHeader('Keep-Alive', '', false);
					channel.setRequestHeader('Connection', '', false);
					
					var listener = new Zotero.Sync.Storage.StreamListener(
						{
							onProgress: function (a, b, c) {
								request.onProgress(a, b, c);
							},
							onStop: function (httpRequest, status, response, data) { onUploadComplete(httpRequest, status, response,data); },
							onCancel: function (httpRequest, status, data) { onUploadCancel(httpRequest, status, data); },
							request: request,
							item: item,
							streams: [fis, bis]
						}
					);
					channel.notificationCallbacks = listener;
					
					var dispURI = uri.clone();
					if (dispURI.password) {
						dispURI.password = '********';
					}
					Zotero.debug("HTTP PUT of " + file.leafName + " to " + dispURI.spec);
					
					channel.asyncOpen(listener, null);
				}
				catch (e) {
					Zotero.Sync.Storage.EventManager.error(e);
				}
			});
		}
		
		
		function onUploadComplete(httpRequest, status, response, data) {
			var request = data.request;
			var item = data.item;
			var url = httpRequest.name;
			
			Zotero.debug("Upload of attachment " + item.key
				+ " finished with status code " + status);
			
			switch (status) {
				case 200:
				case 201:
				case 204:
					break;
				
				case 403:
				case 500:
					Zotero.Sync.Storage.EventManager.error(
						Zotero.getString('sync.storage.error.fileUploadFailed')
						+ " " + Zotero.getString('sync.storage.error.checkFileSyncSettings')
					);
				
				case 507:
					Zotero.Sync.Storage.EventManager.error(
						Zotero.getString('sync.storage.error.webdav.insufficientSpace')
					);
				
				default:
					Zotero.Sync.Storage.EventManager.error(
						"Unexpected file upload status " + status
						+ " in Zotero.Sync.Storage.WebDAV.onUploadComplete()"
					);
			}
			
			setStorageModificationTime(item, function (item, props) {
				if (!request.isRunning()) {
					Zotero.debug("Upload request '" + request.name
						+ "' is no longer running after getting mod time");
					return;
				}
				
				Zotero.DB.beginTransaction();
				
				Zotero.Sync.Storage.setSyncState(item.id, Zotero.Sync.Storage.SYNC_STATE_IN_SYNC);
				Zotero.Sync.Storage.setSyncedModificationTime(item.id, props.mtime, true);
				Zotero.Sync.Storage.setSyncedHash(item.id, props.hash);
				
				Zotero.DB.commitTransaction();
				
				try {
					var file = Zotero.getTempDirectory();
					file.append(item.key + '.zip');
					file.remove(false);
				}
				catch (e) {
					Components.utils.reportError(e);
				}
				
				onChangesMade();
				request.finish();
			});
		}
		
		
		function onUploadCancel(httpRequest, status, data) {
			var request = data.request;
			var item = data.item;
			
			Zotero.debug("Upload of attachment " + item.key + " cancelled with status code " + status);
			
			try {
				var file = Zotero.getTempDirectory();
				file.append(item.key + '.zip');
				file.remove(false);
			}
			catch (e) {
				Components.utils.reportError(e);
			}
			
			request.finish();
		}
	}
	
	
	/**
	 * Create a Zotero directory on the storage server
	 */
	function createServerDirectory(callback) {
		var uri = Zotero.Sync.Storage.Module.WebDAV.rootURI;
		Zotero.HTTP.WebDAV.doMkCol(uri, function (req) {
			Zotero.debug(req.responseText);
			Zotero.debug(req.status);
			
			switch (req.status) {
				case 201:
					callback(uri, Zotero.Sync.Storage.SUCCESS);
					break;
				
				case 401:
					callback(uri, Zotero.Sync.Storage.ERROR_AUTH_FAILED);
					return;
				
				case 403:
					callback(uri, Zotero.Sync.Storage.ERROR_FORBIDDEN);
					return;
				
				case 405:
					callback(uri, Zotero.Sync.Storage.ERROR_NOT_ALLOWED);
					return;
				
				case 500:
					callback(uri, Zotero.Sync.Storage.ERROR_SERVER_ERROR);
					return;
				
				default:
					callback(uri, Zotero.Sync.Storage.ERROR_UNKNOWN);
					return;
			}
		});
	}
	
	
	/**
	 * Get the storage URI for an item
	 *
	 * @inner
	 * @param	{Zotero.Item}
	 * @return	{nsIURI}					URI of file on storage server
	 */
	function getItemURI(item) {
		var uri = Zotero.Sync.Storage.Module.WebDAV.rootURI;
		uri.spec = uri.spec + item.key + '.zip';
		return uri;
	}
	
	
	/**
	 * Get the storage property file URI for an item
	 *
	 * @inner
	 * @param	{Zotero.Item}
	 * @return	{nsIURI}					URI of property file on storage server
	 */
	function getItemPropertyURI(item) {
		var uri = Zotero.Sync.Storage.Module.WebDAV.rootURI;
		uri.spec = uri.spec + item.key + '.prop';
		return uri;
	}
		
		
	/**
	 * Get the storage property file URI corresponding to a given item storage URI
	 *
	 * @param	{nsIURI}			Item storage URI
	 * @return	{nsIURI|FALSE}	Property file URI, or FALSE if not an item storage URI
	 */
	function getPropertyURIFromItemURI(uri) {
		if (!uri.spec.match(/\.zip$/)) {
			return false;
		}
		var propURI = uri.clone();
		propURI.QueryInterface(Components.interfaces.nsIURL);
		propURI.fileName = uri.fileName.replace(/\.zip$/, '.prop');
		propURI.QueryInterface(Components.interfaces.nsIURI);
		return propURI;
	}
	
	
	/**
	 * @inner
	 * @param	{String[]}	files		Remote filenames to delete (e.g., ZIPs)
	 * @param	{Function}	callback		Passed object containing three arrays:
	 *										'deleted', 'missing', and 'error',
	 *										each containing filenames
	 */
	function deleteStorageFiles(files, callback) {
		var results = {
			deleted: [],
			missing: [],
			error: []
		};
		
		if (files.length == 0) {
			if (callback) {
				callback(results);
			}
			return;
		}
		
		for (var i=0; i<files.length; i++) {
			let last = (i == files.length - 1);
			let fileName = files[i];
			
			let deleteURI = rootURI;
			// This should never happen, but let's be safe
			if (!deleteURI.spec.match(/\/$/)) {
				if (callback) {
					callback(deleted);
				}
				Zotero.Sync.Storage.EventManager.error(
					"Root URI does not end in slash in "
						+ "Zotero.Sync.Storage.WebDAV.deleteStorageFiles()"
				);
			}
			deleteURI.QueryInterface(Components.interfaces.nsIURL);
			deleteURI.fileName = files[i];
			deleteURI.QueryInterface(Components.interfaces.nsIURI);
			Zotero.HTTP.WebDAV.doDelete(deleteURI, function (req) {
				switch (req.status) {
					case 204:
					// IIS 5.1 and Sakai return 200
					case 200:
						var fileDeleted = true;
						break;
					
					case 404:
						var fileDeleted = false;
						break;
					
					default:
						if (last && callback) {
							callback(results);
						}
						
						results.error.push(fileName);
						var msg = "An error occurred attempting to delete "
							+ "'" + fileName
							+ "' (" + req.status + " " + req.statusText + ").";
						Zotero.Sync.Storage.EventManager.error(msg);
				}
				
				// If an item file URI, get the property URI
				var deletePropURI = getPropertyURIFromItemURI(deleteURI);
				if (!deletePropURI) {
					if (fileDeleted) {
						results.deleted.push(fileName);
					}
					else {
						results.missing.push(fileName);
					}
					if (last && callback) {
						callback(results);
					}
					return;
				}
				
				// If property file appears separately in delete queue,
				// remove it, since we're taking care of it here
				var propIndex = files.indexOf(deletePropURI.fileName);
				if (propIndex > i) {
					delete files[propIndex];
					i--;
					last = (i == files.length - 1);
				}
				
				// Delete property file
				Zotero.HTTP.WebDAV.doDelete(deletePropURI, function (req) {
					switch (req.status) {
						case 204:
						// IIS 5.1 and Sakai return 200
						case 200:
							results.deleted.push(fileName);
							break;
						
						case 404:
							if (fileDeleted) {
								results.deleted.push(fileName);
							}
							else {
								results.missing.push(fileName);
							}
							break;
						
						default:
							var error = true;
					}
					
					if (last && callback) {
						callback(results);
					}
					
					if (error) {
						results.error.push(fileName);
						var msg = "An error occurred attempting to delete "
							+ "'" + fileName
							+ "' (" + req.status + " " + req.statusText + ").";
						Zotero.Sync.Storage.EventManager.error(msg);
					}
				});
			});
		}
	}
	
	
	/**
	 * Checks for an invalid SSL certificate and displays a nice error
	 */
	function checkResponse(req) {
		var channel = req.channel;
		if (!channel instanceof Ci.nsIChannel) {
			Zotero.Sync.Storage.EventManager.error('No HTTPS channel available');
		}
		var secInfo = channel.securityInfo;
		if (secInfo instanceof Ci.nsITransportSecurityInfo) {
			secInfo.QueryInterface(Ci.nsITransportSecurityInfo);
			if ((secInfo.securityState & Ci.nsIWebProgressListener.STATE_IS_INSECURE) == Ci.nsIWebProgressListener.STATE_IS_INSECURE) {
				var host = 'host';
				try {
					host = channel.URI.host;
				}
				catch (e) {
					Zotero.debug(e);
				}
				
				var msg = Zotero.getString('sync.storage.error.webdav.sslCertificateError', host);
				// In Standalone, provide cert_override.txt instructions and a
				// button to open the Zotero profile directory
				if (Zotero.isStandalone) {
					msg += "\n\n" + Zotero.getString('sync.storage.error.webdav.seeCertOverrideDocumentation');
					var buttonText = Zotero.getString('general.openDocumentation');
					var func = function () {
						var zp = Zotero.getActiveZoteroPane();
						zp.loadURI("http://www.zotero.org/support/kb/cert_override", { shiftKey: true });
					};
				}
				// In Firefox display a button to load the WebDAV URL
				else {
					msg += "\n\n" + Zotero.getString('sync.storage.error.webdav.loadURLForMoreInfo');
					var buttonText = Zotero.getString('sync.storage.error.webdav.loadURL');
					var func = function () {
						var zp = Zotero.getActiveZoteroPane();
						zp.loadURI(channel.URI.spec, { shiftKey: true });
					};
				}
				
				var e = new Zotero.Error(
					msg,
					0,
					{
						dialogText: msg,
						dialogButtonText: buttonText,
						dialogButtonCallback: function () {
							var zp = Zotero.getActiveZoteroPane();
							zp.loadURI(channel.URI.spec, { shiftKey: true });
						}
					}
				);
				
				Zotero.Sync.Storage.EventManager.error(e);
			}
			else if ((secInfo.securityState & Ci.nsIWebProgressListener.STATE_IS_BROKEN) == Ci.nsIWebProgressListener.STATE_IS_BROKEN) {
				var msg = Zotero.getString('sync.storage.error.webdav.sslConnectionError', host) +
							Zotero.getString('sync.storage.error.webdav.loadURLForMoreInfo');
				var e = new Zotero.Error(
					msg,
					0,
					{
						dialogText: msg,
						dialogButtonText: Zotero.getString('sync.storage.error.webdav.loadURL'),
						dialogButtonCallback: function () {
							var zp = Zotero.getActiveZoteroPane();
							zp.loadURI(channel.URI.spec, { shiftKey: true });
						}
					}
				);
				Zotero.Sync.Storage.EventManager.error(e);
			}
		}
	}
	
	
	return {
		name: "WebDAV",
		
		get includeUserFiles() {
			return Zotero.Prefs.get("sync.storage.enabled") && Zotero.Prefs.get("sync.storage.protocol") == 'webdav';
		},
		includeGroupItems: false,
		
		get enabled() {
			return this.includeUserFiles;
		},
		
		get verified() {
			return Zotero.Prefs.get("sync.storage.verified");
		},
		
		get username() {
			return Zotero.Prefs.get('sync.storage.username');
		},
		
		get password() {
			var username = this.username;
			
			if (!username) {
				Zotero.debug('Username not set before getting Zotero.Sync.Storage.Module.WebDAV.password');
				return '';
			}
			
			Zotero.debug('Getting WebDAV password');
			var loginManager = Components.classes["@mozilla.org/login-manager;1"]
									.getService(Components.interfaces.nsILoginManager);
			var logins = loginManager.findLogins({}, _loginManagerHost, _loginManagerURL, null);
			
			// Find user from returned array of nsILoginInfo objects
			for (var i = 0; i < logins.length; i++) {
				if (logins[i].username == username) {
					return logins[i].password;
				}
			}
			
			return '';
		},
		
		set password(password) {
			var username = this.username;
			if (!username) {
				Zotero.debug('Username not set before setting Zotero.Sync.Server.Module.WebDAV.password');
				return;
			}
			
			_cachedCredentials = false;
			
			var loginManager = Components.classes["@mozilla.org/login-manager;1"]
									.getService(Components.interfaces.nsILoginManager);
			var logins = loginManager.findLogins({}, _loginManagerHost, _loginManagerURL, null);
			
			for (var i = 0; i < logins.length; i++) {
				Zotero.debug('Clearing WebDAV passwords');
				loginManager.removeLogin(logins[i]);
				break;
			}
			
			if (password) {
				Zotero.debug(_loginManagerURL);
				var nsLoginInfo = new Components.Constructor("@mozilla.org/login-manager/loginInfo;1",
					Components.interfaces.nsILoginInfo, "init");
				var loginInfo = new nsLoginInfo(_loginManagerHost, _loginManagerURL,
					null, username, password, "", "");
				loginManager.addLogin(loginInfo);
			}
		},
		
		get rootURI() {
			if (!_rootURI) {
				throw new Error("Root URI not initialized");
			}
			return _rootURI.clone();
		},
		
		get parentURI() {
			if (!_parentURI) {
				throw new Error("Parent URI not initialized");
			}
			return _parentURI.clone();
		},
		
		
		init: function (url, dir, username, password) {
			if (!url) {
				var msg = "WebDAV URL not provided";
				Zotero.debug(msg);
				throw ({
					message: msg,
					name: "Z_ERROR_NO_URL",
					filename: "webdav.js",
					toString: function () { return this.message; }
				});
			}
			
			if (username && !password) {
				var msg = "WebDAV password not provided";
				Zotero.debug(msg);
				throw ({
					message: msg,
					name: "Z_ERROR_NO_PASSWORD",
					filename: "webdav.js",
					toString: function () { return this.message; }
				});
			}
			
			var ios = Components.classes["@mozilla.org/network/io-service;1"].
						getService(Components.interfaces.nsIIOService);
			try {
				var uri = ios.newURI(url, null, null);
				if (username) {
					uri.username = username;
					uri.password = password;
				}
			}
			catch (e) {
				Zotero.debug(e);
				Components.utils.reportError(e);
				return false;
			}
			if (!uri.spec.match(/\/$/)) {
				uri.spec += "/";
			}
			_parentURI = uri;
			
			var uri = uri.clone();
			uri.spec += "zotero/";
			_rootURI = uri;
			return true;
		},
		
		
		initFromPrefs: function () {
			var scheme = Zotero.Prefs.get('sync.storage.scheme');
			switch (scheme) {
				case 'http':
				case 'https':
					break;
				
				default:
					throw new Error("Invalid WebDAV scheme '" + scheme + "'");
			}
			
			var url = Zotero.Prefs.get('sync.storage.url');
			if (!url) {
				return false;
			}
			
			url = scheme + '://' + url;
			var dir = "zotero";
			var username = this.username;
			var password = this.password;
			
			return this.init(url, dir, username, password);
		},
		
		
		/**
		 * Begin download process for individual file
		 *
		 * @param	{Zotero.Sync.Storage.Request}	[request]
		 */
		downloadFile: function (request) {
			var item = Zotero.Sync.Storage.getItemFromRequestName(request.name);
			if (!item) {
				throw new Error("Item '" + request.name + "' not found");
			}
			
			// Retrieve modification time from server to store locally afterwards 
			getStorageModificationTime(item, function (item, mdate) {
				if (!request.isRunning()) {
					Zotero.debug("Download request '" + request.name
						+ "' is no longer running after getting mod time");
					return;
				}
				
				if (!mdate) {
					Zotero.debug("Remote file not found for item " + Zotero.Items.getLibraryKeyHash(item));
					request.finish();
					return;
				}
				
				try {
					var syncModTime = mdate.getTime();
					
					// Skip download if local file exists and matches mod time
					var file = item.getFile();
					if (file && file.exists() && syncModTime == file.lastModifiedTime) {
						Zotero.debug("File mod time matches remote file -- skipping download");
						
						Zotero.DB.beginTransaction();
						var syncState = Zotero.Sync.Storage.getSyncState(item.id);
						var updateItem = syncState != 1;
						Zotero.Sync.Storage.setSyncedModificationTime(item.id, syncModTime, updateItem);
						Zotero.Sync.Storage.setSyncState(item.id, Zotero.Sync.Storage.SYNC_STATE_IN_SYNC);
						Zotero.DB.commitTransaction();
						onChangesMade();
						request.finish();
						return;
					}
					
					var uri = getItemURI(item);
					var destFile = Zotero.getTempDirectory();
					destFile.append(item.key + '.zip.tmp');
					if (destFile.exists()) {
						destFile.remove(false);
					}
					
					var listener = new Zotero.Sync.Storage.StreamListener(
						{
							onStart: function (request, data) {
								if (data.request.isFinished()) {
									Zotero.debug("Download request " + data.request.name
										+ " stopped before download started -- closing channel");
									request.cancel(0x804b0002); // NS_BINDING_ABORTED
									return;
								}
							},
							onProgress: function (a, b, c) {
								request.onProgress(a, b, c)
							},
							onStop: function (request, status, response, data) {
								if (status == 404) {
									var msg = "Remote ZIP file not found for item " + item.key;
									Zotero.debug(msg, 2);
									Components.utils.reportError(msg);
									
									// Delete the orphaned prop file
									deleteStorageFiles([item.key + ".prop"]);
									
									data.request.finish();
									return;
								}
								else if (status != 200) {
									var msg = "Unexpected status code " + status
										+ " for request " + data.request.name
										+ " in Zotero.Sync.Storage.Module.WebDAV.downloadFile()";
									Zotero.debug(msg, 1);
									Components.utils.reportError(msg);
									Zotero.Sync.Storage.EventManager.error(_defaultError);
								}
								
								// Don't try to process if the request has been cancelled
								if (data.request.isFinished()) {
									Zotero.debug("Download request " + data.request.name
										+ " is no longer running after file download");
									return;
								}
								
								Zotero.debug("Finished download of " + destFile.path);
								
								try {
									Zotero.Sync.Storage.processDownload(data);
									data.request.finish();
								}
								catch (e) {
									Zotero.Sync.Storage.EventManager.error(e);
								}
							},
							request: request,
							item: item,
							compressed: true,
							syncModTime: syncModTime
						}
					);
					
					// Don't display password in console
					var disp = uri.clone();
					if (disp.password) {
						disp.password = '********';
					}
					Zotero.debug('Saving ' + disp.spec + ' with saveURI()');
					const nsIWBP = Components.interfaces.nsIWebBrowserPersist;
					var wbp = Components
						.classes["@mozilla.org/embedding/browser/nsWebBrowserPersist;1"]
						.createInstance(nsIWBP);
					wbp.persistFlags = nsIWBP.PERSIST_FLAGS_BYPASS_CACHE;
					wbp.progressListener = listener;
					wbp.saveURI(uri, null, null, null, null, destFile);
				}
				catch (e) {
					request.error(e);
				}
			});
		},
		
		
		uploadFile: function (request) {
			Zotero.Sync.Storage.createUploadFile(request, function (data) { processUploadFile(data); });
		},
		
		
		getLastSyncTime: function (callback) {
			// Cache the credentials at the root URI
			var self = this;
			this.cacheCredentials(function () {
				try {
					var uri = this.rootURI;
					var successFileURI = uri.clone();
					successFileURI.spec += "lastsync";
					Zotero.HTTP.doGet(successFileURI, function (req) {
						var ts = undefined;
						try {
							if (req.responseText) {
								Zotero.debug(req.responseText);
							}
							Zotero.debug(req.status);
							
							if (req.status == 403) {
								Zotero.debug("Clearing WebDAV authentication credentials", 2);
								_cachedCredentials = false;
							}
							
							if (req.status != 200 && req.status != 404) {
								var msg = "Unexpected status code " + req.status + " for HEAD request "
									+ "in Zotero.Sync.Storage.Module.WebDAV.getLastSyncTime()";
								Zotero.debug(msg, 1);
								Components.utils.reportError(msg);
								Zotero.Sync.Storage.EventManager.error(_defaultError);
							}
							
							if (req.status == 200) {
								var lastModified = req.getResponseHeader("Last-Modified");
								var date = new Date(lastModified);
								Zotero.debug("Last successful storage sync was " + date);
								ts = Zotero.Date.toUnixTimestamp(date);
							}
							else {
								ts = null;
							}
						}
						finally {
							callback(ts);
						}
					});
					return;
				}
				catch (e) {
					Zotero.debug(e);
					Components.utils.reportError(e);
					callback();
					return;
				}
			});
		},
		
		
		setLastSyncTime: function (callback) {
			try {
				var uri = this.rootURI;
				var successFileURI = uri.clone();
				successFileURI.spec += "lastsync";
				
				Zotero.HTTP.WebDAV.doPut(successFileURI, " ", function (req) {
					Zotero.debug(req.responseText);
					Zotero.debug(req.status);
					
					switch (req.status) {
						case 200:
						case 201:
						case 204:
							getLastSyncTime(function (ts) {
								if (ts) {
									var sql = "REPLACE INTO version VALUES ('storage_webdav', ?)";
									Zotero.DB.query(sql, { int: ts });
								}
								if (callback) {
									callback();
								}
							});
							return;
					}
					
					var msg = "Unexpected error code " + req.status + " uploading storage success file";
					Zotero.debug(msg, 2);
					Components.utils.reportError(msg);
					if (callback) {
						callback();
					}
				});
			}
			catch (e) {
				Zotero.debug(e);
				Components.utils.reportError(e);
				if (callback) {
					callback();
				}
				return;
			}
		},
		
		
		cacheCredentials: function (callback) {
			if (_cachedCredentials) {
				Zotero.debug("Credentials are already cached");
				setTimeout(function () {
					callback();
				}, 0);
				return false;
			}
			
			Zotero.HTTP.doOptions(this.rootURI, function (req) {
				checkResponse(req);
				
				if (req.status != 200) {
					var msg = "Unexpected status code " + req.status + " for OPTIONS request "
						+ "in Zotero.Sync.Storage.Module.WebDAV.getLastSyncTime()";
					Zotero.debug(msg, 1);
					Components.utils.reportError(msg);
					Zotero.Sync.Storage.EventManager.error(_defaultErrorRestart);
				}
				Zotero.debug("Credentials are cached");
				_cachedCredentials = true;
				callback();
			});
			return true;
		},
		
		
		/**
		 * @param	{Function}	callback			Function to pass URI and result value to
		 * @param	{Object}		errorCallbacks
		 */
		checkServer: function (callback) {
			this.initFromPrefs();
			
			try {
				var parentURI = this.parentURI;
				var uri = this.rootURI;
			}
			catch (e) {
				switch (e.name) {
					case 'Z_ERROR_NO_URL':
						callback(null, Zotero.Sync.Storage.ERROR_NO_URL);
						return;
					
					case 'Z_ERROR_NO_PASSWORD':
						callback(null, Zotero.Sync.Storage.ERROR_NO_PASSWORD);
						return;
						
					default:
						Zotero.debug(e);
						Components.utils.reportError(e);
						callback(null, Zotero.Sync.Storage.ERROR_UNKNOWN);
						return;
				}
			}
			
			var requestHolder = { request: null };
			
			var prolog = '<?xml version="1.0" encoding="utf-8" ?>\n';
			var D = new Namespace("D", "DAV:");
			var nsDeclarations = 'xmlns:' + D.prefix + '=' + '"' + D.uri + '"';
			
			var requestXML = new XML('<D:propfind ' + nsDeclarations + '/>');
			requestXML.D::prop = '';
			// IIS 5.1 requires at least one property in PROPFIND
			requestXML.D::prop.D::getcontentlength = '';
			
			var xmlstr = prolog + requestXML.toXMLString();
			
			// Test whether URL is WebDAV-enabled
			var request = Zotero.HTTP.doOptions(uri, function (req) {
				// Timeout
				if (req.status == 0) {
					checkResponse(req);
					
					callback(uri, Zotero.Sync.Storage.ERROR_UNREACHABLE);
					return;
				}
				
				Zotero.debug(req.getAllResponseHeaders());
				Zotero.debug(req.responseText);
				Zotero.debug(req.status);
				
				switch (req.status) {
					case 400:
						callback(uri, Zotero.Sync.Storage.ERROR_BAD_REQUEST);
						return;
					
					case 401:
						callback(uri, Zotero.Sync.Storage.ERROR_AUTH_FAILED);
						return;
					
					case 403:
						callback(uri, Zotero.Sync.Storage.ERROR_FORBIDDEN);
						return;
					
					case 500:
						callback(uri, Zotero.Sync.Storage.ERROR_SERVER_ERROR);
						return;
				}
				
				var dav = req.getResponseHeader("DAV");
				if (dav == null) {
					callback(uri, Zotero.Sync.Storage.ERROR_NOT_DAV);
					return;
				}
				
				// Get the Authorization header used in case we need to do a request
				// on the parent below
				var channelAuthorization = Zotero.HTTP.getChannelAuthorization(req.channel);
				
				var headers = { Depth: 0 };
				
				// Test whether Zotero directory exists
				Zotero.HTTP.WebDAV.doProp("PROPFIND", uri, xmlstr, function (req) {
					Zotero.debug(req.responseText);
					Zotero.debug(req.status);
					
					switch (req.status) {
						case 207:
							// Test if Zotero directory is writable
							var testFileURI = uri.clone();
							testFileURI.spec += "zotero-test-file";
							Zotero.HTTP.WebDAV.doPut(testFileURI, " ", function (req) {
								Zotero.debug(req.responseText);
								Zotero.debug(req.status);
								
								switch (req.status) {
									case 200:
									case 201:
									case 204:
										Zotero.HTTP.doGet(
											testFileURI,
											function (req) {
												Zotero.debug(req.responseText);
												Zotero.debug(req.status);
												
												switch (req.status) {
													case 200:
														// Delete test file
														Zotero.HTTP.WebDAV.doDelete(
															testFileURI,
															function (req) {
																Zotero.debug(req.responseText);
																Zotero.debug(req.status);
																
																switch (req.status) {
																	case 200: // IIS 5.1 and Sakai return 200
																	case 204:
																		callback(
																			uri,
																			Zotero.Sync.Storage.SUCCESS
																		);
																		return;
																	
																	case 401:
																		callback(uri, Zotero.Sync.Storage.ERROR_AUTH_FAILED);
																		return;
																	
																	case 403:
																		callback(uri, Zotero.Sync.Storage.ERROR_FORBIDDEN);
																		return;
																	
																	default:
																		callback(uri, Zotero.Sync.Storage.ERROR_UNKNOWN);
																		return;
																}
															}
														);
														return;
													
													case 401:
														callback(uri, Zotero.Sync.Storage.ERROR_AUTH_FAILED);
														return;
													
													case 403:
														callback(uri, Zotero.Sync.Storage.ERROR_FORBIDDEN);
														return;
													
													// IIS 6+ configured not to serve extensionless files or .prop files
													// http://support.microsoft.com/kb/326965
													case 404:
														callback(uri, Zotero.Sync.Storage.ERROR_FILE_MISSING_AFTER_UPLOAD);
														return;
													
													case 500:
														callback(uri, Zotero.Sync.Storage.ERROR_SERVER_ERROR);
														return;
													
													default:
														callback(uri, Zotero.Sync.Storage.ERROR_UNKNOWN);
														return;
												}
											}
										);
										return;
									
									case 401:
										callback(uri, Zotero.Sync.Storage.ERROR_AUTH_FAILED);
										return;
									
									case 403:
										callback(uri, Zotero.Sync.Storage.ERROR_FORBIDDEN);
										return;
									
									case 500:
										callback(uri, Zotero.Sync.Storage.ERROR_SERVER_ERROR);
										return;
									
									default:
										callback(uri, Zotero.Sync.Storage.ERROR_UNKNOWN);
										return;
								}
							});
							return;
						
						case 400:
							callback(uri, Zotero.Sync.Storage.ERROR_BAD_REQUEST);
							return;
						
						case 401:
							callback(uri, Zotero.Sync.Storage.ERROR_AUTH_FAILED);
							return;
						
						case 403:
							callback(uri, Zotero.Sync.Storage.ERROR_FORBIDDEN);
							return;
						
						case 404:
							// Include Authorization header from /zotero request,
							// since Firefox probably won't apply it to the parent request
							var newHeaders = {};
							for (var header in headers) {
								newHeaders[header] = headers[header];
							}
							newHeaders["Authorization"] = channelAuthorization;
							
							// Zotero directory wasn't found, so see if at least
							// the parent directory exists
							Zotero.HTTP.WebDAV.doProp("PROPFIND", this.parentURI, xmlstr,
								function (req) {
									Zotero.debug(req.responseText);
									Zotero.debug(req.status);
									
									switch (req.status) {
										// Parent directory existed
										case 207:
											callback(uri, Zotero.Sync.Storage.ERROR_ZOTERO_DIR_NOT_FOUND);
											return;
										
										case 400:
											callback(uri, Zotero.Sync.Storage.ERROR_BAD_REQUEST);
											return;
										
										case 401:
											callback(uri, Zotero.Sync.Storage.ERROR_AUTH_FAILED);
											return;
										
										// Parent directory wasn't found either
										case 404:
											callback(uri, Zotero.Sync.Storage.ERROR_PARENT_DIR_NOT_FOUND);
											return;
										
										default:
											callback(uri, Zotero.Sync.Storage.ERROR_UNKNOWN);
											return;
									}
								},  newHeaders);
							return;
						
						case 500:
							callback(uri, Zotero.Sync.Storage.ERROR_SERVER_ERROR);
							return;
							
						default:
							callback(uri, Zotero.Sync.Storage.ERROR_UNKNOWN);
							return;
					}
				}, headers);
			});
			
			if (!request) {
				callback(uri, Zotero.Sync.Storage.ERROR_OFFLINE);
			}
			
			requestHolder.request = request;
			return requestHolder;
		},
		
		
		checkServerCallback: function (uri, status, window, skipSuccessMessage) {
			var promptService =
				Components.classes["@mozilla.org/embedcomp/prompt-service;1"].
					createInstance(Components.interfaces.nsIPromptService);
			if (uri) {
				var spec = uri.scheme + '://' + uri.hostPort + uri.path;
			}
			
			switch (status) {
				case Zotero.Sync.Storage.SUCCESS:
					if (!skipSuccessMessage) {
						promptService.alert(
							window,
							Zotero.getString('sync.storage.serverConfigurationVerified'),
							Zotero.getString('sync.storage.fileSyncSetUp')
						);
					}
					Zotero.Prefs.set("sync.storage.verified", true);
					return true;
				
				case Zotero.Sync.Storage.ERROR_NO_URL:
					var errorMessage = Zotero.getString('sync.storage.error.webdav.enterURL');
					break;
				
				case Zotero.Sync.Storage.ERROR_NO_PASSWORD:
					var errorMessage = Zotero.getString('sync.error.enterPassword');
					break;
				
				case Zotero.Sync.Storage.ERROR_UNREACHABLE:
					var errorMessage = Zotero.getString('sync.storage.error.serverCouldNotBeReached', uri.host);
					break;
				
				case Zotero.Sync.Storage.ERROR_NOT_DAV:
					var errorMessage = Zotero.getString('sync.storage.error.webdav.invalidURL', spec);
					break;
				
				case Zotero.Sync.Storage.ERROR_AUTH_FAILED:
					var errorTitle = Zotero.getString('general.permissionDenied');
					var errorMessage = Zotero.localeJoin([
						Zotero.getString('sync.storage.error.webdav.invalidLogin'),
						Zotero.getString('sync.storage.error.checkFileSyncSettings')
					]);
					break;
				
				case Zotero.Sync.Storage.ERROR_FORBIDDEN:
					var errorTitle = Zotero.getString('general.permissionDenied');
					var errorMessage = Zotero.localeJoin([
						Zotero.getString('sync.storage.error.webdav.permissionDenied', uri.path),
						Zotero.getString('sync.storage.error.checkFileSyncSettings')
					]);
					break;
				
				case Zotero.Sync.Storage.ERROR_PARENT_DIR_NOT_FOUND:
					var errorTitle = Zotero.getString('sync.storage.error.directoryNotFound');
					var parentSpec = spec.replace(/\/zotero\/$/, "");
					var errorMessage = Zotero.getString('sync.storage.error.doesNotExist', parentSpec);
					break;
				
				case Zotero.Sync.Storage.ERROR_ZOTERO_DIR_NOT_FOUND:
					var create = promptService.confirmEx(
						window,
						Zotero.getString('sync.storage.error.directoryNotFound'),
						Zotero.getString('sync.storage.error.doesNotExist', spec) + "\n\n"
							+ Zotero.getString('sync.storage.error.createNow'),
						promptService.BUTTON_POS_0
							* promptService.BUTTON_TITLE_IS_STRING
						+ promptService.BUTTON_POS_1
							* promptService.BUTTON_TITLE_CANCEL,
						Zotero.getString('general.create'),
						null, null, null, {}
					);
					
					if (create != 0) {
						return;
					}
					
					createServerDirectory(function (uri, status) {
						switch (status) {
							case Zotero.Sync.Storage.SUCCESS:
								if (!skipSuccessMessage) {
									promptService.alert(
										window,
										Zotero.getString('sync.storage.serverConfigurationVerified'),
										Zotero.getString('sync.storage.fileSyncSetUp')
									);
								}
								Zotero.Prefs.set("sync.storage.verified", true);
								return true;
							
							case Zotero.Sync.Storage.ERROR_FORBIDDEN:
								var errorTitle = Zotero.getString('general.permissionDenied');
								var errorMessage = Zotero.getString('sync.storage.error.permissionDeniedAtAddress') + "\n\n"
									+ spec + "\n\n"
									+ Zotero.getString('sync.storage.error.checkFileSyncSettings');
								break;
						}
						
						// TEMP
						if (!errorMessage) {
							var errorMessage = status;
						}
						promptService.alert(window, errorTitle, errorMessage);
					});
					
					return false;
				
				case Zotero.Sync.Storage.ERROR_FILE_MISSING_AFTER_UPLOAD:
					// TODO: localize
					var errorTitle = "WebDAV Server Configuration Error";
					var errorMessage = "Your WebDAV server must be configured to serve files without extensions "
						+ "and files with .prop extensions in order to work with Zotero.";
					break;
				
				case Zotero.Sync.Storage.ERROR_SERVER_ERROR:
					// TODO: localize
					var errorTitle = "WebDAV Server Configuration Error";
					var errorMessage = "Your WebDAV server returned an internal error."
						+ "\n\n" + Zotero.getString('sync.storage.error.checkFileSyncSettings');
					break;
				
				case Zotero.Sync.Storage.ERROR_UNKNOWN:
					var errorMessage = Zotero.localeJoin([
						Zotero.getString('general.unknownErrorOccurred'),
						Zotero.getString('sync.storage.error.checkFileSyncSettings')
					]);
					break;
			}
			
			if (!skipSuccessMessage) {
				if (!errorTitle) {
					var errorTitle = Zotero.getString("general.error");
				}
				// TEMP
				if (!errorMessage) {
					var errorMessage = status;
				}
				promptService.alert(window, errorTitle, errorMessage);
			}
			return false;
		},
		
		
		/**
		 * Remove files on storage server that were deleted locally more than
		 * sync.storage.deleteDelayDays days ago
		 *
		 * @param	{Function}	callback		Passed number of files deleted
		 */
		purgeDeletedStorageFiles: function (callback) {
			if (!this.active) {
				return;
			}
			
			Zotero.debug("Purging deleted storage files");
			var files = Zotero.Sync.Storage.getDeletedFiles();
			if (!files) {
				Zotero.debug("No files to delete remotely");
				if (callback) {
					callback();
				}
				Zotero.Sync.Storage.EventManager.skip();
				return;
			}
			
			// Add .zip extension
			var files = files.map(function (file) file + ".zip");
			
			deleteStorageFiles(files, function (results) {
				// Remove deleted and nonexistent files from storage delete log
				var toPurge = results.deleted.concat(results.missing);
				if (toPurge.length > 0) {
					var done = 0;
					var maxFiles = 999;
					var numFiles = toPurge.length;
					
					Zotero.DB.beginTransaction();
					
					do {
						var chunk = toPurge.splice(0, maxFiles);
						var sql = "DELETE FROM storageDeleteLog WHERE key IN ("
							+ chunk.map(function () '?').join() + ")";
						Zotero.DB.query(sql, chunk);
						done += chunk.length;
					}
					while (done < numFiles);
					
					Zotero.DB.commitTransaction();
				}
				
				if (callback) {
					callback(results.deleted.length);
				}
				
				Zotero.Sync.Storage.EventManager.success();
			});
		},
		
		
		/**
		 * Delete orphaned storage files older than a day before last sync time
		 *
		 * @param	{Function}	callback
		 */
		purgeOrphanedStorageFiles: function (callback) {
			const daysBeforeSyncTime = 1;
			
			if (!this.active) {
				Zotero.Sync.Storage.EventManager.skip();
				return;
			}
			
			// If recently purged, skip
			var lastpurge = Zotero.Prefs.get('lastWebDAVOrphanPurge');
			var days = 10;
			if (lastpurge && new Date(lastpurge * 1000) > (new Date() - (1000 * 60 * 60 * 24 * days))) {
				Zotero.Sync.Storage.EventManager.skip();
				return;
			}
			
			Zotero.debug("Purging orphaned storage files");
			
			var uri = this.rootURI;
			var path = uri.path;
			
			var prolog = '<?xml version="1.0" encoding="utf-8" ?>\n';
			var D = new Namespace("D", "DAV:");
			var nsDeclarations = 'xmlns:' + D.prefix + '=' + '"' + D.uri + '"';
			
			var requestXML = new XML('<D:propfind ' + nsDeclarations + '/>');
			requestXML.D::prop = '';
			requestXML.D::prop.D::getlastmodified = '';
			
			var xmlstr = prolog + requestXML.toXMLString();
			
			var lastSyncDate = new Date(Zotero.Sync.Server.lastLocalSyncTime * 1000);
			
			Zotero.HTTP.WebDAV.doProp("PROPFIND", uri, xmlstr, function (req) {
				Zotero.debug(req.responseText);
					
				var funcName = "Zotero.Sync.Storage.purgeOrphanedStorageFiles()";
				
				// Strip XML declaration and convert to E4X
				var xml = new XML(req.responseText.replace(/<\?xml.*\?>/, ''));
				
				var deleteFiles = [];
				var trailingSlash = !!path.match(/\/$/);
				for each(var response in xml.D::response) {
					var href = response.D::href.toString();
					
					// Strip trailing slash if there isn't one on the root path
					if (!trailingSlash) {
						href = href.replace(/\/$/, "")
					}
					
					// Absolute
					if (href.match(/^https?:\/\//)) {
						var ios = Components.classes["@mozilla.org/network/io-service;1"].
									getService(Components.interfaces.nsIIOService);
						var href = ios.newURI(href, null, null);
						href = href.path;
					}
					
					// Skip root URI
					if (href == path
							// Some Apache servers respond with a "/zotero" href
							// even for a "/zotero/" request
							|| (trailingSlash && href + '/' == path)
							// Try URL-encoded as well, as above
							|| decodeURIComponent(href) == path) {
						continue;
					}
					
					if (href.indexOf(path) == -1
							// Try URL-encoded as well, in case there's a '~' or similar
							// character in the URL and the server (e.g., Sakai) is
							// encoding the value
							&& decodeURIComponent(href).indexOf(path) == -1) {
						Zotero.Sync.Storage.EventManager.error(
							"DAV:href '" + href + "' does not begin with path '"
								+ path + "' in " + funcName
						);
					}
					
					var matches = href.match(/[^\/]+$/);
					if (!matches) {
						Zotero.Sync.Storage.EventManager.error(
							"Unexpected href '" + href + "' in " + funcName
						)
					}
					var file = matches[0];
					
					if (file.indexOf('.') == 0) {
						Zotero.debug("Skipping hidden file " + file);
						continue;
					}
					if (!file.match(/\.zip$/) && !file.match(/\.prop$/)) {
						Zotero.debug("Skipping file " + file);
						continue;
					}
					
					var key = file.replace(/\.(zip|prop)$/, '');
					var item = Zotero.Items.getByLibraryAndKey(null, key);
					if (item) {
						Zotero.debug("Skipping existing file " + file);
						continue;
					}
					
					Zotero.debug("Checking orphaned file " + file);
					
					// TODO: Parse HTTP date properly
					var lastModified = response..*::getlastmodified.toString();
					lastModified = Zotero.Date.strToISO(lastModified);
					lastModified = Zotero.Date.sqlToDate(lastModified);
					
					// Delete files older than a day before last sync time
					var days = (lastSyncDate - lastModified) / 1000 / 60 / 60 / 24;
					
					if (days > daysBeforeSyncTime) {
						deleteFiles.push(file);
					}
				}
				
				deleteStorageFiles(deleteFiles, function (results) {
					Zotero.Prefs.set("lastWebDAVOrphanPurge", Math.round(new Date().getTime() / 1000))
					if (callback) {
						callback(results);
					}
					Zotero.Sync.Storage.EventManager.success();
				});
			}, { Depth: 1 });
		}
	};
}());<|MERGE_RESOLUTION|>--- conflicted
+++ resolved
@@ -24,90 +24,11 @@
 */
 
 
-<<<<<<< HEAD
 Zotero.Sync.Storage.Module.WebDAV = (function () {
 	// TEMP
 	// TODO: localize
 	var _defaultError = "A WebDAV file sync error occurred. Please try syncing again.\n\nIf you receive this message repeatedly, check your WebDAV server settings in the Sync pane of the Zotero preferences.";
-	var _defaultErrorRestart = "A WebDAV file sync error occurred. Please restart Firefox and try syncing again.\n\nIf you receive this message repeatedly, check your WebDAV server settings in the Sync pane of the Zotero preferences.";
-=======
-Zotero.Sync.Storage.Session.WebDAV = function (callbacks) {
-	this.onChangesMade = callbacks.onChangesMade ? callbacks.onChangesMade : function () {};
-	this.onError = callbacks.onError ? function (e) {
-		if (!e) {
-			e = Zotero.Sync.Storage.Session.WebDAV.prototype.defaultError;
-		}
-		callbacks.onError(e);
-	} : function () {};
-	
-	this._parentURI;
-	this._rootURI;
-	this._cachedCredentials = false;
-}
-
-Zotero.Sync.Storage.Session.WebDAV.prototype.name = "WebDAV";
-
-Zotero.Sync.Storage.Session.WebDAV.prototype.__defineGetter__('includeUserFiles', function () {
-	return Zotero.Prefs.get("sync.storage.enabled") && Zotero.Prefs.get("sync.storage.protocol") == 'webdav';
-});
-
-Zotero.Sync.Storage.Session.WebDAV.prototype.includeGroupItems = false;
-
-// TEMP
-// TODO: localize
-Zotero.Sync.Storage.Session.WebDAV.prototype.defaultError = "A WebDAV file sync error occurred. Please try syncing again.\n\nIf you receive this message repeatedly, check your WebDAV server settings in the Sync pane of the Zotero preferences.";
-Zotero.Sync.Storage.Session.WebDAV.prototype.defaultErrorRestart = "A WebDAV file sync error occurred. Please restart " + Zotero.appName + " and try syncing again.\n\nIf you receive this message repeatedly, check your WebDAV server settings in the Sync pane of the Zotero preferences.";
-
-
-Zotero.Sync.Storage.Session.WebDAV.prototype.__defineGetter__('enabled', function () {
-	return this.includeUserFiles;
-});
-
-Zotero.Sync.Storage.Session.WebDAV.prototype.__defineGetter__('verified', function () {
-	return Zotero.Prefs.get("sync.storage.verified");
-});
-
-Zotero.Sync.Storage.Session.WebDAV.prototype.__defineGetter__('active', function () {
-	return this.enabled && this.verified;
-});
-
-Zotero.Sync.Storage.Session.WebDAV.prototype._loginManagerHost = 'chrome://zotero';
-Zotero.Sync.Storage.Session.WebDAV.prototype._loginManagerURL = 'Zotero Storage Server';
-
-Zotero.Sync.Storage.Session.WebDAV.prototype.__defineGetter__('username', function () {
-	return Zotero.Prefs.get('sync.storage.username');
-});
-
-Zotero.Sync.Storage.Session.WebDAV.prototype.__defineGetter__('password', function () {
-	var username = this.username;
-	
-	if (!username) {
-		Zotero.debug('Username not set before getting Zotero.Sync.Storage.Session.WebDAV.password');
-		return '';
-	}
-	
-	Zotero.debug('Getting WebDAV password');
-	var loginManager = Components.classes["@mozilla.org/login-manager;1"]
-							.getService(Components.interfaces.nsILoginManager);
-	var logins = loginManager.findLogins({}, this._loginManagerHost, this._loginManagerURL, null);
-	
-	// Find user from returned array of nsILoginInfo objects
-	for (var i = 0; i < logins.length; i++) {
-		if (logins[i].username == username) {
-			return logins[i].password;
-		}
-	}
-	
-	return '';
-});
-
-Zotero.Sync.Storage.Session.WebDAV.prototype.__defineSetter__('password', function (password) {
-	var username = this.username;
-	if (!username) {
-		Zotero.debug('Username not set before setting Zotero.Sync.Server.Session.WebDAV.password');
-		return;
-	}
->>>>>>> 5f5bc956
+	var _defaultErrorRestart = "A WebDAV file sync error occurred. Please restart " + Zotero.appName + " and try syncing again.\n\nIf you receive this message repeatedly, check your WebDAV server settings in the Sync pane of the Zotero preferences.";
 	
 	var _parentURI;
 	var _rootURI;
