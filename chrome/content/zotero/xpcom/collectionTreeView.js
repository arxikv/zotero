/*
    ***** BEGIN LICENSE BLOCK *****
    
    Copyright © 2009 Center for History and New Media
                     George Mason University, Fairfax, Virginia, USA
                     http://zotero.org
    
    This file is part of Zotero.
    
    Zotero is free software: you can redistribute it and/or modify
    it under the terms of the GNU Affero General Public License as published by
    the Free Software Foundation, either version 3 of the License, or
    (at your option) any later version.
    
    Zotero is distributed in the hope that it will be useful,
    but WITHOUT ANY WARRANTY; without even the implied warranty of
    MERCHANTABILITY or FITNESS FOR A PARTICULAR PURPOSE.  See the
    GNU Affero General Public License for more details.
    
    You should have received a copy of the GNU Affero General Public License
    along with Zotero.  If not, see <http://www.gnu.org/licenses/>.
    
    ***** END LICENSE BLOCK *****
*/

////////////////////////////////////////////////////////////////////////////////
///
///  CollectionTreeView
///    -- handles the link between an individual tree and the data layer
///    -- displays only collections, in a hierarchy (no items)
///
////////////////////////////////////////////////////////////////////////////////

/*
 *  Constructor for the CollectionTreeView object
 */
Zotero.CollectionTreeView = function()
{
	Zotero.LibraryTreeView.apply(this);
	
	this.itemToSelect = null;
	this.hideSources = [];
	
	this._highlightedRows = {};
	this._unregisterID = Zotero.Notifier.registerObserver(
		this,
		[
			'collection',
			'search',
			'publications',
			'share',
			'group',
			'trash',
			'bucket'
		],
		'collectionTreeView',
		25
	);
	this._containerState = {};
	this._duplicateLibraries = [];
	this._unfiledLibraries = [];
	this._trashNotEmpty = {};
}

Zotero.CollectionTreeView.prototype = Object.create(Zotero.LibraryTreeView.prototype);
Zotero.CollectionTreeView.prototype.type = 'collection';

Object.defineProperty(Zotero.CollectionTreeView.prototype, "selectedTreeRow", {
	get: function () {
		return this.getRow(this.selection.currentIndex);
	}
});


/*
 *  Called by the tree itself
 */
Zotero.CollectionTreeView.prototype.setTree = Zotero.Promise.coroutine(function* (treebox)
{
	try {
		if (this._treebox || !treebox) {
			return;
		}
		this._treebox = treebox;
		
		// Add a keypress listener for expand/collapse
		var tree = this._treebox.treeBody.parentNode;
		tree.addEventListener('keypress', function(event) {
			if (tree.editingRow != -1) return; // In-line editing active
			
			var libraryID = this.getSelectedLibraryID();
			if (!libraryID) return;
			
			var key = String.fromCharCode(event.which);
			if (key == '+' && !(event.ctrlKey || event.altKey || event.metaKey)) {
				this.expandLibrary(libraryID);
			}
			else if (key == '-' && !(event.shiftKey || event.ctrlKey ||
					event.altKey || event.metaKey)) {
				this.collapseLibrary(libraryID);
			}
		}.bind(this), false);
		
		yield this.refresh();
		if (!this._treebox.columns) {
			return;
		}
		this.selection.currentColumn = this._treebox.columns.getFirstColumn();
		
		var lastViewedID = Zotero.Prefs.get('lastViewedFolder');
		if (lastViewedID) {
			var selected = yield this.selectByID(lastViewedID);
		}
		if (!selected) {
			this.selection.select(0);
		}
		this.selection.selectEventsSuppressed = false;
		
		yield this._runListeners('load');
		this._initialized = true;
	}
	catch (e) {
		Zotero.debug(e, 1);
		Components.utils.reportError(e);
		if (this.onError) {
			this.onError(e);
		}
		throw e;
	}
});


/**
 *  Rebuild the tree from the data access methods and clear the selection
 *
 *  Calling code must invalidate the tree, restore the selection, and unsuppress selection events
 */
Zotero.CollectionTreeView.prototype.refresh = Zotero.Promise.coroutine(function* ()
{
	Zotero.debug("Refreshing collections pane");
	
	// Record open states before refreshing
	if (this._rows) {
		for (var i=0, len=this._rows.length; i<len; i++) {
			var treeRow = this._rows[i];
			if (treeRow.ref && treeRow.ref.id == 'commons-header') {
				var commonsExpand = this.isContainerOpen(i);
			}
		}
	}
	
	try {
		this._containerState = JSON.parse(Zotero.Prefs.get("sourceList.persist"));
	}
	catch (e) {
		this._containerState = {};
	}
	
	if (this.hideSources.indexOf('duplicates') == -1) {
		try {
			this._duplicateLibraries = Zotero.Prefs.get('duplicateLibraries').split(',').map(function (val) parseInt(val));
		}
		catch (e) {
			// Add to personal library by default
			Zotero.Prefs.set('duplicateLibraries', '0');
			this._duplicateLibraries = [0];
		}
	}
	
	try {
		this._unfiledLibraries = Zotero.Prefs.get('unfiledLibraries').split(',').map(function (val) parseInt(val));
	}
	catch (e) {
		// Add to personal library by default
		Zotero.Prefs.set('unfiledLibraries', '0');
		this._unfiledLibraries = [0];
	}
	
	var oldCount = this.rowCount || 0;
	var newRows = [];
	var added = 0;
	
	//
	// Add "My Library"
	//
	this._addRowToArray(
		newRows,
		new Zotero.CollectionTreeRow('library', { libraryID: Zotero.Libraries.userLibraryID }),
		added++
	);
	added += yield this._expandRow(newRows, 0);
	
	this._addRowToArray(newRows, new Zotero.CollectionTreeRow('separator', false), added++);
	
	// Add "My Publications"
	this._addRowToArray(
		newRows,
		new Zotero.CollectionTreeRow('publications', {
			libraryID: Zotero.Libraries.publicationsLibraryID
		}),
		added++
	);
	
	// Add groups
	var groups = Zotero.Groups.getAll();
	if (groups.length) {
		this._addRowToArray(
			newRows,
			new Zotero.CollectionTreeRow('separator', false),
			added++
		);
		this._addRowToArray(
			newRows,
			new Zotero.CollectionTreeRow('header', {
				id: "group-libraries-header",
				label: Zotero.getString('pane.collections.groupLibraries'),
				libraryID: -1
			}, 0),
			added++
		);
		for (let i = 0, len = groups.length; i < len; i++) {
			this._addRowToArray(
				newRows,
				new Zotero.CollectionTreeRow('group', groups[i]),
				added++
			);
		}
	}
	
	this.selection.selectEventsSuppressed = true;
	this.selection.clearSelection();
	this._rows = newRows;
	this.rowCount = this._rows.length;
	this._refreshRowMap();
	
	var diff = this.rowCount - oldCount;
	if (diff != 0) {
		this._treebox.rowCountChanged(0, diff);
	}
});


/*
 *  Redisplay everything
 */
Zotero.CollectionTreeView.prototype.reload = function()
{
	return this.refresh()
	.then(function () {
		this._treebox.invalidate();
	}.bind(this));
}


/**
 * Select a row and wait for its items view to be created
 *
 * Note that this doesn't wait for the items view to be loaded. For that, add a 'load' event
 * listener to the items view.
 *
 * @param {Integer} row
 * @return {Promise}
 */
Zotero.CollectionTreeView.prototype.selectWait = Zotero.Promise.method(function (row) {
	if (this.selection.selectEventsSuppressed) {
		this.selection.select(row);
		return;
	}
	if (this.selection.currentIndex == row) {
		return;
	};
	var deferred = Zotero.Promise.defer();
	this.addEventListener('select', () => deferred.resolve());
	this.selection.select(row);
	return deferred.promise;
});



/*
 *  Called by Zotero.Notifier on any changes to collections in the data layer
 */
Zotero.CollectionTreeView.prototype.notify = Zotero.Promise.coroutine(function* (action, type, ids, extraData) {
	if ((!ids || ids.length == 0) && action != 'refresh' && action != 'redraw') {
		return;
	}
	
	if (!this._rowMap) {
		Zotero.debug("Row map didn't exist in collectionTreeView.notify()");
		return;
	}
	
	//
	// Actions that don't change the selection
	//
	if (action == 'redraw') {
		this._treebox.invalidate();
		return;
	}
	if (action == 'refresh') {
		// If trash is refreshed, we probably need to update the icon from full to empty
		if (type == 'trash') {
			// libraryID is passed as parameter to 'refresh'
			let deleted = yield Zotero.Items.getDeleted(ids[0], true);
			this._trashNotEmpty[ids[0]] = !!deleted.length;
			let row = this.getRowIndexByID("T" + ids[0]);
			this._treebox.invalidateRow(row);
		}
		return;
	}
	
	//
	// Actions that can change the selection
	//
	var currentTreeRow = this.getRow(this.selection.currentIndex);
	this.selection.selectEventsSuppressed = true;
	
	if (action == 'delete') {
		var selectedIndex = this.selection.count ? this.selection.currentIndex : 0;
		
		// Since a delete involves shifting of rows, we have to do it in reverse order
		let rows = [];
		for (let i = 0; i < ids.length; i++) {
			let id = ids[i];
			switch (type) {
				case 'collection':
					if (this._rowMap['C' + id] !== undefined) {
						rows.push(this._rowMap['C' + id]);
					}
					break;
				
				case 'search':
					if (this._rowMap['S' + id] !== undefined) {
						rows.push(this._rowMap['S' + id]);
					}
					break;
				
				case 'group':
					let row = this.getRowIndexByID("L" + extraData[id].libraryID);
					let groupLevel = this.getLevel(row);
					do {
						rows.push(row);
						row++;
					}
					while (row < this.rowCount && this.getLevel(row) > groupLevel);
					break;
			}
		}
		
		if (rows.length > 0) {
			rows.sort(function(a,b) { return a-b });
			
			for (let i = rows.length - 1; i >= 0; i--) {
				let row = rows[i];
				this._removeRow(row);
			}
			
			this._refreshRowMap();
		}
		
		if (!this.selection.count) {
			// If last row was selected, stay on the last row
			if (selectedIndex >= this.rowCount) {
				selectedIndex = this.rowCount - 1;
			};
			this.selection.select(selectedIndex)
		}
	}
	else if (action == 'modify') {
		let row;
		let id = ids[0];
		let rowID = "C" + id;
		
		switch (type) {
		case 'collection':
			row = this.getRowIndexByID(rowID);
			if (row !== false) {
				// TODO: Only move if name changed
				let reopen = this.isContainerOpen(row);
				if (reopen) {
					this._closeContainer(row);
				}
				this._removeRow(row);
				yield this._addSortedRow('collection', id);
				if (!extraData[id].skipSelect) {
					yield this.selectByID(currentTreeRow.id);
					if (reopen) {
						let newRow = this.getRowIndexByID(rowID);
						if (!this.isContainerOpen(newRow)) {
							yield this.toggleOpenState(newRow);
						}
					}
				}
			}
			break;
		
		case 'search':
			row = this.getRowIndexByID("S" + id);
			if (row !== false) {
				// TODO: Only move if name changed
				this._removeRow(row);
				yield this._addSortedRow('search', id);
				yield this.selectByID(currentTreeRow.id);
			}
			break;
		
		default:
			yield this.reload();
			yield this.selectByID(currentTreeRow.id);
			break;
		}
	}
	else if(action == 'add')
	{
		// Multiple adds not currently supported
		let id = ids[0];
		let selectRow = !extraData[id] || !extraData[id].skipSelect;
		
		switch (type)
		{
			case 'collection':
			case 'search':
				yield this._addSortedRow(type, id);
				
				if (selectRow) {
					if (type == 'collection') {
						yield this.selectCollection(id);
					}
					else if (type == 'search') {
						yield this.selectSearch(id);
					}
				}
				
				break;
			
			case 'group':
				yield this.reload();
				yield this.selectByID(currentTreeRow.id);
				break;
		}
	}
	
	var deferred = Zotero.Promise.defer();
	this.addEventListener('select', () => deferred.resolve());
	this.selection.selectEventsSuppressed = false;
	return deferred.promise;
});

/**
 * Add a row in the appropriate place
 *
 * This only adds a row if it would be visible without opening any containers
 *
 * @param {String} objectType
 * @param {Integer} id - collectionID
 * @return {Integer|false} - Index at which the row was added, or false if it wasn't added
 */
Zotero.CollectionTreeView.prototype._addSortedRow = Zotero.Promise.coroutine(function* (objectType, id) {
	let beforeRow;
	if (objectType == 'collection') {
		let collection = yield Zotero.Collections.getAsync(id);
		let parentID = collection.parentID;
		
		// If parent isn't visible, don't add
		if (parentID && this._rowMap["C" + parentID] === undefined) {
			return false;
		}
		
		let libraryID = collection.libraryID;
		let startRow;
		if (parentID) {
			startRow = this._rowMap["C" + parentID];
		}
		else {
			startRow = this._rowMap['L' + libraryID];
		}
		
		// If container isn't open, don't add
		if (!this.isContainerOpen(startRow)) {
			return false;
		}
		
		let level = this.getLevel(startRow) + 1;
		// If container is empty, just add after
		if (this.isContainerEmpty(startRow)) {
			beforeRow = startRow + 1;
		}
		else {
			// Get all collections at the same level that don't have a different parent
			startRow++;
			loop:
			for (let i = startRow; i < this.rowCount; i++) {
				let treeRow = this.getRow(i);
				beforeRow = i;
				
				// Since collections come first, if we reach something that's not a collection,
				// stop
				if (!treeRow.isCollection()) {
					break;
				}
				
				let rowLevel = this.getLevel(i);
				if (rowLevel < level) {
					break;
				}
				else {
					// Fast forward through subcollections
					while (rowLevel > level) {
						beforeRow = ++i;
						if (i == this.rowCount || !this.getRow(i).isCollection()) {
							break loop;
						}
						treeRow = this.getRow(i);
						rowLevel = this.getLevel(i);
					}
					
					if (Zotero.localeCompare(treeRow.ref.name, collection.name) > 0) {
						break;
					}
				}
			}
		}
		this._addRow(
			new Zotero.CollectionTreeRow('collection', collection, level),
			beforeRow
		);
	}
	else if (objectType == 'search') {
		let search = yield Zotero.Searches.getAsync(id);
		let libraryID = search.libraryID;
		let startRow = this._rowMap['L' + libraryID];
		
		// If container isn't open, don't add
		if (!this.isContainerOpen(startRow)) {
			return false;
		}
		
		let level = this.getLevel(startRow) + 1;
		// If container is empty, just add after
		if (this.isContainerEmpty(startRow)) {
			beforeRow = startRow + 1;
		}
		else {
			startRow++;
			var inSearches = false;
			for (let i = startRow; i < this.rowCount; i++) {
				let treeRow = this.getRow(i);
				Zotero.debug(treeRow.id);
				beforeRow = i;
				
				// If we've reached something other than collections, stop
				if (treeRow.isSearch()) {
					// If current search sorts after, stop
					if (Zotero.localeCompare(treeRow.ref.name, search.name) > 0) {
						break;
					}
				}
				// If it's not a search and it's not a collection, stop
				else if (!treeRow.isCollection()) {
					break;
				}
			}
		}
		this._addRow(
			new Zotero.CollectionTreeRow('search', search, level),
			beforeRow
		);
	}
	return beforeRow;
});


/*
 * Set the rows that should be highlighted -- actual highlighting is done
 * by getRowProperties based on the array set here
 */
Zotero.CollectionTreeView.prototype.setHighlightedRows = Zotero.Promise.coroutine(function* (ids) {
	this._highlightedRows = {};
	this._treebox.invalidate();
	
	if (!ids || !ids.length) {
		return;
	}
	
	// Make sure all highlighted collections are shown
	for (let id of ids) {
		if (id[0] == 'C') {
			id = id.substr(1);
			yield this.expandToCollection(id);
		}
	}
	
	// Highlight rows
	var rows = [];
	for (let id of ids) {
		let row = this._rowMap[id];
		this._highlightedRows[row] = true;
		this._treebox.invalidateRow(row);
		rows.push(row);
	}
	rows.sort();
	var firstRow = this._treebox.getFirstVisibleRow();
	var lastRow = this._treebox.getLastVisibleRow();
	var scrolled = false;
	for (let row of rows) {
		// If row is visible, stop
		if (row >= firstRow && row <= lastRow) {
			scrolled = true;
			break;
		}
	}
	// Select first collection
	// TODO: Select closest? Select a few rows above or below?
	if (!scrolled) {
		this._treebox.ensureRowIsVisible(rows[0]);
	}
});


/*
 *  Unregisters view from Zotero.Notifier (called on window close)
 */
Zotero.CollectionTreeView.prototype.unregister = function()
{
	Zotero.Notifier.unregisterObserver(this._unregisterID);
}


////////////////////////////////////////////////////////////////////////////////
///
///  nsITreeView functions
///  http://www.xulplanet.com/references/xpcomref/ifaces/nsITreeView.html
///
////////////////////////////////////////////////////////////////////////////////

Zotero.CollectionTreeView.prototype.getCellText = function(row, column)
{
	var obj = this.getRow(row);
	
	if (column.id == 'zotero-collections-name-column') {
		return obj.getName();
	}
	else
		return "";
}

Zotero.CollectionTreeView.prototype.getImageSrc = function(row, col)
{
	var suffix = Zotero.hiDPI ? "@2x" : "";
	
	var treeRow = this.getRow(row);
	var collectionType = treeRow.type;
	
	if (collectionType == 'group') {
		collectionType = 'library';
	}
	
	// Show sync icons only in library rows
	if (collectionType != 'library' && col.index != 0) {
		return '';
	}
	
	switch (collectionType) {
		case 'library':
			break;
		
		case 'trash':
			if (this._trashNotEmpty[treeRow.ref.libraryID]) {
				collectionType += '-full';
			}
			break;
		
		case 'header':
			if (treeRow.ref.id == 'group-libraries-header') {
				collectionType = 'groups';
			}
			else if (treeRow.ref.id == 'commons-header') {
				collectionType = 'commons';
			}
			break;
		
		
			collectionType = 'library';
			break;
		
		case 'collection':
		case 'search':
			if (Zotero.isMac) {
				return "chrome://zotero-platform/content/treesource-" + collectionType + ".png";
			}
			break;
		
		case 'publications':
			return "chrome://zotero/skin/treeitem-journalArticle" + suffix + ".png";
	}
	
	return "chrome://zotero/skin/treesource-" + collectionType + suffix + ".png";
}

Zotero.CollectionTreeView.prototype.isContainer = function(row)
{
	var treeRow = this.getRow(row);
	return treeRow.isLibrary(true) || treeRow.isCollection() || treeRow.isPublications() || treeRow.isBucket();
}

/*
 * Returns true if the collection has no child collections
 */
Zotero.CollectionTreeView.prototype.isContainerEmpty = function(row)
{
	var treeRow = this.getRow(row);
	if (treeRow.isLibrary()) {
		return false;
	}
	if (treeRow.isBucket()) {
		return true;
	}
	if (treeRow.isGroup()) {
		var libraryID = treeRow.ref.libraryID;
		
		return !treeRow.ref.hasCollections()
				&& !treeRow.ref.hasSearches()
				&& this._duplicateLibraries.indexOf(libraryID) == -1
				&& this._unfiledLibraries.indexOf(libraryID) == -1
				&& this.hideSources.indexOf('trash') != -1;
	}
	if (treeRow.isCollection()) {
		return !treeRow.ref.hasChildCollections();
	}
	return true;
}

Zotero.CollectionTreeView.prototype.getParentIndex = function(row)
{
	var thisLevel = this.getLevel(row);
	if(thisLevel == 0) return -1;
	for(var i = row - 1; i >= 0; i--)
		if(this.getLevel(i) < thisLevel)
			return i;
	return -1;
}

Zotero.CollectionTreeView.prototype.hasNextSibling = function(row, afterIndex)
{
	var thisLevel = this.getLevel(row);
	for(var i = afterIndex + 1; i < this.rowCount; i++)
	{	
		var nextLevel = this.getLevel(i);
		if(nextLevel == thisLevel) return true;
		else if(nextLevel < thisLevel) return false;
	}
}

/*
 *  Opens/closes the specified row
 */
Zotero.CollectionTreeView.prototype.toggleOpenState = Zotero.Promise.coroutine(function* (row) {
	if (this.isContainerOpen(row)) {
		return this._closeContainer(row);
	}
	
	var count = 0;
	
	var treeRow = this.getRow(row);
	if (treeRow.isLibrary(true) || treeRow.isCollection()) {
		count = yield this._expandRow(this._rows, row, true);
	}
	this.rowCount += count;
	this._treebox.rowCountChanged(row + 1, count);
	
	this._rows[row].isOpen = true;
	this._treebox.invalidateRow(row);
	this._refreshRowMap();
});


Zotero.CollectionTreeView.prototype._closeContainer = function (row) {
	if (!this.isContainerOpen(row)) return;
	
	var count = 0;
	var level = this.getLevel(row);
	var nextRow = row + 1;
	
	// Remove child rows
	while ((nextRow < this._rows.length) && (this.getLevel(nextRow) > level)) {
		this._removeRow(nextRow);
		count--;
	}
	
	this._rows[row].isOpen = false;
	this._treebox.invalidateRow(row);
	this._refreshRowMap();
}


Zotero.CollectionTreeView.prototype.isSelectable = function (row, col) {
	var treeRow = this.getRow(row);
	switch (treeRow.type) {
	case 'separator':
	case 'header':
		return false;
	}
	return true;
}


/**
 * Tree method for whether to allow inline editing (not to be confused with this.editable)
 */
Zotero.CollectionTreeView.prototype.isEditable = function (row, col) {
	return this.selectedTreeRow.isCollection() && this.editable;
}


Zotero.CollectionTreeView.prototype.setCellText = function (row, col, val) {
	val = val.trim();
	if (val === "") {
		return;
	}
	var treeRow = this.getRow(row);
	treeRow.ref.name = val;
	treeRow.ref.saveTx();
}



/**
 * Returns TRUE if the underlying view is editable
 */
Zotero.CollectionTreeView.prototype.__defineGetter__('editable', function () {
	return this.getRow(this.selection.currentIndex).editable;
});


Zotero.CollectionTreeView.prototype.expandLibrary = Zotero.Promise.coroutine(function* (libraryID) {
	var row = this._rowMap['L' + libraryID]
	if (row === undefined) {
		return false;
	}
	if (!this.isContainerOpen(row)) {
		yield this.toggleOpenState(row);
	}
	return true;
});


Zotero.CollectionTreeView.prototype.collapseLibrary = function (libraryID) {
	var row = this._rowMap['L' + libraryID]
	if (row === undefined) {
		return false;
	}
	this._closeContainer(row);
	this.selection.select(row);
	return true;
};


Zotero.CollectionTreeView.prototype.expandToCollection = Zotero.Promise.coroutine(function* (collectionID) {
	var col = yield Zotero.Collections.getAsync(collectionID);
	if (!col) {
		Zotero.debug("Cannot expand to nonexistent collection " + collectionID, 2);
		return false;
	}
	
	// Open library if closed
	var libraryRow = this._rowMap['L' + col.libraryID];
	if (!this.isContainerOpen(libraryRow)) {
		yield this.toggleOpenState(libraryRow);
	}
	
	var row = this._rowMap["C" + collectionID];
	if (row !== undefined) {
		return true;
	}
	var path = [];
	var parentID;
	while (parentID = col.parentID) {
		path.unshift(parentID);
		col = yield Zotero.Collections.getAsync(parentID);
	}
	for each(var id in path) {
		row = this._rowMap["C" + id];
		if (!this.isContainerOpen(row)) {
			yield this.toggleOpenState(row);
		}
	}
	return true;
});



////////////////////////////////////////////////////////////////////////////////
///
///  Additional functions for managing data in the tree
///
////////////////////////////////////////////////////////////////////////////////
Zotero.CollectionTreeView.prototype.selectByID = Zotero.Promise.coroutine(function* (id) {
	var type = id[0];
	id = ('' + id).substr(1);
	
	switch (type) {
	case 'L':
		var found = yield this.selectLibrary(id);
		break;
	
	case 'C':
		var found = yield this.expandToCollection(id);
		break;
		
	case 'S':
		var search = yield Zotero.Searches.getAsync(id);
		var found = yield this.expandLibrary(search.libraryID);
		break;
	
	case 'T':
		var found = yield this.selectTrash(id);
		break;
	}
	
	if (!found) {
		return false;
	}
	var row = this._rowMap[type + id];
	this._treebox.ensureRowIsVisible(row);
	yield this.selectWait(row);
	
	return true;
});


/**
 * @param	{Integer}		libraryID		Library to select
 */
Zotero.CollectionTreeView.prototype.selectLibrary = Zotero.Promise.coroutine(function* (libraryID) {
	// Select local library
	if (!libraryID) {
		this._treebox.ensureRowIsVisible(0);
		yield this.selectWait(0);
		return true;
	}
	
	// Check if library is already selected
	if (this.selection.currentIndex != -1) {
		var treeRow = this.getRow(this.selection.currentIndex);
		if (treeRow.isLibrary(true) && treeRow.ref.libraryID == libraryID) {
			this._treebox.ensureRowIsVisible(this.selection.currentIndex);
			return true;
		}
	}
	
	// Find library
	var row = this._rowMap['L' + libraryID];
	if (row !== undefined) {
		this._treebox.ensureRowIsVisible(row);
		yield this.selectWait(row);
		return true;
	}
	
	return false;
});


Zotero.CollectionTreeView.prototype.selectCollection = function (id) {
	return this.selectByID('C' + id);
}


Zotero.CollectionTreeView.prototype.selectSearch = function (id) {
	return this.selectByID('S' + id);
}


Zotero.CollectionTreeView.prototype.selectTrash = Zotero.Promise.coroutine(function* (libraryID) {
	// Check if trash is already selected
	if (this.selection.currentIndex != -1) {
		let itemGroup = this.getRow(this.selection.currentIndex);
		if (itemGroup.isTrash() && itemGroup.ref.libraryID == libraryID) {
			this._treebox.ensureRowIsVisible(this.selection.currentIndex);
			return true;
		}
	}
	
	// Find library trash
	for (let i = 0; i < this.rowCount; i++) {
		let itemGroup = this.getRow(i);
		
		// If library is closed, open it
		if (itemGroup.isLibrary(true) && itemGroup.ref.libraryID == libraryID
				&& !this.isContainerOpen(i)) {
			yield this.toggleOpenState(i);
			continue;
		}
		
		if (itemGroup.isTrash() && itemGroup.ref.libraryID == libraryID) {
			this._treebox.ensureRowIsVisible(i);
			this.selection.select(i);
			return true;
		}
	}
	
	return false;
});


/*
 *  Delete the selection
 */
Zotero.CollectionTreeView.prototype.deleteSelection = Zotero.Promise.coroutine(function* (deleteItems)
{
	if(this.selection.count == 0)
		return;

	//collapse open collections
	for (let i=0; i<this.rowCount; i++) {
		if (this.selection.isSelected(i) && this.isContainer(i)) {
			this._closeContainer(i);
		}
	}
	this._refreshRowMap();
	
	//create an array of collections
	var rows = new Array();
	var start = new Object();
	var end = new Object();
	for (var i=0, len=this.selection.getRangeCount(); i<len; i++)
	{
		this.selection.getRangeAt(i,start,end);
		for (var j=start.value; j<=end.value; j++)
			if(!this.getRow(j).isLibrary())
				rows.push(j);
	}
	
	//iterate and erase...
	//this._treebox.beginUpdateBatch();
	for (var i=0; i<rows.length; i++)
	{
		//erase collection from DB:
		var treeRow = this.getRow(rows[i]-i);
		if (treeRow.isCollection()) {
			yield treeRow.ref.eraseTx({
				deleteItems: true
			});
		}
		else if (treeRow.isSearch()) {
			yield Zotero.Searches.erase(treeRow.ref.id);
		}
	}
	//this._treebox.endUpdateBatch();
	
	if (end.value < this.rowCount) {
		var row = this.getRow(end.value);
		if (row.isSeparator()) {
			return;
		}
		this.selection.select(end.value);
	}
	else {
		this.selection.select(this.rowCount-1);
	}
});


/**
 * Expand row based on last state, or manually from toggleOpenState()
 */
Zotero.CollectionTreeView.prototype._expandRow = Zotero.Promise.coroutine(function* (rows, row, forceOpen) {
	var treeRow = rows[row];
	var level = rows[row].level;
	var isLibrary = treeRow.isLibrary(true);
	var isCollection = treeRow.isCollection();
	var libraryID = treeRow.ref.libraryID;
	
	if (treeRow.isPublications()) {
		return false;
	}
	
	if (isLibrary) {
		var collections = yield Zotero.Collections.getByLibrary(libraryID, treeRow.ref.id);
	}
	else if (isCollection) {
		var collections = yield Zotero.Collections.getByParent(treeRow.ref.id);
	}
	
	if (isLibrary) {
		var savedSearches = yield Zotero.Searches.getAll(libraryID);
		var showDuplicates = (this.hideSources.indexOf('duplicates') == -1
				&& this._duplicateLibraries.indexOf(libraryID) != -1);
		var showUnfiled = this._unfiledLibraries.indexOf(libraryID) != -1;
		var showTrash = this.hideSources.indexOf('trash') == -1;
	}
	else {
		var savedSearches = [];
		var showDuplicates = false;
		var showUnfiled = false;
		var showTrash = false;
	}
	
	// If not a manual open and either the library is set to be hidden
	// or this is a collection that isn't explicitly opened,
	// set the initial state to closed
	if (!forceOpen &&
			(this._containerState[treeRow.id] === false
				|| (isCollection && !this._containerState[treeRow.id]))) {
		rows[row].isOpen = false;
		return 0;
	}
	
	var startOpen = !!(collections.length || savedSearches.length || showDuplicates || showUnfiled || showTrash);
	
	// If this isn't a manual open, set the initial state depending on whether
	// there are child nodes
	if (!forceOpen) {
		rows[row].isOpen = startOpen;
	}
	
	if (!startOpen) {
		return 0;
	}
	
	var newRows = 0;
	
	// Add collections
	for (var i = 0, len = collections.length; i < len; i++) {
		let beforeRow = row + 1 + newRows;
		this._addRowToArray(
			rows,
			new Zotero.CollectionTreeRow('collection', collections[i], level + 1),
			beforeRow
		);
		newRows++;
		// Recursively expand child collections that should be open
		newRows += yield this._expandRow(rows, beforeRow);
	}
	
	if (isCollection) {
		return newRows;
	}
	
	// Add searches
	for (var i = 0, len = savedSearches.length; i < len; i++) {
		this._addRowToArray(
			rows,
			new Zotero.CollectionTreeRow('search', savedSearches[i], level + 1),
			row + 1 + newRows
		);
		newRows++;
	}
	
	// Duplicate items
	if (showDuplicates) {
		let d = new Zotero.Duplicates(libraryID);
		this._addRowToArray(
			rows,
			new Zotero.CollectionTreeRow('duplicates', d, level + 1),
			row + 1 + newRows
		);
		newRows++;
	}
	
	// Unfiled items
	if (showUnfiled) {
		let s = new Zotero.Search;
		s.libraryID = libraryID;
		s.name = Zotero.getString('pane.collections.unfiled');
		s.addCondition('libraryID', 'is', libraryID);
		s.addCondition('unfiled', 'true');
		this._addRowToArray(
			rows,
			new Zotero.CollectionTreeRow('unfiled', s, level + 1),
			row + 1 + newRows
		);
		newRows++;
	}
	
	if (showTrash) {
		let deletedItems = yield Zotero.Items.getDeleted(libraryID);
		if (deletedItems.length || Zotero.Prefs.get("showTrashWhenEmpty")) {
			var ref = {
				libraryID: libraryID
			};
			this._addRowToArray(
				rows,
				new Zotero.CollectionTreeRow('trash', ref, level + 1),
				row + 1 + newRows
			);
			newRows++;
		}
		this._trashNotEmpty[libraryID] = !!deletedItems.length;
	}
	
	return newRows;
});


/**
 * Returns libraryID or FALSE if not a library
 */
Zotero.CollectionTreeView.prototype.getSelectedLibraryID = function() {
	var treeRow = this.getRow(this.selection.currentIndex);
	return treeRow && treeRow.ref && treeRow.ref.libraryID !== undefined
			&& treeRow.ref.libraryID;
}


Zotero.CollectionTreeView.prototype.getSelectedCollection = function(asID) {
	if (this.selection
			&& this.selection.count > 0
			&& this.selection.currentIndex != -1) {
		var collection = this.getRow(this.selection.currentIndex);
		if (collection && collection.isCollection()) {
			return asID ? collection.ref.id : collection.ref;
		}
	}
	return false;
}


/**
 * Creates mapping of item group ids to tree rows
 */
Zotero.CollectionTreeView.prototype._refreshRowMap = function() {
	this._rowMap = {};
	for (let i = 0, len = this.rowCount; i < len; i++) {
		this._rowMap[this.getRow(i).id] = i;
	}
}


Zotero.CollectionTreeView.prototype._rememberOpenStates = Zotero.Promise.coroutine(function* () {
	var state = this._containerState;
	
	// Every so often, remove obsolete rows
	if (Math.random() < 1/20) {
		Zotero.debug("Purging sourceList.persist");
		for (var id in state) {
			var m = id.match(/^C([0-9]+)$/);
			if (m) {
				if (!(yield Zotero.Collections.getAsync(m[1]))) {
					delete state[id];
				}
				continue;
			}
			
			var m = id.match(/^G([0-9]+)$/);
			if (m) {
				if (!Zotero.Groups.get(m[1])) {
					delete state[id];
				}
				continue;
			}
		}
	}
	
	for (var i = 0, len = this.rowCount; i < len; i++) {
		if (!this.isContainer(i)) {
			continue;
		}
		
		var treeRow = this.getRow(i);
		if (!treeRow.id) {
			continue;
		}
		
		var open = this.isContainerOpen(i);
		
		// Collections default to closed
		if (!open && treeRow.isCollection()) {
			delete state[treeRow.id];
			continue;
		}
		
		state[treeRow.id] = open;
	}
	
	this._containerState = state;
	Zotero.Prefs.set("sourceList.persist", JSON.stringify(state));
});


////////////////////////////////////////////////////////////////////////////////
///
///  Command Controller:
///		for Select All, etc.
///
////////////////////////////////////////////////////////////////////////////////

Zotero.CollectionTreeCommandController = function(tree)
{
	this.tree = tree;
}

Zotero.CollectionTreeCommandController.prototype.supportsCommand = function(cmd)
{
}

Zotero.CollectionTreeCommandController.prototype.isCommandEnabled = function(cmd)
{
}

Zotero.CollectionTreeCommandController.prototype.doCommand = function(cmd)
{
}

Zotero.CollectionTreeCommandController.prototype.onEvent = function(evt)
{
}

////////////////////////////////////////////////////////////////////////////////
///
///  Drag-and-drop functions:
///		canDrop() and drop() are for nsITreeView
///		onDragStart() and onDrop() are for HTML 5 Drag and Drop
///
////////////////////////////////////////////////////////////////////////////////


/*
 * Start a drag using HTML 5 Drag and Drop
 */
Zotero.CollectionTreeView.prototype.onDragStart = function(event) {
	// See note in LibraryTreeView::_setDropEffect()
	if (Zotero.isWin) {
		event.dataTransfer.effectAllowed = 'move';
	}
	
	var treeRow = this.selectedTreeRow;
	if (!treeRow.isCollection()) {
		return;
	}
	event.dataTransfer.setData("zotero/collection", treeRow.ref.id);
}


/**
 * Called by treechildren.onDragOver() before setting the dropEffect,
 * which is checked in libraryTreeView.canDrop()
 */
Zotero.CollectionTreeView.prototype.canDropCheck = function (row, orient, dataTransfer) {
	//Zotero.debug("Row is " + row + "; orient is " + orient);
	
	var dragData = Zotero.DragDrop.getDataFromDataTransfer(dataTransfer);
	if (!dragData) {
		Zotero.debug("No drag data");
		return false;
	}
	var dataType = dragData.dataType;
	var data = dragData.data;
	
	// For dropping collections onto root level
	if (orient == 1 && row == 0 && dataType == 'zotero/collection') {
		return true;
	}
	// Directly on a row
	else if (orient == 0) {
		var treeRow = this.getRow(row); //the collection we are dragging over
		
		if (dataType == 'zotero/item' && treeRow.isBucket()) {
			return true;
		}
		
		if (!treeRow.editable) {
			Zotero.debug("Drop target not editable");
			return false;
		}
		
		if (dataType == 'zotero/item') {
			var ids = data;
			var items = Zotero.Items.get(ids);
			var skip = true;
			for each(var item in items) {
				// Can only drag top-level items
				if (!item.isTopLevelItem()) {
					Zotero.debug("Can't drag child item");
					return false;
				}
				
				if (treeRow.isWithinGroup() && item.isAttachment()) {
					// Linked files can't be added to groups
					if (item.attachmentLinkMode == Zotero.Attachments.LINK_MODE_LINKED_FILE) {
						Zotero.debug("Linked files cannot be added to groups");
						return false;
					}
					if (!treeRow.filesEditable) {
						Zotero.debug("Drop target does not allow files to be edited");
						return false;
					}
					skip = false;
					continue;
				}
				
				if (treeRow.isPublications() && treeRow.ref.libraryID != item.libraryID) {
					if (item.isAttachment() || item.isNote()) {
						Zotero.debug("Top-level attachments and notes cannot be added to My Publications");
						return false;
					}
					skip = false;
					continue;
				}
				
				// Cross-library drag
				if (treeRow.ref.libraryID != item.libraryID) {
					// Only allow cross-library drag to root library and collections
					if (!(treeRow.isLibrary(true) || treeRow.isCollection())) {
						Zotero.debug("Cross-library drag to non-collection not allowed");
						return false;
					}
					skip = false;
					continue;
				}
				
				// Intra-library drag
				
				// Don't allow drag onto root of same library
				if (treeRow.isLibrary(true)) {
					Zotero.debug("Can't drag into same library root");
					return false;
				}
				
				// Allow drags to collections. Item collection membership is an asynchronous
				// check, so we do that on drop()
				if (treeRow.isCollection()) {
					skip = false;
				}
			}
			if (skip) {
				Zotero.debug("Drag skipped");
				return false;
			}
			return true;
		}
		else if (dataType == 'text/x-moz-url' || dataType == 'application/x-moz-file') {
			if (treeRow.isSearch() || treeRow.isPublications()) {
				return false;
			}
			if (dataType == 'application/x-moz-file') {
				// Don't allow folder drag
				if (data[0].isDirectory()) {
					return false;
				}
				// Don't allow drop if no permissions
				if (!treeRow.filesEditable) {
					return false;
				}
			}
			
			return true;
		}
		else if (dataType == 'zotero/collection') {
			if (treeRow.isPublications()) {
				return false;
			}
			
			let draggedCollectionID = data[0];
			let draggedCollection = Zotero.Collections.get(draggedCollectionID);
			
			if (treeRow.ref.libraryID == draggedCollection.libraryID) {
				// Collections cannot be dropped on themselves
				if (draggedCollectionID == treeRow.ref.id) {
					return false;
				}
				
				// Nor in their children
				// TODO: figure out synchronously from tree
				/*if (yield col.hasDescendent('collection', treeRow.ref.id)) {
					return false;
				}*/
			}
			// Dragging a collection to a different library
			else {
				// Allow cross-library drag only to root library and collections
				if (!treeRow.isLibrary(true) && !treeRow.isCollection()) {
					return false;
				}
			}
			
			return true;
		}
	}
	return false;
};


/**
 * Perform additional asynchronous drop checks
 *
 * Called by treechildren.drop()
 */
Zotero.CollectionTreeView.prototype.canDropCheckAsync = Zotero.Promise.coroutine(function* (row, orient, dataTransfer) {
	//Zotero.debug("Row is " + row + "; orient is " + orient);
	
	var dragData = Zotero.DragDrop.getDataFromDataTransfer(dataTransfer);
	if (!dragData) {
		Zotero.debug("No drag data");
		return false;
	}
	var dataType = dragData.dataType;
	var data = dragData.data;
	
	if (orient == 0) {
		var treeRow = this.getRow(row); //the collection we are dragging over
		
		if (dataType == 'zotero/item' && treeRow.isBucket()) {
			return true;
		}
		
		if (dataType == 'zotero/item') {
			if (treeRow.isCollection()) {
				yield treeRow.ref.loadChildItems();
			}
			
			var ids = data;
			var items = Zotero.Items.get(ids);
			var skip = true;
			for (let i=0; i<items.length; i++) {
				let item = items[i];
				
				// Cross-library drag
				if (treeRow.ref.libraryID != item.libraryID) {
					let linkedItem = yield item.getLinkedItem(treeRow.ref.libraryID, true);
					if (linkedItem && !linkedItem.deleted) {
						// For drag to root, skip if linked item exists
						if (treeRow.isLibrary(true)) {
							Zotero.debug("Linked item " + linkedItem.key + " already exists "
								+ "in library " + treeRow.ref.libraryID);
							continue;
						}
						// For drag to collection
						else if (treeRow.isCollection()) {
							// skip if linked item is already in it
							if (treeRow.ref.hasItem(linkedItem.id)) {
								Zotero.debug("Linked item " + linkedItem.key + " already exists "
									+ "in collection");
								continue;
							}
							// or if linked item is a child item
							else if (!linkedItem.isTopLevelItem()) {
								Zotero.debug("Linked item " + linkedItem.key + " already exists "
									+ "as child item");
								continue;
							}
						}
					}
					skip = false;
					continue;
				}
				
				// Intra-library drag
				
				// Make sure there's at least one item that's not already in this destination
				if (treeRow.isCollection()) {
					if (treeRow.ref.hasItem(item.id)) {
						Zotero.debug("Item " + item.id + " already exists in collection");
						continue;
					}
					skip = false;
					continue;
				}
			}
			if (skip) {
				Zotero.debug("Drag skipped");
				return false;
			}
		}
		else if (dataType == 'zotero/collection') {
			let draggedCollectionID = data[0];
			let draggedCollection = Zotero.Collections.get(draggedCollectionID);
			
			// Dragging a collection to a different library
			if (treeRow.ref.libraryID != draggedCollection.libraryID) {
				// Disallow if linked collection already exists
				if (yield col.getLinkedCollection(treeRow.ref.libraryID)) {
					return false;
				}
				
				var descendents = yield col.getDescendents(false, 'collection');
				for each(var descendent in descendents) {
					descendent = yield Zotero.Collections.getAsync(descendent.id);
					// Disallow if linked collection already exists for any subcollections
					//
					// If this is allowed in the future for the root collection,
					// need to allow drag only to root
					if (yield descendent.getLinkedCollection(treeRow.ref.libraryID)) {
						return false;
					}
				}
			}
		}
	}
	return true;
});


/*
 *  Called when something's been dropped on or next to a row
 */
Zotero.CollectionTreeView.prototype.drop = Zotero.Promise.coroutine(function* (row, orient, dataTransfer)
{
	if (!this.canDrop(row, orient, dataTransfer)
			|| !(yield this.canDropCheckAsync(row, orient, dataTransfer))) {
		return false;
	}
	
	var dragData = Zotero.DragDrop.getDataFromDataTransfer(dataTransfer);
	if (!dragData) {
		Zotero.debug("No drag data");
		return false;
	}
	var dropEffect = dragData.dropEffect;
	var dataType = dragData.dataType;
	var data = dragData.data;
	var event = Zotero.DragDrop.currentEvent;
	var sourceTreeRow = Zotero.DragDrop.getDragSource(dataTransfer);
	var targetTreeRow = Zotero.DragDrop.getDragTarget(event);
	
	var copyOptions = {
		tags: Zotero.Prefs.get('groups.copyTags'),
		childNotes: Zotero.Prefs.get('groups.copyChildNotes'),
		childLinks: Zotero.Prefs.get('groups.copyChildLinks'),
		childFileAttachments: Zotero.Prefs.get('groups.copyChildFileAttachments')
	};
	var copyItem = Zotero.Promise.coroutine(function* (item, targetLibraryID, options) {
		var targetLibraryType = Zotero.Libraries.get(targetLibraryID).libraryType;
		
		// Check if there's already a copy of this item in the library
		var linkedItem = yield item.getLinkedItem(targetLibraryID, true);
		if (linkedItem) {
			// If linked item is in the trash, undelete it and remove it from collections
			// (since it shouldn't be restored to previous collections)
			if (linkedItem.deleted) {
				yield linkedItem.loadCollections();
				linkedItem.setCollections();
				linkedItem.deleted = false;
				yield linkedItem.save({
					skipSelect: true
				});
			}
			return linkedItem.id;
			
			/*
			// TODO: support tags, related, attachments, etc.
			
			// Overlay source item fields on unsaved clone of linked item
			var newItem = item.clone(false, linkedItem.clone(true));
			newItem.setField('dateAdded', item.dateAdded);
			newItem.setField('dateModified', item.dateModified);
			
			var diff = newItem.diff(linkedItem, false, ["dateAdded", "dateModified"]);
			if (!diff) {
				// Check if creators changed
				var creatorsChanged = false;
				
				var creators = item.getCreators();
				var linkedCreators = linkedItem.getCreators();
				if (creators.length != linkedCreators.length) {
					Zotero.debug('Creators have changed');
					creatorsChanged = true;
				}
				else {
					for (var i=0; i<creators.length; i++) {
						if (!creators[i].ref.equals(linkedCreators[i].ref)) {
							Zotero.debug('changed');
							creatorsChanged = true;
							break;
						}
					}
				}
				if (!creatorsChanged) {
					Zotero.debug("Linked item hasn't changed -- skipping conflict resolution");
					continue;
				}
			}
			toReconcile.push([newItem, linkedItem]);
			continue;
			*/
		}
		
		// Standalone attachment
		if (item.isAttachment()) {
			var linkMode = item.attachmentLinkMode;
			
			// Skip linked files
			if (linkMode == Zotero.Attachments.LINK_MODE_LINKED_FILE) {
				Zotero.debug("Skipping standalone linked file attachment on drag");
				return false;
			}
			
			if (!targetTreeRow.filesEditable) {
				Zotero.debug("Skipping standalone file attachment on drag");
				return false;
			}
			
			return Zotero.Attachments.copyAttachmentToLibrary(item, targetLibraryID);
		}
		
		// Create new clone item in target library
		var newItem = yield item.clone(targetLibraryID, false, !options.tags);
		
		// Set Rights field for My Publications
		if (options.license) {
			if (!options.keepRights || !newItem.getField('rights')) {
				newItem.setField('rights', options.licenseName);
			}
		}
		
		var newItemID = yield newItem.save({
			skipSelect: true
		});
		
		// Record link
		yield newItem.addLinkedItem(item);
		
		if (item.isNote()) {
			return newItemID;
		}
		
		// For regular items, add child items if prefs and permissions allow
		
		// Child notes
		if (options.childNotes) {
			yield item.loadChildItems();
			var noteIDs = item.getNotes();
			var notes = yield Zotero.Items.getAsync(noteIDs);
			for each(var note in notes) {
				let newNote = yield note.clone(targetLibraryID);
				newNote.parentID = newItemID;
				yield newNote.save({
					skipSelect: true
				})
				
				yield newNote.addLinkedItem(note);
			}
		}
		
		// Child attachments
		if (options.childLinks || options.childFileAttachments) {
			yield item.loadChildItems();
			var attachmentIDs = item.getAttachments();
			var attachments = yield Zotero.Items.getAsync(attachmentIDs);
			for each(var attachment in attachments) {
				var linkMode = attachment.attachmentLinkMode;
				
				// Skip linked files
				if (linkMode == Zotero.Attachments.LINK_MODE_LINKED_FILE) {
					Zotero.debug("Skipping child linked file attachment on drag");
					continue;
				}
				
				// Skip imported files if we don't have pref and permissions
				if (linkMode == Zotero.Attachments.LINK_MODE_LINKED_URL) {
					if (!options.childLinks) {
						Zotero.debug("Skipping child link attachment on drag");
						continue;
					}
				}
				else {
					if (!options.childFileAttachments
							|| (!targetTreeRow.filesEditable && !targetTreeRow.isPublications())) {
						Zotero.debug("Skipping child file attachment on drag");
						continue;
					}
				}
				yield Zotero.Attachments.copyAttachmentToLibrary(attachment, targetLibraryID, newItemID);
			}
		}
		
		return newItemID;
	});
	
	var targetLibraryID = targetTreeRow.ref.libraryID;
	var targetCollectionID = targetTreeRow.isCollection() ? targetTreeRow.ref.id : false;
	
	if (dataType == 'zotero/collection') {
		var droppedCollection = yield Zotero.Collections.getAsync(data[0]);
		
		// Collection drag between libraries
		if (targetLibraryID != droppedCollection.libraryID) {
			yield Zotero.DB.executeTransaction(function* () {
				function copyCollections(descendents, parentID, addItems) {
					for each(var desc in descendents) {
						// Collections
						if (desc.type == 'collection') {
							var c = yield Zotero.Collections.getAsync(desc.id);
							
							var newCollection = new Zotero.Collection;
							newCollection.libraryID = targetLibraryID;
							yield c.clone(false, newCollection);
							if (parentID) {
								newCollection.parentID = parentID;
							}
							var collectionID = yield newCollection.save();
							
							// Record link
							c.addLinkedCollection(newCollection);
							
							// Recursively copy subcollections
							if (desc.children.length) {
								copyCollections(desc.children, collectionID, addItems);
							}
						}
						// Items
						else {
							var item = yield Zotero.Items.getAsync(desc.id);
							var id = yield copyItem(item, targetLibraryID, copyOptions);
							// Standalone attachments might not get copied
							if (!id) {
								continue;
							}
							// Mark copied item for adding to collection
							if (parentID) {
								if (!addItems[parentID]) {
									addItems[parentID] = [];
								}
								addItems[parentID].push(id);
							}
<<<<<<< HEAD
=======
							
							// If source item is a top-level non-regular item (which can exist in a
							// collection) but target item is a child item (which can't), add target
							// item's parent to collection instead
							if (!item.isRegularItem()) {
								let targetItem = Zotero.Items.get(id);
								let targetItemParentID = targetItem.getSource();
								if (targetItemParentID) {
									id = targetItemParentID;
								}
							}
							
							addItems[parent].push(id);
>>>>>>> cdac94f8
						}
					}
				}
				
				var collections = [{
					id: droppedCollection.id,
					children: droppedCollection.getDescendents(true),
					type: 'collection'
				}];
				
				var addItems = {};
				copyCollections(collections, targetCollectionID, addItems);
				for (var collectionID in addItems) {
					var collection = yield Zotero.Collections.getAsync(collectionID);
					collection.addItems(addItems[collectionID]);
				}
				
				// TODO: add subcollections and subitems, if they don't already exist,
				// and display a warning if any of the subcollections already exist
			});
		}
		// Collection drag within a library
		else {
			droppedCollection.parentID = targetCollectionID;
			yield droppedCollection.saveTx();
		}
	}
	else if (dataType == 'zotero/item') {
		var ids = data;
		if (ids.length < 1) {
			return;
		}
		
		if (targetTreeRow.isBucket()) {
			targetTreeRow.ref.uploadItems(ids);
			return;
		}
		
		if (targetTreeRow.isPublications()) {
			let items = yield Zotero.Items.getAsync(ids);
			let io = yield this._treebox.treeBody.ownerDocument.defaultView.ZoteroPane
				.showPublicationsWizard(items);
			if (!io) {
				return;
			}
			copyOptions.childNotes = io.includeNotes;
			copyOptions.childFileAttachments = io.includeFiles;
			copyOptions.childLinks = true;
			copyOptions.tags = true; // TODO: add checkbox
			['keepRights', 'license', 'licenseName'].forEach(function (field) {
				copyOptions[field] = io[field];
			});
		}
		
		yield Zotero.DB.executeTransaction(function* () {
			var items = yield Zotero.Items.getAsync(ids);
			if (!items) {
				return;
			}
			
			var newItems = [];
			var newIDs = [];
			var toMove = [];
			// TODO: support items coming from different sources?
			if (items[0].libraryID == targetLibraryID) {
				var sameLibrary = true;
			}
			else {
				var sameLibrary = false;
			}
			
			for each(var item in items) {
				if (!item.isTopLevelItem()) {
					continue;
				}
				
				if (sameLibrary) {
					newIDs.push(item.id);
					toMove.push(item.id);
				}
				else {
					newItems.push(item);
				}
			}
			
			if (!sameLibrary) {
				var toReconcile = [];
				
				var newIDs = [];
				for each(var item in newItems) {
					var id = yield copyItem(item, targetLibraryID, copyOptions)
					// Standalone attachments might not get copied
					if (!id) {
						continue;
					}
					newIDs.push(id);
				}
				
				if (toReconcile.length) {
					var sourceName = Zotero.Libraries.getName(items[0].libraryID);
					var targetName = Zotero.Libraries.getName(targetLibraryID);
					
					var io = {
						dataIn: {
							type: "item",
							captions: [
								// TODO: localize
								sourceName,
								targetName,
								"Merged Item"
							],
							objects: toReconcile
						}
					};
					
					/*
					if (type == 'item') {
						if (!Zotero.Utilities.isEmpty(changedCreators)) {
							io.dataIn.changedCreators = changedCreators;
						}
					}
					*/
					
					var wm = Components.classes["@mozilla.org/appshell/window-mediator;1"]
							   .getService(Components.interfaces.nsIWindowMediator);
					var lastWin = wm.getMostRecentWindow("navigator:browser");
					lastWin.openDialog('chrome://zotero/content/merge.xul', '', 'chrome,modal,centerscreen', io);
					
					for each(var obj in io.dataOut) {
						yield obj.ref.save();
					}
				}
			}
			
			// Add items to target collection
			if (targetCollectionID) {
				let ids = newIDs.filter(function (itemID) {
					var item = Zotero.Items.get(itemID);
					return item.isTopLevelItem();
				});
				var collection = yield Zotero.Collections.getAsync(targetCollectionID);
				yield collection.addItems(ids);
			}
			
			// If moving, remove items from source collection
			if (dropEffect == 'move' && toMove.length) {
				if (!sameLibrary) {
					throw new Error("Cannot move items between libraries");
				}
				if (!sourceTreeRow || !sourceTreeRow.isCollection()) {
					throw new Error("Drag source must be a collection for move action");
				}
				yield sourceTreeRow.ref.removeItems(toMove);
			}
		});
	}
	else if (dataType == 'text/x-moz-url' || dataType == 'application/x-moz-file') {
		var targetLibraryID = targetTreeRow.ref.libraryID;
		
		if (targetTreeRow.isCollection()) {
			var parentCollectionID = targetTreeRow.ref.id;
		}
		else {
			var parentCollectionID = false;
		}
		
		var unlock = Zotero.Notifier.begin(true);
		try {
			for (var i=0; i<data.length; i++) {
				var file = data[i];
				
				if (dataType == 'text/x-moz-url') {
					var url = data[i];
					
					if (url.indexOf('file:///') == 0) {
						var wm = Components.classes["@mozilla.org/appshell/window-mediator;1"]
								   .getService(Components.interfaces.nsIWindowMediator);
						var win = wm.getMostRecentWindow("navigator:browser");
						// If dragging currently loaded page, only convert to
						// file if not an HTML document
						if (win.content.location.href != url ||
								win.content.document.contentType != 'text/html') {
							var nsIFPH = Components.classes["@mozilla.org/network/protocol;1?name=file"]
									.getService(Components.interfaces.nsIFileProtocolHandler);
							try {
								var file = nsIFPH.getFileFromURLSpec(url);
							}
							catch (e) {
								Zotero.debug(e);
							}
						}
					}
					
					// Still string, so remote URL
					if (typeof file == 'string') {
						var wm = Components.classes["@mozilla.org/appshell/window-mediator;1"]
								   .getService(Components.interfaces.nsIWindowMediator);
						var win = wm.getMostRecentWindow("navigator:browser");
						win.ZoteroPane.addItemFromURL(url, 'temporaryPDFHack', null, row); // TODO: don't do this
						continue;
					}
					
					// Otherwise file, so fall through
				}
				
				if (dropEffect == 'link') {
					yield Zotero.Attachments.linkFromFile({
						file: file,
						collections: [parentCollectionID]
					});
				}
				else {
					yield Zotero.Attachments.importFromFile({
						file: file,
						libraryID: targetLibraryID,
						collections: [parentCollectionID]
					});
					// If moving, delete original file
					if (dragData.dropEffect == 'move') {
						try {
							file.remove(false);
						}
						catch (e) {
							Components.utils.reportError("Error deleting original file " + file.path + " after drag");
						}
					}
				}
			}
		}
		finally {
			Zotero.Notifier.commit(unlock);
		}
	}
});



////////////////////////////////////////////////////////////////////////////////
///
///  Functions for nsITreeView that we have to stub out.
///
////////////////////////////////////////////////////////////////////////////////

Zotero.CollectionTreeView.prototype.isSorted = function() 							{ return false; }

/* Set 'highlighted' property on rows set by setHighlightedRows */
Zotero.CollectionTreeView.prototype.getRowProperties = function(row, prop) {
	var props = [];
	
	var treeRow = this.getRow(row);
	if (treeRow.isHeader()) {
		props.push("header");
	}
	else if (this._highlightedRows[row]) {
		props.push("highlighted");
	}
	
	return props.join(" ");
}

Zotero.CollectionTreeView.prototype.getColumnProperties = function(col, prop) {}

Zotero.CollectionTreeView.prototype.getCellProperties = function(row, col, prop) {
	var props = [];
	
	var treeRow = this.getRow(row);
	if (treeRow.isHeader()) {
		props.push("header");
		props.push("notwisty");
	}
	else if (treeRow.isPublications()) {
		props.push("notwisty");
	}
	
	return props.join(" ");

}
Zotero.CollectionTreeView.prototype.isSeparator = function(index) {
	var source = this.getRow(index);
	return source.type == 'separator';
}
Zotero.CollectionTreeView.prototype.performAction = function(action) 				{ }
Zotero.CollectionTreeView.prototype.performActionOnCell = function(action, row, col)	{ }
Zotero.CollectionTreeView.prototype.getProgressMode = function(row, col) 			{ }
Zotero.CollectionTreeView.prototype.cycleHeader = function(column)					{ }


Zotero.CollectionTreeCache = {
	"lastTreeRow":null,
	"lastTempTable":null,
	"lastSearch":null,
	"lastResults":null,
	
	"clear": function () {
		this.lastTreeRow = null;
		this.lastSearch = null;
		if(this.lastTempTable) {
			// Drop the last temp table when we can. We don't wait on this because it can cause a
			// deadlock: this waits on open transactions, but a transaction could be waiting on
			// ItemTreeView::notify(), which waits on ItemTreeView::refresh(), which calls this.
			Zotero.DB.queryTx("DROP TABLE IF EXISTS " + this.lastTempTable).done();
		}
		this.lastTempTable = null;
		this.lastResults = null;
	}
};<|MERGE_RESOLUTION|>--- conflicted
+++ resolved
@@ -1810,24 +1810,20 @@
 								if (!addItems[parentID]) {
 									addItems[parentID] = [];
 								}
+								
+								// If source item is a top-level non-regular item (which can exist in a
+								// collection) but target item is a child item (which can't), add
+								// target item's parent to collection instead
+								if (!item.isRegularItem()) {
+									let targetItem = yield Zotero.Items.getAsync(id);
+									let targetItemParentID = targetItem.parentItemID;
+									if (targetItemParentID) {
+										id = targetItemParentID;
+									}
+								}
+								
 								addItems[parentID].push(id);
 							}
-<<<<<<< HEAD
-=======
-							
-							// If source item is a top-level non-regular item (which can exist in a
-							// collection) but target item is a child item (which can't), add target
-							// item's parent to collection instead
-							if (!item.isRegularItem()) {
-								let targetItem = Zotero.Items.get(id);
-								let targetItemParentID = targetItem.getSource();
-								if (targetItemParentID) {
-									id = targetItemParentID;
-								}
-							}
-							
-							addItems[parent].push(id);
->>>>>>> cdac94f8
 						}
 					}
 				}
