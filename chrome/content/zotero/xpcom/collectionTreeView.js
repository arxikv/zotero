--- conflicted
+++ resolved
@@ -78,27 +78,8 @@
  */
 Zotero.CollectionTreeView.prototype.setTree = Zotero.Promise.coroutine(function* (treebox)
 {
-<<<<<<< HEAD
 	try {
 		if (this._treebox || !treebox) {
-=======
-	if (this._treebox || !treebox) {
-		return;
-	}
-	this._treebox = treebox;
-	
-	// Add a keypress listener for expand/collapse
-	var tree = this._treebox.treeBody.parentNode;
-	var self = this;
-	
-	tree.addEventListener('keypress', function(event) {
-		if (tree.editingRow != -1) return; // In-line editing active
-		
-		var key = String.fromCharCode(event.which);
-		
-		if (key == '+' && !(event.ctrlKey || event.altKey || event.metaKey)) {
-			self.expandLibrary(self);
->>>>>>> 072ced34
 			return;
 		}
 		this._treebox = treebox;
@@ -106,6 +87,8 @@
 		// Add a keypress listener for expand/collapse
 		var tree = this._treebox.treeBody.parentNode;
 		tree.addEventListener('keypress', function(event) {
+			if (tree.editingRow != -1) return; // In-line editing active
+			
 			var key = String.fromCharCode(event.which);
 			
 			if (key == '+' && !(event.ctrlKey || event.altKey || event.metaKey)) {
@@ -1890,30 +1873,15 @@
 					}
 				}
 			}
-<<<<<<< HEAD
 			
 			// Add items to target collection
 			if (targetCollectionID) {
+				let ids = newIDs.filter(function (itemID) {
+					var item = Zotero.Items.get(itemID);
+					return !item.getSource();
+				});
 				var collection = yield Zotero.Collections.getAsync(targetCollectionID);
-				yield collection.addItems(newIDs);
-=======
-		}
-		
-		// Add items to target collection
-		if (targetCollectionID) {
-			let ids = newIDs.filter(function (itemID) {
-				var item = Zotero.Items.get(itemID);
-				return !item.getSource();
-			});
-			let collection = Zotero.Collections.get(targetCollectionID);
-			collection.addItems(ids);
-		}
-		
-		// If moving, remove items from source collection
-		if (dropEffect == 'move' && toMove.length) {
-			if (!sameLibrary) {
-				throw new Error("Cannot move items between libraries");
->>>>>>> 072ced34
+				yield collection.addItems(ids);
 			}
 			
 			// If moving, remove items from source collection
