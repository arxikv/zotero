/*
    ***** BEGIN LICENSE BLOCK *****
    
    Copyright © 2009 Center for History and New Media
                     George Mason University, Fairfax, Virginia, USA
                     http://zotero.org
    
    This file is part of Zotero.
    
    Zotero is free software: you can redistribute it and/or modify
    it under the terms of the GNU Affero General Public License as published by
    the Free Software Foundation, either version 3 of the License, or
    (at your option) any later version.
    
    Zotero is distributed in the hope that it will be useful,
    but WITHOUT ANY WARRANTY; without even the implied warranty of
    MERCHANTABILITY or FITNESS FOR A PARTICULAR PURPOSE.  See the
    GNU Affero General Public License for more details.
    
    You should have received a copy of the GNU Affero General Public License
    along with Zotero.  If not, see <http://www.gnu.org/licenses/>.
    
    ***** END LICENSE BLOCK *****
*/

/**
 * @property {Boolean} cacheTranslatorData Whether translator data should be cached or reloaded
 *	every time a translator is accessed
 * @property {Zotero.CSL} lastCSL
 */
Zotero.Styles = new function() {
	var _initialized = false;
	var _styles, _visibleStyles;
	
	var _renamedStyles = null;
	
	Components.utils.import("resource://gre/modules/Services.jsm");
	Components.utils.import("resource://gre/modules/FileUtils.jsm");
	
	this.xsltProcessor = null;
	this.ns = {
		"csl":"http://purl.org/net/xbiblio/csl"
	};
	
<<<<<<< HEAD
=======
	this.preinit = function () {
		// Upgrade style locale prefs for 4.0.27
		var bibliographyLocale = Zotero.Prefs.get("export.bibliographyLocale");
		if (bibliographyLocale) {
			Zotero.Prefs.set("export.lastLocale", bibliographyLocale);
			Zotero.Prefs.set("export.quickCopy.locale", bibliographyLocale);
			Zotero.Prefs.clear("export.bibliographyLocale");
		}
		
		// TEMP
		// Until we get asynchronous style loading, load renamed styles at startup, since the
		// synchronous call we were using breaks the first drag of the session (on OS X, at least)
		_renamedStyles = {};
		Zotero.HTTP.promise(
			"GET", "resource://zotero/schema/renamed-styles.json", { responseType: 'json' }
		)
		.then(function (xmlhttp) {
			// Map some obsolete styles to current ones
			if (xmlhttp.response) {
				_renamedStyles = xmlhttp.response;
			}
		})
		.done();
	}
>>>>>>> 3a5854f4
	
	/**
	 * Initializes styles cache, loading metadata for styles into memory
	 */
	this.reinit = Zotero.Promise.coroutine(function* () {
		Zotero.debug("Initializing styles");
		var start = new Date;
		_initialized = true;
		
		_styles = {};
		_visibleStyles = [];
		this.lastCSL = null;
		
		// main dir
		var dir = Zotero.getStylesDirectory().path;
		var num = yield _readStylesFromDirectory(dir, false);
		
		// hidden dir
<<<<<<< HEAD
		var hiddenDir = OS.Path.join(dir, 'hidden');
		if (yield OS.File.exists(hiddenDir)) {
			num += yield _readStylesFromDirectory(hiddenDir, true);
		}
		
		Zotero.debug("Cached " + num + " styles in " + (new Date - start) + " ms");
		
		_renamedStyles = {};
		yield Zotero.HTTP.request(
			"GET",
			"resource://zotero/schema/renamed-styles.json",
			{
				responseType: 'json'
			}
		)
		.then(function (xmlhttp) {
			// Map some obsolete styles to current ones
			if (xmlhttp.response) {
				_renamedStyles = xmlhttp.response;
			}
		})
	});
	this.init = Zotero.lazy(this.reinit);
=======
		dir.append("hidden");
		if (dir.exists()) i += _readStylesFromDirectory(dir, true);
		
		// Sort visible styles by title
		_visibleStyles.sort(function(a, b) {
			return a.title.localeCompare(b.title);
		})
		// .. and freeze, so they can be returned directly
		_visibleStyles = Object.freeze(_visibleStyles);
		
		Zotero.debug("Cached "+i+" styles in "+((new Date()).getTime() - start)+" ms");
		
		// load available CSL locales
		var localeFile = {};
		var locales = {};
		var primaryDialects = {};
		var localesLocation = "chrome://zotero/content/locale/csl/locales.json";
		localeFile = JSON.parse(Zotero.File.getContentsFromURL(localesLocation));
		
		primaryDialects = localeFile["primary-dialects"];
		
		// only keep localized language name
		for (let locale in localeFile["language-names"]) {
			locales[locale] = localeFile["language-names"][locale][0];
		}
		
		this.locales = locales;
		this.primaryDialects = primaryDialects;
	}
>>>>>>> 3a5854f4
	
	/**
	 * Reads all styles from a given directory and caches their metadata
	 * @private
	 */
	var _readStylesFromDirectory = Zotero.Promise.coroutine(function* (dir, hidden) {
		var numCached = 0;
		
		var iterator = new OS.File.DirectoryIterator(dir);
		try {
			while (true) {
				let entries = yield iterator.nextBatch(10); // TODO: adjust as necessary
				if (!entries.length) break;
				
				for (let i = 0; i < entries.length; i++) {
					let entry = entries[i];
					let path = entry.path;
					let fileName = entry.name;
					if (!fileName || fileName[0] === "."
							|| fileName.substr(-4).toLowerCase() !== ".csl"
							|| entry.isDir) continue;
					
					try {
						let code = yield Zotero.File.getContentsAsync(path);
						var style = new Zotero.Style(code, path);
					}
					catch (e) {
						Components.utils.reportError(e);
						Zotero.debug(e, 1);
						continue;
					}
					if(style.styleID) {
						// same style is already cached
						if (_styles[style.styleID]) {
							Components.utils.reportError('Style with ID ' + style.styleID
								+ ' already loaded from ' + _styles[style.styleID].fileName);
						} else {
							// add to cache
							_styles[style.styleID] = style;
							_styles[style.styleID].hidden = hidden;
							if(!hidden) _visibleStyles.push(style);
						}
					}
					numCached++;
				}
			}
		}
<<<<<<< HEAD
		finally {
			iterator.close();
		}
		return numCached;
	});
=======
		
		return i;
	}
>>>>>>> 3a5854f4
	
	/**
	 * Gets a style with a given ID
	 * @param {String} id
	 * @param {Boolean} skipMappings Don't automatically return renamed style
	 */
	this.get = function (id, skipMappings) {
		if (!_initialized) {
			throw new Zotero.Exception.UnloadedDataException("Styles not yet loaded", 'styles');
		}
		
		if(!skipMappings) {
			var prefix = "http://www.zotero.org/styles/";
			var shortName = id.replace(prefix, "");
			if(_renamedStyles.hasOwnProperty(shortName) && _styles[prefix + _renamedStyles[shortName]]) {
				let newID = prefix + _renamedStyles[shortName];
				Zotero.debug("Mapping " + id + " to " + newID);
				return _styles[newID];
			}
		}
		
		return _styles[id] || false;
	}
	
	/**
	 * Gets all visible styles
<<<<<<< HEAD
	 * @return {Promise<Zotero.Style[]>} A promise for an array of Zotero.Style objects
	 */
	this.getVisible = function () {
		return this.init().then(function () {
			return _visibleStyles.slice(0);
		});
=======
	 * @return {Zotero.Style[]} An immutable array of Zotero.Style objects
	 */
	this.getVisible = function() {
		if(!_initialized || !_cacheTranslatorData) this.init();
		return _visibleStyles; // Immutable
>>>>>>> 3a5854f4
	}
	
	/**
	 * Gets all styles
	 *
	 * @return {Promise<Object>} A promise for an object with style IDs for keys and
	 *                           Zotero.Style objects for values
	 */
	this.getAll = function () {
		return this.init().then(function () {
			return _styles;
		});
	}
	
	/**
	 * Validates a style
	 * @param {String} style The style, as a string
	 * @return {Promise} A promise representing the style file. This promise is rejected
	 *    with the validation error if validation fails, or resolved if it is not.
	 */
	this.validate = function(style) {
		var deferred = Zotero.Promise.defer(),
			worker = new Worker("resource://zotero/csl-validator.js"); 
		worker.onmessage = function(event) {
			if(event.data) {
				deferred.reject(event.data);
			} else {
				deferred.resolve();
			}
		};
		worker.postMessage(style);
		return deferred.promise;
	}
	
	/**
	 * Installs a style file, getting the contents of an nsIFile and showing appropriate
	 * error messages
	 * @param {String|nsIFile} style An nsIFile representing a style on disk, or a string
	 *     containing the style data
	 * @param {String} origin The origin of the style, either a filename or URL, to be
	 *     displayed in dialogs referencing the style
	 */
	this.install = Zotero.Promise.coroutine(function* (style, origin) {
		var styleInstalled;
		
		if(style instanceof Components.interfaces.nsIFile) {
			// handle nsIFiles
			var url = Services.io.newFileURI(style);
			styleInstalled = Zotero.HTTP.promise("GET", url.spec).when(function(xmlhttp) {
				return _install(xmlhttp.responseText, style.leafName);
			});
		} else {
			styleInstalled = _install(style, origin);
		}
		
		styleInstalled.catch(function(error) {
			// Unless user cancelled, show an alert with the error
			if(typeof error === "object" && error instanceof Zotero.Exception.UserCancelled) return;
			if(typeof error === "object" && error instanceof Zotero.Exception.Alert) {
				error.present();
				error.log();
			} else {
				Zotero.logError(error);
				(new Zotero.Exception.Alert("styles.install.unexpectedError",
					origin, "styles.install.title", error)).present();
			}
		}).done();
	});
	
	/**
	 * Installs a style
	 * @param {String} style The style as a string
	 * @param {String} origin The origin of the style, either a filename or URL, to be
	 *     displayed in dialogs referencing the style
	 * @param {Boolean} [hidden] Whether style is to be hidden.
	 * @return {Promise}
	 */
	var _install = Zotero.Promise.coroutine(function* (style, origin, hidden) {
		if (!_initialized) yield Zotero.Styles.init();
		
		var existingFile, destFile, source, styleID
		
		// First, parse style and make sure it's valid XML
		var parser = Components.classes["@mozilla.org/xmlextras/domparser;1"]
				.createInstance(Components.interfaces.nsIDOMParser),
			doc = parser.parseFromString(style, "application/xml");
		
		styleID = Zotero.Utilities.xpathText(doc, '/csl:style/csl:info[1]/csl:id[1]',
				Zotero.Styles.ns),
			// Get file name from URL
			m = /[^\/]+$/.exec(styleID),
			fileName = Zotero.File.getValidFileName(m ? m[0] : styleID),
			title = Zotero.Utilities.xpathText(doc, '/csl:style/csl:info[1]/csl:title[1]',
				Zotero.Styles.ns);
		
		if(!styleID || !title) {
			// If it's not valid XML, we'll return a promise that immediately resolves
			// to an error
			throw new Zotero.Exception.Alert("styles.installError", origin,
				"styles.install.title", "Style is not valid XML, or the styleID or title is missing");
		}
			
		// look for a parent
		source = Zotero.Utilities.xpathText(doc,
			'/csl:style/csl:info[1]/csl:link[@rel="source" or @rel="independent-parent"][1]/@href',
			Zotero.Styles.ns);
		if(source == styleID) {
			throw new Zotero.Exception.Alert("styles.installError", origin,
				"styles.install.title", "Style references itself as source");
		}
		
		// ensure csl extension
		if(fileName.substr(-4).toLowerCase() != ".csl") fileName += ".csl";
		
		destFile = Zotero.getStylesDirectory();
		var destFileHidden = destFile.clone();
		destFile.append(fileName);
		destFileHidden.append("hidden");
		if(hidden) Zotero.File.createDirectoryIfMissing(destFileHidden);
		destFileHidden.append(fileName);
		
		// look for an existing style with the same styleID or filename
		var existingTitle;
		if(_styles[styleID]) {
			existingFile = _styles[styleID].file;
			existingTitle = _styles[styleID].title;
		} else {
			if(destFile.exists()) {
				existingFile = destFile;
			} else if(destFileHidden.exists()) {
				existingFile = destFileHidden;
			}
			
			if(existingFile) {
				// find associated style
				for each(var existingStyle in _styles) {
					if(destFile.equals(existingStyle.file)) {
						existingTitle = existingStyle.title;
						break;
					}
				}
			}
		}
		
		// also look for an existing style with the same title
		if(!existingFile) {
			let styles = yield Zotero.Styles.getAll();
			for (let i in styles) {
				let existingStyle = styles[i];
				if(title === existingStyle.title) {
					existingFile = existingStyle.file;
					existingTitle = existingStyle.title;
					break;
				}
			}
		}
		
		// display a dialog to tell the user we're about to install the style
		if(hidden) {
			destFile = destFileHidden;
		} else {
			if(existingTitle) {
				var text = Zotero.getString('styles.updateStyle', [existingTitle, title, origin]);
			} else {
				var text = Zotero.getString('styles.installStyle', [title, origin]);
			}
			
			var index = Services.prompt.confirmEx(null, Zotero.getString('styles.install.title'),
				text,
				((Services.prompt.BUTTON_POS_0) * (Services.prompt.BUTTON_TITLE_IS_STRING)
				+ (Services.prompt.BUTTON_POS_1) * (Services.prompt.BUTTON_TITLE_CANCEL)),
				Zotero.getString('general.install'), null, null, null, {}
			);
			
			if(index !== 0) {
				throw new Zotero.Exception.UserCancelled("style installation");
			}
		}
		
		yield Zotero.Styles.validate(style)
		.catch(function(validationErrors) {
			Zotero.logError("Style from " + origin + " failed to validate:\n\n" + validationErrors);
			
			// If validation fails on the parent of a dependent style, ignore it (for now)
			if(hidden) return;
			
			// If validation fails on a different style, we ask the user if s/he really
			// wants to install it
			Components.utils.import("resource://gre/modules/Services.jsm");
			var shouldInstall = Services.prompt.confirmEx(null,
				Zotero.getString('styles.install.title'),
				Zotero.getString('styles.validationWarning', origin),
				(Services.prompt.BUTTON_POS_0) * (Services.prompt.BUTTON_TITLE_OK)
				+ (Services.prompt.BUTTON_POS_1) * (Services.prompt.BUTTON_TITLE_CANCEL)
				+ Services.prompt.BUTTON_POS_1_DEFAULT + Services.prompt.BUTTON_DELAY_ENABLE,
				null, null, null, null, {}
			);
			if(shouldInstall !== 0) {
				throw new Zotero.Exception.UserCancelled("style installation");
			}
		});
<<<<<<< HEAD
		
		// User wants to install/update
		if(source && !_styles[source]) {
			// Need to fetch source
			if(source.substr(0, 7) === "http://" || source.substr(0, 8) === "https://") {
				try {
					let xmlhttp = yield Zotero.HTTP.request("GET", source);
					yield _install(xmlhttp.responseText, origin, true);
				}
				catch (e) {
					if (typeof e === "object" && e instanceof Zotero.Exception.Alert) {
						throw new Zotero.Exception.Alert(
							"styles.installSourceError",
							[origin, source],
							"styles.install.title",
							e
						);
					}
					throw e;
				}
			} else {
				throw new Zotero.Exception.Alert("styles.installSourceError", [origin, source],
					"styles.install.title", "Source CSL URI is invalid");
			}
		}
		
		// Dependent style has been retrieved if there was one, so we're ready to
		// continue
		
		// Remove any existing file with a different name
		if(existingFile) existingFile.remove(false);
		
		yield Zotero.File.putContentsAsync(destFile, style);
		
		yield Zotero.Styles.reinit();
		
		// Refresh preferences windows
		var wm = Components.classes["@mozilla.org/appshell/window-mediator;1"].
			getService(Components.interfaces.nsIWindowMediator);
		var enumerator = wm.getEnumerator("zotero:pref");
		while(enumerator.hasMoreElements()) {
			var win = enumerator.getNext();
			if(win.Zotero_Preferences.Cite) {
				yield win.Zotero_Preferences.Cite.refreshStylesList(styleID);
			}
		}
	});
=======
	}
	
	/**
	 * Populate menulist with locales
	 * 
	 * @param {xul:menulist} menulist
	 */
	this.populateLocaleList = function(menulist) {
		if(!_initialized) this.init();
		
		// Reset menulist
		menulist.selectedItem = null;
		menulist.removeAllItems();
		
		let fallbackLocale = Zotero.Styles.primaryDialects[Zotero.locale]
			|| Zotero.locale;
		
		let menuLocales = Zotero.Utilities.deepCopy(Zotero.Styles.locales);
		let menuLocalesKeys = Object.keys(menuLocales).sort();
		
		// Make sure that client locale is always available as a choice
		if (fallbackLocale && !(fallbackLocale in menuLocales)) {
			menuLocales[fallbackLocale] = fallbackLocale;
			menuLocalesKeys.unshift(fallbackLocale);
		}
		
		for (let i=0; i<menuLocalesKeys.length; i++) {
			menulist.appendItem(menuLocales[menuLocalesKeys[i]], menuLocalesKeys[i]);
		}
	};
	
	/**
	 * Update locale list state based on style selection.
	 *   For styles that do not define a locale, enable the list and select a
	 *     preferred locale.
	 *   For styles that define a locale, disable the list and select the
	 *     specified locale. If the locale does not exist, it is added to the list.
	 *   If null is passed instead of style, the list and its label are disabled,
	 *    and set to blank value.
	 * 
	 * Note: Do not call this function synchronously immediately after
	 *   populateLocaleList. The menulist items are added, but the values are not
	 *   yet set.
	 * 
	 * @param {xul:menulist} menulist Menulist object that will be manipulated
	 * @param {Zotero.Style} style Currently selected style
	 * @param {String} prefLocale Preferred locale if not overridden by the style
	 * 
	 * @return {String} The locale that was selected
	 */
	this.updateLocaleList = function(menulist, style, prefLocale) {
		// Remove any nodes that were manually added to menulist
		let availableLocales = [];
		for (let i=0; i<menulist.itemCount; i++) {
			let item = menulist.getItemAtIndex(i);
			if (item.getAttributeNS('zotero:', 'customLocale')) {
				menulist.removeItemAt(i);
				i--;
				continue;
			}
			
			availableLocales.push(item.value);
		}
		
		if (!style) {
			// disable menulist and label
			menulist.disabled = true;
			if (menulist.labelElement) menulist.labelElement.disabled = true;
			
			// set node to blank node
			// If we just set value to "", the internal label is collapsed and the dropdown list becomes shorter
			let blankListNode = menulist.appendItem('', '');
			blankListNode.setAttributeNS('zotero:', 'customLocale', true);
			
			menulist.selectedItem = blankListNode;
			return menulist.value;
		}
		
		menulist.disabled = !!style.locale;
		if (menulist.labelElement) menulist.labelElement.disabled = false;
		
		let selectLocale = style.locale || prefLocale || Zotero.locale;
		selectLocale = Zotero.Styles.primaryDialects[selectLocale] || selectLocale;
		
		// Make sure the locale we want to select is in the menulist
		if (availableLocales.indexOf(selectLocale) == -1) {
			let customLocale = menulist.insertItemAt(0, selectLocale, selectLocale);
			customLocale.setAttributeNS('zotero:', 'customLocale', true);
		}
		
		return menulist.value = selectLocale;
	}
>>>>>>> 3a5854f4
}

/**
 * @class Represents a style file and its metadata
 * @property {String} path The path to the style file
 * @property {String} fileName The name of the style file
 * @property {String} styleID
 * @property {String} url The URL where the style can be found (rel="self")
 * @property {String} type "csl" for CSL styles
 * @property {String} title
 * @property {String} updated SQL-style date updated
 * @property {String} class "in-text" or "note"
 * @property {String} source The CSL that contains the formatting information for this one, or null
 *	if this CSL contains formatting information
 * @property {Zotero.CSL} csl The Zotero.CSL object used to format using this style
 * @property {Boolean} hidden True if this style is hidden in style selection dialogs, false if it
 *	is not
 */
Zotero.Style = function (style, path) {
	if (typeof style != "string") {
		throw new Error("Style code must be a string");
	}
	
	this.type = "csl";
	
	var parser = Components.classes["@mozilla.org/xmlextras/domparser;1"]
			.createInstance(Components.interfaces.nsIDOMParser),
		doc = parser.parseFromString(style, "application/xml");
	if(doc.documentElement.localName === "parsererror") {
		throw new Error("File is not valid XML");
	}
	
	if (path) {
		this.path = path;
		this.fileName = OS.Path.basename(path);
	}
	
	this.styleID = Zotero.Utilities.xpathText(doc, '/csl:style/csl:info[1]/csl:id[1]',
		Zotero.Styles.ns);
	this.url = Zotero.Utilities.xpathText(doc,
		'/csl:style/csl:info[1]/csl:link[@rel="self"][1]/@href',
		Zotero.Styles.ns);
	this.title = Zotero.Utilities.xpathText(doc, '/csl:style/csl:info[1]/csl:title[1]',
		Zotero.Styles.ns);
	this.updated = Zotero.Utilities.xpathText(doc, '/csl:style/csl:info[1]/csl:updated[1]',
		Zotero.Styles.ns).replace(/(.+)T([^\+]+)\+?.*/, "$1 $2");
	this.locale = Zotero.Utilities.xpathText(doc, '/csl:style/@default-locale',
		Zotero.Styles.ns) || null;
	this._class = doc.documentElement.getAttribute("class");
	this._usesAbbreviation = !!Zotero.Utilities.xpath(doc,
		'//csl:text[(@variable="container-title" and @form="short") or (@variable="container-title-short")][1]',
		Zotero.Styles.ns).length;
	this._hasBibliography = !!doc.getElementsByTagName("bibliography").length;
	this._version = doc.documentElement.getAttribute("version");
	if(!this._version) {
		this._version = "0.8";
		
		//In CSL 0.8.1, the "term" attribute on cs:category stored both
		//citation formats and fields.
		this.categories = [category.getAttribute("term")
		for each(category in Zotero.Utilities.xpath(doc,
			'/csl:style/csl:info[1]/csl:category', Zotero.Styles.ns))
			if(category.hasAttribute("term"))];
	} else {
		//CSL 1.0 introduced a dedicated "citation-format" attribute on cs:category 
		this.categories = Zotero.Utilities.xpathText(doc,
			'/csl:style/csl:info[1]/csl:category[@citation-format][1]/@citation-format',
			Zotero.Styles.ns);
	}
	
	this.source = Zotero.Utilities.xpathText(doc,
		'/csl:style/csl:info[1]/csl:link[@rel="source" or @rel="independent-parent"][1]/@href',
		Zotero.Styles.ns);
	if(this.source === this.styleID) {
		throw "Style with ID "+this.styleID+" references itself as source";
	}
}

/**
 * Get a citeproc-js CSL.Engine instance
 * @param {String} locale Locale code
 * @param {Boolean} automaticJournalAbbreviations Whether to automatically abbreviate titles
 */
Zotero.Style.prototype.getCiteProc = function(locale, automaticJournalAbbreviations) {
	if(!locale) {
		var locale = Zotero.locale;
		if(!locale) {
			var locale = 'en-US';
		}
	}
	
	// determine version of parent style
	var overrideLocale = false; // to force dependent style locale
	if(this.source) {
		var parentStyle = Zotero.Styles.get(this.source);
		if(!parentStyle) {
			throw new Error(
				'Style references ' + this.source + ', but this style is not installed',
				Zotero.Utilities.pathToFileURI(this.path)
			);
		}
		var version = parentStyle._version;
		
		// citeproc-js will not know anything about the dependent style, including
		// the default-locale, so we need to force locale if a dependent style
		// contains one
		if(this.locale) {
			overrideLocale = true;
			locale = this.locale;
		}
	} else {
		var version = this._version;
	}
	
	if(version === "0.8") {
		// get XSLT processor from updateCSL.xsl file
		if(!Zotero.Styles.xsltProcessor) {
			let protHandler = Components.classes["@mozilla.org/network/protocol;1?name=chrome"]
				.createInstance(Components.interfaces.nsIProtocolHandler);
			let channel = protHandler.newChannel(protHandler.newURI("chrome://zotero/content/updateCSL.xsl", "UTF-8", null));
			let updateXSLT = Components.classes["@mozilla.org/xmlextras/domparser;1"]
				.createInstance(Components.interfaces.nsIDOMParser)
				.parseFromStream(channel.open(), "UTF-8", channel.contentLength, "application/xml");
			
			// load XSLT file into XSLTProcessor
			Zotero.Styles.xsltProcessor = Components.classes["@mozilla.org/document-transformer;1?type=xslt"]
				.createInstance(Components.interfaces.nsIXSLTProcessor);
			Zotero.Styles.xsltProcessor.importStylesheet(updateXSLT);
		}
		
		// read style file as DOM XML
		let styleDOMXML = Components.classes["@mozilla.org/xmlextras/domparser;1"]
			.createInstance(Components.interfaces.nsIDOMParser)
			.parseFromString(this.getXML(), "text/xml");
		
		// apply XSLT and serialize output
		let newDOMXML = Zotero.Styles.xsltProcessor.transformToDocument(styleDOMXML);
		var xml = Components.classes["@mozilla.org/xmlextras/xmlserializer;1"]
			.createInstance(Components.interfaces.nsIDOMSerializer).serializeToString(newDOMXML);
	} else {
		var xml = this.getXML();
	}
	
	try {
		return new Zotero.CiteProc.CSL.Engine(
			new Zotero.Cite.System(automaticJournalAbbreviations),
			xml,
			locale,
			overrideLocale
		);
	} catch(e) {
		Zotero.logError(e);
		throw e;
	}
};

Zotero.Style.prototype.__defineGetter__("class",
/**
 * Retrieves the style class, either from the metadata that's already loaded or by loading the file
 * @type String
 */
function() {
	if(!this._class) this.getXML();
	return this._class;
});

Zotero.Style.prototype.__defineGetter__("hasBibliography",
/**
 * Determines whether or not this style has a bibliography, either from the metadata that's already\
 * loaded or by loading the file
 * @type String
 */
function() {
	if(this.source) {
		// use hasBibliography from source style
		var parentStyle = Zotero.Styles.get(this.source);
		if(!parentStyle) {
			throw new Error('Style references missing parent ' + this.source);
		}
		return parentStyle.hasBibliography;
	}
	return this._hasBibliography;
});

Zotero.Style.prototype.__defineGetter__("usesAbbreviation",
/**
 * Retrieves the style class, either from the metadata that's already loaded or by loading the file
 * @type String
 */
function() {
	if(this.source) {
		var parentStyle = Zotero.Styles.get(this.source);
		if(!parentStyle) return false;
		return parentStyle.usesAbbreviation;
	}
	return this._usesAbbreviation;
});

Zotero.Style.prototype.__defineGetter__("independentFile",
/**
 * Retrieves the file corresponding to the independent CSL
 * (the parent if this style is dependent, or this style if it is not)
 */
function() {
	if(this.source) {
		// parent/child
		var formatCSL = Zotero.Styles.get(this.source);
		if(!formatCSL) {
			throw new Error('Style references missing parent ' + this.source);
		}
		return formatCSL.path;
	} else if (this.path) {
		return this.path;
	}
	return null;
});

/**
 * Retrieves the XML corresponding to this style
 * @type String
 */
Zotero.Style.prototype.getXML = function() {
	var indepFile = this.independentFile;
	if(indepFile) return Zotero.File.getContents(indepFile);
	return this.string;
};

/**
 * Deletes a style
 */
Zotero.Style.prototype.remove = Zotero.Promise.coroutine(function* () {
	if (!this.path) {
		throw new Error("Cannot delete a style with no associated file")
	}
	
	// make sure no styles depend on this one
	var dependentStyles = false;
	var styles = yield Zotero.Styles.getAll();
	for (let i in styles) {
		let style = styles[i];
		if(style.source == this.styleID) {
			dependentStyles = true;
			break;
		}
	}
	
	if(dependentStyles) {
		// copy dependent styles to hidden directory
		let hiddenDir = OS.Path.join(Zotero.getStylesDirectory().path, 'hidden');
		yield Zotero.File.createDirectoryIfMissingAsync(hiddenDir);
		yield OS.File.move(this.path, OS.Path.join(hiddenDir, OS.Path.basename(this.path)));
	} else {
		// remove defunct files
		yield OS.File.remove(this.path);
	}
	
	// check to see if this style depended on a hidden one
	if(this.source) {
		var source = Zotero.Styles.get(this.source);
		if(source && source.hidden) {
			var deleteSource = true;
			
			// check to see if any other styles depend on the hidden one
			let styles = yield Zotero.Styles.getAll();
			for (let i in styles) {
				let style = styles[i];
				if(style.source == this.source && style.styleID != this.styleID) {
					deleteSource = false;
					break;
				}
			}
			
			// if it was only this style with the dependency, delete the source
			if(deleteSource) {
				yield source.remove();
			}
		}
	}
	
	return Zotero.Styles.reinit();
});<|MERGE_RESOLUTION|>--- conflicted
+++ resolved
@@ -42,9 +42,15 @@
 		"csl":"http://purl.org/net/xbiblio/csl"
 	};
 	
-<<<<<<< HEAD
-=======
-	this.preinit = function () {
+	
+	/**
+	 * Initializes styles cache, loading metadata for styles into memory
+	 */
+	this.reinit = Zotero.Promise.coroutine(function* () {
+		Zotero.debug("Initializing styles");
+		var start = new Date;
+		_initialized = true;
+		
 		// Upgrade style locale prefs for 4.0.27
 		var bibliographyLocale = Zotero.Prefs.get("export.bibliographyLocale");
 		if (bibliographyLocale) {
@@ -53,31 +59,6 @@
 			Zotero.Prefs.clear("export.bibliographyLocale");
 		}
 		
-		// TEMP
-		// Until we get asynchronous style loading, load renamed styles at startup, since the
-		// synchronous call we were using breaks the first drag of the session (on OS X, at least)
-		_renamedStyles = {};
-		Zotero.HTTP.promise(
-			"GET", "resource://zotero/schema/renamed-styles.json", { responseType: 'json' }
-		)
-		.then(function (xmlhttp) {
-			// Map some obsolete styles to current ones
-			if (xmlhttp.response) {
-				_renamedStyles = xmlhttp.response;
-			}
-		})
-		.done();
-	}
->>>>>>> 3a5854f4
-	
-	/**
-	 * Initializes styles cache, loading metadata for styles into memory
-	 */
-	this.reinit = Zotero.Promise.coroutine(function* () {
-		Zotero.debug("Initializing styles");
-		var start = new Date;
-		_initialized = true;
-		
 		_styles = {};
 		_visibleStyles = [];
 		this.lastCSL = null;
@@ -87,14 +68,38 @@
 		var num = yield _readStylesFromDirectory(dir, false);
 		
 		// hidden dir
-<<<<<<< HEAD
 		var hiddenDir = OS.Path.join(dir, 'hidden');
 		if (yield OS.File.exists(hiddenDir)) {
 			num += yield _readStylesFromDirectory(hiddenDir, true);
 		}
 		
+		// Sort visible styles by title
+		_visibleStyles.sort(function(a, b) {
+			return a.title.localeCompare(b.title);
+		})
+		// .. and freeze, so they can be returned directly
+		_visibleStyles = Object.freeze(_visibleStyles);
+		
 		Zotero.debug("Cached " + num + " styles in " + (new Date - start) + " ms");
 		
+		// load available CSL locales
+		var localeFile = {};
+		var locales = {};
+		var primaryDialects = {};
+		var localesLocation = "chrome://zotero/content/locale/csl/locales.json";
+		localeFile = JSON.parse(yield Zotero.File.getContentsFromURLAsync(localesLocation));
+		
+		primaryDialects = localeFile["primary-dialects"];
+		
+		// only keep localized language name
+		for (let locale in localeFile["language-names"]) {
+			locales[locale] = localeFile["language-names"][locale][0];
+		}
+		
+		this.locales = locales;
+		this.primaryDialects = primaryDialects;
+		
+		// Load renamed styles
 		_renamedStyles = {};
 		yield Zotero.HTTP.request(
 			"GET",
@@ -111,37 +116,6 @@
 		})
 	});
 	this.init = Zotero.lazy(this.reinit);
-=======
-		dir.append("hidden");
-		if (dir.exists()) i += _readStylesFromDirectory(dir, true);
-		
-		// Sort visible styles by title
-		_visibleStyles.sort(function(a, b) {
-			return a.title.localeCompare(b.title);
-		})
-		// .. and freeze, so they can be returned directly
-		_visibleStyles = Object.freeze(_visibleStyles);
-		
-		Zotero.debug("Cached "+i+" styles in "+((new Date()).getTime() - start)+" ms");
-		
-		// load available CSL locales
-		var localeFile = {};
-		var locales = {};
-		var primaryDialects = {};
-		var localesLocation = "chrome://zotero/content/locale/csl/locales.json";
-		localeFile = JSON.parse(Zotero.File.getContentsFromURL(localesLocation));
-		
-		primaryDialects = localeFile["primary-dialects"];
-		
-		// only keep localized language name
-		for (let locale in localeFile["language-names"]) {
-			locales[locale] = localeFile["language-names"][locale][0];
-		}
-		
-		this.locales = locales;
-		this.primaryDialects = primaryDialects;
-	}
->>>>>>> 3a5854f4
 	
 	/**
 	 * Reads all styles from a given directory and caches their metadata
@@ -189,17 +163,11 @@
 				}
 			}
 		}
-<<<<<<< HEAD
 		finally {
 			iterator.close();
 		}
 		return numCached;
 	});
-=======
-		
-		return i;
-	}
->>>>>>> 3a5854f4
 	
 	/**
 	 * Gets a style with a given ID
@@ -226,32 +194,25 @@
 	
 	/**
 	 * Gets all visible styles
-<<<<<<< HEAD
-	 * @return {Promise<Zotero.Style[]>} A promise for an array of Zotero.Style objects
+	 * @return {Zotero.Style[]} - An immutable array of Zotero.Style objects
 	 */
 	this.getVisible = function () {
-		return this.init().then(function () {
-			return _visibleStyles.slice(0);
-		});
-=======
-	 * @return {Zotero.Style[]} An immutable array of Zotero.Style objects
-	 */
-	this.getVisible = function() {
-		if(!_initialized || !_cacheTranslatorData) this.init();
+		if (!_initialized) {
+			throw new Zotero.Exception.UnloadedDataException("Styles not yet loaded", 'styles');
+		}
 		return _visibleStyles; // Immutable
->>>>>>> 3a5854f4
 	}
 	
 	/**
 	 * Gets all styles
 	 *
-	 * @return {Promise<Object>} A promise for an object with style IDs for keys and
-	 *                           Zotero.Style objects for values
+	 * @return {Object} - An object with style IDs for keys and Zotero.Style objects for values
 	 */
 	this.getAll = function () {
-		return this.init().then(function () {
-			return _styles;
-		});
+		if (!_initialized) {
+			throw new Zotero.Exception.UnloadedDataException("Styles not yet loaded", 'styles');
+		}
+		return _styles;
 	}
 	
 	/**
@@ -386,7 +347,7 @@
 		
 		// also look for an existing style with the same title
 		if(!existingFile) {
-			let styles = yield Zotero.Styles.getAll();
+			let styles = Zotero.Styles.getAll();
 			for (let i in styles) {
 				let existingStyle = styles[i];
 				if(title === existingStyle.title) {
@@ -441,7 +402,6 @@
 				throw new Zotero.Exception.UserCancelled("style installation");
 			}
 		});
-<<<<<<< HEAD
 		
 		// User wants to install/update
 		if(source && !_styles[source]) {
@@ -489,16 +449,17 @@
 			}
 		}
 	});
-=======
-	}
 	
 	/**
 	 * Populate menulist with locales
 	 * 
 	 * @param {xul:menulist} menulist
-	 */
-	this.populateLocaleList = function(menulist) {
-		if(!_initialized) this.init();
+	 * @return {Promise}
+	 */
+	this.populateLocaleList = function (menulist) {
+		if (!_initialized) {
+			throw new Zotero.Exception.UnloadedDataException("Styles not yet loaded", 'styles');
+		}
 		
 		// Reset menulist
 		menulist.selectedItem = null;
@@ -519,7 +480,7 @@
 		for (let i=0; i<menuLocalesKeys.length; i++) {
 			menulist.appendItem(menuLocales[menuLocalesKeys[i]], menuLocalesKeys[i]);
 		}
-	};
+	}
 	
 	/**
 	 * Update locale list state based on style selection.
@@ -540,7 +501,11 @@
 	 * 
 	 * @return {String} The locale that was selected
 	 */
-	this.updateLocaleList = function(menulist, style, prefLocale) {
+	this.updateLocaleList = function (menulist, style, prefLocale) {
+		if (!_initialized) {
+			throw new Zotero.Exception.UnloadedDataException("Styles not yet loaded", 'styles');
+		}
+		
 		// Remove any nodes that were manually added to menulist
 		let availableLocales = [];
 		for (let i=0; i<menulist.itemCount; i++) {
@@ -582,7 +547,6 @@
 		
 		return menulist.value = selectLocale;
 	}
->>>>>>> 3a5854f4
 }
 
 /**
@@ -820,7 +784,7 @@
 	
 	// make sure no styles depend on this one
 	var dependentStyles = false;
-	var styles = yield Zotero.Styles.getAll();
+	var styles = Zotero.Styles.getAll();
 	for (let i in styles) {
 		let style = styles[i];
 		if(style.source == this.styleID) {
@@ -846,7 +810,7 @@
 			var deleteSource = true;
 			
 			// check to see if any other styles depend on the hidden one
-			let styles = yield Zotero.Styles.getAll();
+			let styles = Zotero.Styles.getAll();
 			for (let i in styles) {
 				let style = styles[i];
 				if(style.source == this.source && style.styleID != this.styleID) {
