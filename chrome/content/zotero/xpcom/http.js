--- conflicted
+++ resolved
@@ -265,11 +265,7 @@
 		
 		var deferred = Zotero.Promise.defer();
 		
-<<<<<<< HEAD
 		if (!this.mock || url.startsWith('resource://') || url.startsWith('chrome://')) {
-=======
-		if (!this.mock) {
->>>>>>> dee902c3
 			var xmlhttp = new XMLHttpRequest();
 		}
 		else {
