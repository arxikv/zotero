/*
    ***** BEGIN LICENSE BLOCK *****
    
    Copyright © 2009 Center for History and New Media
                     George Mason University, Fairfax, Virginia, USA
                     http://zotero.org
    
    This file is part of Zotero.
    
    Zotero is free software: you can redistribute it and/or modify
    it under the terms of the GNU Affero General Public License as published by
    the Free Software Foundation, either version 3 of the License, or
    (at your option) any later version.
    
    Zotero is distributed in the hope that it will be useful,
    but WITHOUT ANY WARRANTY; without even the implied warranty of
    MERCHANTABILITY or FITNESS FOR A PARTICULAR PURPOSE.  See the
    GNU Affero General Public License for more details.
    
    You should have received a copy of the GNU Affero General Public License
    along with Zotero.  If not, see <http://www.gnu.org/licenses/>.
    
    ***** END LICENSE BLOCK *****
*/


/*
 * Constructor for Item object
 *
 * Generally should be called through Zotero.Items rather than directly
 */
Zotero.Item = function(itemTypeOrID) {
	if (arguments[1] || arguments[2]) {
		throw ("Zotero.Item constructor only takes one parameter");
	}
	
	this._disabled = false;
	this._init();
	
	if (itemTypeOrID) {
		// setType initializes type-specific properties in this._itemData
		this.setType(Zotero.ItemTypes.getID(itemTypeOrID));
	}
}

Zotero.Item.prototype._init = function () {
	// Primary fields
	this._id = null;
	this._libraryID = null
	this._key = null;
	this._itemTypeID = null;
	this._dateAdded = null;
	this._dateModified = null;
	this._firstCreator = null;
	this._numNotes = null;
	this._numNotesTrashed = null;
	this._numNotesEmbedded = null;
	this._numNotesEmbeddedIncludingTrashed = null;
	this._numAttachments = null;
	
	this._creators = [];
	this._itemData = null;
	this._sourceItem = null;
	
	this._primaryDataLoaded = false;
	this._creatorsLoaded = false;
	this._itemDataLoaded = false;
	this._relatedItemsLoaded = false;
	
	this._changed = {};
	this._changedPrimaryData = false;
	this._changedItemData = false;
	this._changedCreators = false;
	this._changedDeleted = false;
	this._changedNote = false;
	this._changedSource = false;
	this._changedAttachmentData = false;
	
	this._previousData = {};
	
	this._bestAttachmentState = null;
	this._fileExists = null;
	
	this._deleted = null;
	this._hasNote = null;
	this._noteTitle = null;
	this._noteText = null;
	this._noteAccessTime = null;
	this._cachedAttachments = null;
	this._cachedNotes = null;
	
	this._attachmentLinkMode = null;
	this._attachmentMIMEType = null;
	this._attachmentCharset;
	this._attachmentPath = null;
	this._attachmentSyncState;
	
	this._relatedItems = false;
}


Zotero.Item.prototype.__defineGetter__('objectType', function () { return 'item'; });
Zotero.Item.prototype.__defineGetter__('id', function () {
	if(!this._id && this._key && !this._primaryDataLoaded) {
		this.loadPrimaryData(true);
	}
	return this._id;
});
Zotero.Item.prototype.__defineGetter__('itemID', function () {
	Zotero.debug("Item.itemID is deprecated -- use Item.id");
	return this.id;
});
Zotero.Item.prototype.__defineSetter__('id', function (val) { this.setField('id', val); });
Zotero.Item.prototype.__defineGetter__('libraryID', function () { return this.getField('libraryID'); });
// Temporary until everything expects an integer
Zotero.Item.prototype.__defineGetter__('libraryIDInt', function () { var libraryID = this.getField('libraryID'); return libraryID ? parseInt(libraryID) : 0; });
Zotero.Item.prototype.__defineSetter__('libraryID', function (val) { this.setField('libraryID', val); });
Zotero.Item.prototype.__defineGetter__('key', function () { return this.getField('key'); });
Zotero.Item.prototype.__defineSetter__('key', function (val) { this.setField('key', val) });
Zotero.Item.prototype.__defineGetter__('itemTypeID', function () {
	if(!this._itemTypeID && (this._id || this._key) && !this._primaryDataLoaded) {
		this.loadPrimaryData(true);
	}
	return this._itemTypeID;
});
Zotero.Item.prototype.__defineGetter__('dateAdded', function () { return this.getField('dateAdded'); });
Zotero.Item.prototype.__defineGetter__('dateModified', function () { return this.getField('dateModified'); });
Zotero.Item.prototype.__defineGetter__('firstCreator', function () { return this.getField('firstCreator'); });

Zotero.Item.prototype.__defineGetter__('relatedItems', function () { var ids = this._getRelatedItems(true); return ids; });
Zotero.Item.prototype.__defineSetter__('relatedItems', function (arr) { this._setRelatedItems(arr); });
Zotero.Item.prototype.__defineGetter__('relatedItemsReverse', function () { var ids = this._getRelatedItemsReverse(); return ids; });
Zotero.Item.prototype.__defineGetter__('relatedItemsBidirectional', function () { var ids = this._getRelatedItemsBidirectional(); return ids; });

Zotero.Item.prototype.__defineGetter__('libraryKey', function () this.libraryIDInt + "/" + this.key);

Zotero.Item.prototype.getID = function() {
	Zotero.debug('Item.getID() is deprecated -- use Item.id');
	return this.id;
}

Zotero.Item.prototype.getType = function() {
	Zotero.debug('Item.getType() is deprecated -- use Item.itemTypeID');
	return this.getField('itemTypeID');
}

Zotero.Item.prototype.isPrimaryField = function (fieldName) {
	Zotero.debug("Zotero.Item.isPrimaryField() is deprecated -- use Zotero.Items.isPrimaryField()");
	return Zotero.Items.isPrimaryField(fieldName);
}


//////////////////////////////////////////////////////////////////////////////
//
// Public Zotero.Item methods
//
//////////////////////////////////////////////////////////////////////////////
/**
 * Check if item exists in the database
 *
 * @return	bool			TRUE if the item exists, FALSE if not
 */
Zotero.Item.prototype.exists = function() {
	if (!this.id) {
		throw ('itemID not set in Zotero.Item.exists()');
	}
	
	var sql = "SELECT COUNT(*) FROM items WHERE itemID=?";
	return !!Zotero.DB.valueQuery(sql, this.id);
}


/*
 * Retrieves (and loads from DB, if necessary) an itemData field value
 *
 * Field can be passed as fieldID or fieldName
 *
 * If |unformatted| is true, skip any special processing of DB value
 *		(e.g. multipart date field) (default false)
 *
 * If |includeBaseMapped| is true and field is a base field, returns value of
 * 		type-specific field instead (e.g. 'label' for 'publisher' in 'audioRecording')
 */
Zotero.Item.prototype.getField = function(field, unformatted, includeBaseMapped) {
	// We don't allow access after saving to force use of the centrally cached
	// object, but we make an exception for the id
	if (field != 'id') {
		this._disabledCheck();
	}
	
	//Zotero.debug('Requesting field ' + field + ' for item ' + this._id, 4);
	
	if ((this._id || this._key) && !this._primaryDataLoaded) {
		this.loadPrimaryData(true);
	}
	
	if (field === 'firstCreator' && !this.id) {
		// Hack to get a firstCreator for an unsaved item
		var creators = this.getCreators();
		if(creators.length === 0) {
			return "";
		} else if(creators.length === 1) {
			return creators[0].ref.lastName;
		} else if(creators.length === 2) {
			return creators[0].ref.lastName+" "+Zotero.getString('general.and')+" "+creators[1].ref.lastName;
		} else if(creators.length > 3) {
			return creators[0].ref.lastName+" "+Zotero.getString('general.etAl');
		}
	} else if (field === 'id' || Zotero.Items.isPrimaryField(field)) {
		var privField = '_' + field;
		//Zotero.debug('Returning ' + (this[privField] ? this[privField] : '') + ' (typeof ' + typeof this[privField] + ')');
		return this[privField];
	}
	
	if (this.isNote()) {
		switch (Zotero.ItemFields.getName(field)) {
			case 'title':
				return this.getNoteTitle();
				
			default:
				return '';
		}
	}
	
	if (includeBaseMapped) {
		var fieldID = Zotero.ItemFields.getFieldIDFromTypeAndBase(
			this.itemTypeID, field
		);
	}
	
	if (!fieldID) {
		var fieldID = Zotero.ItemFields.getID(field);
	}
	
	if (typeof this._itemData[fieldID] == 'undefined') {
		//Zotero.debug("Field '" + field + "' doesn't exist for item type " + this._itemTypeID + " in Item.getField()");
		return '';
	}
	
	if (!this._itemDataLoaded && this.id && this._itemData[fieldID] === null) {
		this._loadItemData();
	}
	
	var value = this._itemData[fieldID] ? this._itemData[fieldID] : '';
	
	if (!unformatted) {
		// Multipart date fields
		// TEMP - filingDate
		if (Zotero.ItemFields.isFieldOfBase(fieldID, 'date') || field == 'filingDate') {
			value = Zotero.Date.multipartToStr(value);
		}
	}
	//Zotero.debug('Returning ' + value);
	return value;
}


/**
 * @param	{Boolean}				asNames
 * @return	{Integer{}|String[]}
 */
Zotero.Item.prototype.getUsedFields = function(asNames) {
	if (!this.id) {
		return [];
	}
	var sql = "SELECT fieldID FROM itemData WHERE itemID=?";
	if (asNames) {
		sql = "SELECT fieldName FROM fields WHERE fieldID IN (" + sql + ")";
	}
	var fields = Zotero.DB.columnQuery(sql, this.id);
	if (!fields) {
		return [];
	}
	return fields;
}



/*
 * Build object from database
 */
Zotero.Item.prototype.loadPrimaryData = function(allowFail) {
	var id = this._id;
	var key = this._key;
	var libraryID = this._libraryID;
	
	if (!id && !key) {
		throw ('ID or key not set in Zotero.Item.loadPrimaryData()');
	}
	
	var columns = [], join = [], where = [];
	for each(var field in Zotero.Items.primaryFields) {
		var colSQL = null, joinSQL = null, whereSQL = null;
		
		// If field not already set
		if (field == 'itemID' || this['_' + field] === null) {
			// Parts should be the same as query in Zotero.Items._load, just
			// without itemID clause
			switch (field) {
				case 'itemID':
				case 'itemTypeID':
				case 'dateAdded':
				case 'dateModified':
				case 'key':
					colSQL = 'I.' + field;
					break;
				
				case 'firstCreator':
					colSQL = Zotero.Items.getFirstCreatorSQL();
					break;
					
				case 'numNotes':
					colSQL = '(SELECT COUNT(*) FROM itemNotes INo '
						+ 'WHERE sourceItemID=I.itemID AND INo.itemID '
						+ 'NOT IN (SELECT itemID FROM deletedItems)) AS numNotes';
					break;
					
				case 'numAttachments':
					colSQL = '(SELECT COUNT(*) FROM itemAttachments IA '
						+ 'WHERE sourceItemID=I.itemID AND IA.itemID '
						+ 'NOT IN (SELECT itemID FROM deletedItems)) AS numAttachments';
					break;
			}
			if (colSQL) {
				columns.push(colSQL);
			}
			if (joinSQL) {
				join.push(joinSQL);
			}
			if (whereSQL) {
				where.push(whereSQL);
			}
		}
	}
	
	if (!columns.length) {
		throw ("No columns to load in Zotero.Item.loadPrimaryData()");
	}
	
	var sql = 'SELECT ' + columns.join(', ') + " FROM items I "
				+ (join.length ? join.join(' ') + ' ' : '') + "WHERE ";
	if (id) {
		sql += "itemID=? ";
		var params = id;
	}
	else {
		sql += "key=? ";
		var params = [key];
		if (libraryID) {
			sql += "AND libraryID=? ";
			params.push(libraryID);
		}
		else {
			sql += "AND libraryID IS NULL ";
		}
	}
	sql += (where.length ? ' AND ' + where.join(' AND ') : '');
	var row = Zotero.DB.rowQuery(sql, params);
	
	if (!row) {
		if (allowFail) {
			this._primaryDataLoaded = true;
			return false;
		}
		throw ("Item " + (id ? id : libraryID + "/" + key)
				+ " not found in Zotero.Item.loadPrimaryData()");
	}
	
	this.loadFromRow(row);
	return true;
}


/*
 * Populate basic item data from a database row
 */
Zotero.Item.prototype.loadFromRow = function(row, reload) {
	if (reload) {
		this._init();
	}
	
	// If necessary or reloading, set the type and reinitialize this._itemData
	if (reload || (!this._itemTypeID && row.itemTypeID)) {
		this.setType(row.itemTypeID, true);
	}
	
	for (var col in row) {
		if (col == 'clientDateModified') {
			continue;
		}
		
		// Only accept primary field data through loadFromRow()
		if (Zotero.Items.isPrimaryField(col)) {
			//Zotero.debug("Setting field '" + col + "' to '" + row[col] + "' for item " + this.id);
			switch (col) {
				case 'itemID':
					this._id = row[col];
					break;
				
				case 'libraryID':
					this['_' + col] = row[col] ? row[col] : null;
					break;
				
				case 'numNotes':
				case 'numAttachments':
					this['_' + col] = row[col] ? parseInt(row[col]) : 0;
					break;
				
				case 'sourceItemID':
					this['_sourceItem'] = row[col] || false;
				
				default:
					this['_' + col] = row[col] ? row[col] : '';
			}
		}
		else {
			Zotero.debug(col + ' is not a valid primary field');
		}
	}
	
	this._primaryDataLoaded = true;
}


/*
 * Check if any data fields have changed since last save
 */
Zotero.Item.prototype.hasChanged = function() {
	return !!(Object.keys(this._changed).length
		|| this._changedPrimaryData
		|| this._changedItemData
		|| this._changedCreators
		|| this._changedDeleted
		|| this._changedNote
		|| this._changedSource
		|| this._changedAttachmentData);
}


/*
 * Set or change the item's type
 */
Zotero.Item.prototype.setType = function(itemTypeID, loadIn) {
	if (itemTypeID == this._itemTypeID) {
		return true;
	}
	
	var oldItemTypeID = this._itemTypeID;
	var newNotifierFields = [];
	
	if (oldItemTypeID) {
		if (loadIn) {
			throw ('Cannot change type in loadIn mode in Zotero.Item.setType()');
		}
		if (!this._itemDataLoaded && this.id) {
			this._loadItemData();
		}
		
		var copiedFields = [];
		
		// Special cases handled below
		var bookTypeID = Zotero.ItemTypes.getID('book');
		var bookSectionTypeID = Zotero.ItemTypes.getID('bookSection');
		
		var obsoleteFields = this.getFieldsNotInType(itemTypeID);
		if (obsoleteFields) {
			// Move bookTitle to title and clear short title when going from
			// bookSection to book if there's not also a title
			if (oldItemTypeID == bookSectionTypeID && itemTypeID == bookTypeID) {
				var titleFieldID = Zotero.ItemFields.getID('title');
				var bookTitleFieldID = Zotero.ItemFields.getID('bookTitle');
				var shortTitleFieldID = Zotero.ItemFields.getID('shortTitle');
				if (this._itemData[bookTitleFieldID] && !this._itemData[titleFieldID]) {
					copiedFields.push([titleFieldID, this._itemData[bookTitleFieldID]]);
					newNotifierFields.push(titleFieldID);
					if (this._itemData[shortTitleFieldID]) {
						this.setField(shortTitleFieldID, false);
					}
				}
			}
			
			for each(var oldFieldID in obsoleteFields) {
				// Try to get a base type for this field
				var baseFieldID =
					Zotero.ItemFields.getBaseIDFromTypeAndField(oldItemTypeID, oldFieldID);
				
				if (baseFieldID) {
					var newFieldID =
						Zotero.ItemFields.getFieldIDFromTypeAndBase(itemTypeID, baseFieldID);
						
					// If so, save value to copy to new field
					if (newFieldID) {
						copiedFields.push([newFieldID, this.getField(oldFieldID)]);
					}
				}
				
				// Clear old field
				/*
				delete this._itemData[oldFieldID];
				if (!this._changedItemData) {
					this._changedItemData = {};
				}
				this._changedItemData[oldFieldID] = true;
				*/
				this.setField(oldFieldID, false);
			}
		}
		
		// Move title to bookTitle and clear shortTitle when going from book to bookSection
		if (oldItemTypeID == bookTypeID && itemTypeID == bookSectionTypeID) {
			var titleFieldID = Zotero.ItemFields.getID('title');
			var bookTitleFieldID = Zotero.ItemFields.getID('bookTitle');
			var shortTitleFieldID = Zotero.ItemFields.getID('shortTitle');
			if (this._itemData[titleFieldID]) {
				copiedFields.push([bookTitleFieldID, this._itemData[titleFieldID]]);
				newNotifierFields.push(bookTitleFieldID);
				this.setField(titleFieldID, false);
			}
			if (this._itemData[shortTitleFieldID]) {
				this.setField(shortTitleFieldID, false);
			}
		}
		
		for (var fieldID in this._itemData) {
			if (this._itemData[fieldID] &&
					(!obsoleteFields || obsoleteFields.indexOf(fieldID) == -1)) {
				copiedFields.push([fieldID, this.getField(fieldID)]);
			}
		}
	}
	
	this._itemTypeID = itemTypeID;
	
	// If there's an existing type
	if (oldItemTypeID) {
		// Reset custom creator types to the default
		var creators = this.getCreators();
		if (creators) {
			var removeAll = !Zotero.CreatorTypes.itemTypeHasCreators(itemTypeID);
			for (var i in creators) {
				// Remove all creators if new item type doesn't have any
				if (removeAll) {
					this.removeCreator(i);
					continue;
				}
				
				if (!Zotero.CreatorTypes.isValidForItemType(creators[i].creatorTypeID, itemTypeID)) {
					// Convert existing primary creator type to new item type's
					// primary creator type, or contributor (creatorTypeID 2)
					// if none or not currently primary
					var oldPrimary = Zotero.CreatorTypes.getPrimaryIDForType(oldItemTypeID);
					if (oldPrimary == creators[i].creatorTypeID) {
						var newPrimary = Zotero.CreatorTypes.getPrimaryIDForType(itemTypeID);
					}
					var target = newPrimary ? newPrimary : 2;
					
					this.setCreator(i, creators[i].ref, target);
				}
			}
		}
	}
	
	// Initialize this._itemData with type-specific fields
	this._itemData = {};
	var fields = Zotero.ItemFields.getItemTypeFields(itemTypeID);
	for each(var fieldID in fields) {
		this._itemData[fieldID] = null;
	}
	
	// DEBUG: clear change item data?
	
	if (copiedFields) {
		for each(var f in copiedFields) {
			// For fields that we moved to different fields in the new type
			// (e.g., book -> bookTitle), mark the old value as explicitly
			// false in previousData (since otherwise it would be null)
			if (newNotifierFields.indexOf(f[0]) != -1) {
				this._markFieldChange(Zotero.ItemFields.getName(f[0]), false);
				this.setField(f[0], f[1]);
			}
			// For fields that haven't changed, clear from previousData
			// after setting
			else {
				this.setField(f[0], f[1]);
				this._clearFieldChange(Zotero.ItemFields.getName(f[0]));
			}
		}
	}
	
	if (loadIn) {
		this._itemDataLoaded = false;
	}
	else {
		if (oldItemTypeID) {
			this._markFieldChange('itemType', Zotero.ItemTypes.getName(oldItemTypeID));
		}
		if (!this._changedPrimaryData) {
			this._changedPrimaryData = {};
		}
		this._changedPrimaryData['itemTypeID'] = true;
	}
	
	return true;
}


/*
 * Find existing fields from current type that aren't in another
 *
 * If _allowBaseConversion_, don't return fields that can be converted
 * via base fields (e.g. label => publisher => studio)
 */
Zotero.Item.prototype.getFieldsNotInType = function (itemTypeID, allowBaseConversion) {
	var fieldIDs = [];
	
	for (var field in this._itemData) {
		if (this._itemData[field]) {
			var fieldID = Zotero.ItemFields.getID(field);
			if (Zotero.ItemFields.isValidForType(fieldID, itemTypeID)) {
				continue;
			}
			
			if (allowBaseConversion) {
				var baseID = Zotero.ItemFields.getBaseIDFromTypeAndField(this.itemTypeID, field);
				if (baseID) {
					var newFieldID = Zotero.ItemFields.getFieldIDFromTypeAndBase(itemTypeID, baseID);
					if (newFieldID) {
						continue;
					}
				}
			}
			
			fieldIDs.push(fieldID);
		}
	}
	/*
	var sql = "SELECT fieldID FROM itemTypeFields WHERE itemTypeID=?1 AND "
		+ "fieldID IN (SELECT fieldID FROM itemData WHERE itemID=?2) AND "
		+ "fieldID NOT IN (SELECT fieldID FROM itemTypeFields WHERE itemTypeID=?3)";
		
	if (allowBaseConversion) {
		// Not the type-specific field for a base field in the new type
		sql += " AND fieldID NOT IN (SELECT fieldID FROM baseFieldMappings "
			+ "WHERE itemTypeID=?1 AND baseFieldID IN "
			+ "(SELECT fieldID FROM itemTypeFields WHERE itemTypeID=?3)) AND ";
		// And not a base field with a type-specific field in the new type
		sql += "fieldID NOT IN (SELECT baseFieldID FROM baseFieldMappings "
			+ "WHERE itemTypeID=?3) AND ";
		// And not the type-specific field for a base field that has
		// a type-specific field in the new type
		sql += "fieldID NOT IN (SELECT fieldID FROM baseFieldMappings "
			+ "WHERE itemTypeID=?1 AND baseFieldID IN "
			+ "(SELECT baseFieldID FROM baseFieldMappings WHERE itemTypeID=?3))";
	}
	
	return Zotero.DB.columnQuery(sql, [this.itemTypeID, this.id, { int: itemTypeID }]);
	*/
	if (!fieldIDs.length) {
		return false;
	}
	
	return fieldIDs;
}


/**
* Return an array of collectionIDs for all collections the item belongs to
**/
Zotero.Item.prototype.getCollections = function() {
	var ids = Zotero.DB.columnQuery(
		"SELECT collectionID FROM collectionItems WHERE itemID=?", this.id
	);
	return ids ? ids : [];
}


/**
* Determine whether the item belongs to a given collectionID
**/
Zotero.Item.prototype.inCollection = function(collectionID) {
	return !!parseInt(Zotero.DB.valueQuery("SELECT COUNT(*) "
		+ "FROM collectionItems WHERE collectionID=" + collectionID + " AND "
		+ "itemID=" + this.id));
}


/*
 * Set a field value, loading existing itemData first if necessary
 *
 * Field can be passed as fieldID or fieldName
 */
Zotero.Item.prototype.setField = function(field, value, loadIn) {
	if (typeof value == 'string') {
		value = value.trim();
	}
	
	this._disabledCheck();
	
	//Zotero.debug("Setting field '" + field + "' to '" + value + "' (loadIn: " + (loadIn ? 'true' : 'false') + ") for item " + this.id + " ");
	
	if (!field) {
		throw ("Field not specified in Item.setField()");
	}
	
	// Set id, libraryID, and key without loading data first
	switch (field) {
		case 'id':
		case 'libraryID':
		case 'key':
			if (value == this['_' + field]) {
				return;
			}
			
			if (this._primaryDataLoaded) {
				throw ("Cannot set " + field + " after object is already loaded in Zotero.Item.setField()");
			}
			//this._checkValue(field, val);
			this['_' + field] = value;
			return;
	}
	
	if (this._id || this._key) {
		if (!this._primaryDataLoaded) {
			this.loadPrimaryData(true);
		}
	}
	else {
		this._primaryDataLoaded = true;
	}
	
	// Primary field
	if (Zotero.Items.isPrimaryField(field)) {
		if (loadIn) {
			throw('Cannot set primary field ' + field + ' in loadIn mode in Zotero.Item.setField()');
		}
		
		switch (field) {
			case 'itemID':
			case 'firstCreator':
			case 'numNotes':
			case 'numAttachments':
			case 'sourceItemID':
				throw ('Primary field ' + field + ' cannot be changed in Zotero.Item.setField()');
		}
		
		/*
		if (!Zotero.ItemFields.validate(field, value)) {
			throw("Value '" + value + "' of type " + typeof value + " does not validate for field '" + field + "' in Zotero.Item.setField()");
		}
		*/
		
		// If field value has changed
		if (this['_' + field] != value) {
			Zotero.debug("Field '" + field + "' has changed from '" + this['_' + field] + "' to '" + value + "'", 4);
			
			// Save a copy of the field before modifying
			this._markFieldChange(field, this['_' + field]);
			
			if (field == 'itemTypeID') {
				this.setType(value, loadIn);
			}
			else {
				this['_' + field] = value;
				
				if (!this._changedPrimaryData) {
					this._changedPrimaryData = {};
				}
				this._changedPrimaryData[field] = true;
			}
		}
		else {
			Zotero.debug("Field '" + field + "' has not changed", 4);
		}
		return true;
	}
	
	if (!this.itemTypeID) {
		throw ('Item type must be set before setting field data');
	}
	
	// If existing item, load field data first unless we're already in
	// the middle of a load
	if (this.id) {
		if (!loadIn && !this._itemDataLoaded) {
			this._loadItemData();
		}
	}
	else {
		this._itemDataLoaded = true;
	}
	
	var fieldID = Zotero.ItemFields.getID(field);
	
	if (!fieldID) {
		throw ('"' + field + '" is not a valid itemData field.');
	}
	
	if (loadIn && this.isNote() && field == 110) { // title
		this._noteTitle = value;
		return true;
	}
	
	if (value === "") {
		value = false;
	}
	
	if (value !== false && !Zotero.ItemFields.isValidForType(fieldID, this.itemTypeID)) {
		var msg = "'" + field + "' is not a valid field for type " + this.itemTypeID;
		
		if (loadIn) {
			Zotero.debug(msg + " -- ignoring value '" + value + "'", 2);
			return false;
		}
		else {
			throw new Error(msg);
		}
	}
	
	// If not a multiline field, strip newlines
	if (typeof value == 'string' && !Zotero.ItemFields.isMultiline(fieldID)) {
		value = value.replace(/[\r\n]+/g, " ");;
	}
	
	if (!loadIn) {
		// Save date field as multipart date
		// TEMP - filingDate
		if (value !== false
				&& (Zotero.ItemFields.isFieldOfBase(fieldID, 'date') || field == 'filingDate')
				&& !Zotero.Date.isMultipart(value)) {
			value = Zotero.Date.strToMultipart(value);
		}
		// Validate access date
		else if (fieldID == Zotero.ItemFields.getID('accessDate')) {
			if (value && (!Zotero.Date.isSQLDate(value) &&
					!Zotero.Date.isSQLDateTime(value) &&
					value != 'CURRENT_TIMESTAMP')) {
				Zotero.debug("Discarding invalid accessDate '" + value
					+ "' in Item.setField()");
				return false;
			}
		}
		
		// If existing value, make sure it's actually changing
		if ((typeof this._itemData[fieldID] == 'undefined' && value === false)
				|| (typeof this._itemData[fieldID] != 'undefined'
					&& this._itemData[fieldID] === value)) {
			return false;
		}
		
		// Save a copy of the field before modifying
		this._markFieldChange(
			Zotero.ItemFields.getName(field), this._itemData[fieldID]
		);
	}
	
	this._itemData[fieldID] = value;
	
	if (!loadIn) {
		if (!this._changedItemData) {
			this._changedItemData = {};
		}
		this._changedItemData[fieldID] = true;
	}
	return true;
}

/*
 * Get the title for an item for display in the interface
 *
 * This is the same as the standard title field (with includeBaseMapped on)
 * except for letters and interviews, which get placeholder titles in
 * square braces (e.g. "[Letter to Thoreau]")
 */
Zotero.Item.prototype.getDisplayTitle = function (includeAuthorAndDate) {
	var title = this.getField('title', false, true);
	var itemTypeID = this.itemTypeID;
	var itemTypeName = Zotero.ItemTypes.getName(itemTypeID);
	
	if (!title && (itemTypeID == 8 || itemTypeID == 10)) { // 'letter' and 'interview' itemTypeIDs
		var creators = this.getCreators();
		var authors = [];
		var participants = [];
		if (creators) {
			for each(var creator in creators) {
				if ((itemTypeID == 8 && creator.creatorTypeID == 16) || // 'letter'/'recipient'
						(itemTypeID == 10 && creator.creatorTypeID == 7)) { // 'interview'/'interviewer'
					participants.push(creator);
				}
				else if ((itemTypeID == 8 && creator.creatorTypeID == 1) ||   // 'letter'/'author'
						(itemTypeID == 10 && creator.creatorTypeID == 6)) { // 'interview'/'interviewee'
					authors.push(creator);
				}
			}
		}
		
		var strParts = [];
		
		if (includeAuthorAndDate) {
			var names = [];
			for each(author in authors) {
				names.push(author.ref.lastName);
			}
			
			// TODO: Use same logic as getFirstCreatorSQL() (including "et al.")
			if (names.length) {
				strParts.push(Zotero.localeJoin(names, ', '));
			}
		}
		
		if (participants.length > 0) {
			var names = [];
			for each(participant in participants) {
				names.push(participant.ref.lastName);
			}
			switch (names.length) {
				case 1:
					var str = 'oneParticipant';
					break;
					
				case 2:
					var str = 'twoParticipants';
					break;
					
				case 3:
					var str = 'threeParticipants';
					break;
					
				default:
					var str = 'manyParticipants';
			}
			strParts.push(Zotero.getString('pane.items.' + itemTypeName + '.' + str, names));
		}
		else {
			strParts.push(Zotero.ItemTypes.getLocalizedString(itemTypeID));
		}
		
		if (includeAuthorAndDate) {
			var d = this.getField('date');
			if (d) {
				strParts.push(d);
			}
		}
		
		title = '[';
		title += Zotero.localeJoin(strParts, '; ');
		title += ']';
	}
	else if (itemTypeID == 17) { // 'case' itemTypeID
		if (title) { // common law cases always have case names
			var reporter = this.getField('reporter');
			if (reporter) { 
				title = title + ' (' + reporter + ')';
			} else {
				var court = this.getField('court');
				if (court) {
<<<<<<< HEAD
					title = title + ' (' + court + ');
=======
					title = title + ' (' + court + ')';
>>>>>>> 72a99d32
				}
			}
		}
		else { // civil law cases have only shortTitle as case name
			var strParts = [];
			var caseinfo = "";
			
			var part = this.getField('court');
			if (part) {
				strParts.push(part);
			}
			
			part = Zotero.Date.multipartToSQL(this.getField('date', true, true));
			if (part) {
				strParts.push(part);
			}

			part = this.getField('shortTitle');
			if (part) {
				strParts.push(part);
			}
			
			var creators = this.getCreators();
			if (creators.length && creators[0].creatorTypeID === 1) {
				strParts.push(creators[0].ref.lastName);
			}
			
			title = '[';
			title += Zotero.localeJoin(strParts, ', ');
			title += ']';
		}
	}
	
	return title;
}


/*
 * Returns the number of creators for this item
 */
Zotero.Item.prototype.numCreators = function() {
	if (!this._creatorsLoaded && this.id) {
		this._loadCreators();
	}
	return this._creators.length;
}


Zotero.Item.prototype.hasCreatorAt = function(pos) {
	if (!this._creatorsLoaded && this.id) {
		this._loadCreators();
	}
	
	return !!this._creators[pos];
}


/*
 * Returns an array of the creator data at the given position, or false if none
 *
 * Note: Creator data array is returned by reference
 */
Zotero.Item.prototype.getCreator = function(pos) {
	if (!this._creatorsLoaded && this.id) {
		this._loadCreators();
	}
	
	return this._creators[pos] ? this._creators[pos] : false;
}


/**
 * Return the position of the given creator, or FALSE if not found
 */
Zotero.Item.prototype.getCreatorPosition = function(creatorID) {
	if (!this._creatorsLoaded && this.id) {
		this._loadCreators();
	}
	
	for (var pos in this._creators) {
		if (this._creators[pos].creatorID == creatorID) {
			return pos;
		}
	}
	
	return false;
}


/*
 * Returns a multidimensional array of creators, or an empty array if none
 *
 * Note: Creator data array is returned by reference
 */
Zotero.Item.prototype.getCreators = function() {
	if (!this._creatorsLoaded && this.id) {
		this._loadCreators();
	}
	
	return this._creators;
}


/*
 * Set or update the creator at the specified position
 *
 * |orderIndex|: the position of this creator in the item (from 0)
 * |creatorTypeIDOrName|: id or type name
 */
Zotero.Item.prototype.setCreator = function(orderIndex, creator, creatorTypeIDOrName) {
	if (this.id) {
		if (!this._creatorsLoaded) {
			this._loadCreators();
		}
	}
	else {
		this._creatorsLoaded = true;
	}
	
	if (!(creator instanceof Zotero.Creator)) {
		throw ('Creator must be a Zotero.Creator object in Zotero.Item.setCreator()');
	}
	
	var creatorTypeID = Zotero.CreatorTypes.getID(creatorTypeIDOrName);
	
	if (!creatorTypeID) {
		creatorTypeID = 1;
	}
	
	// If creatorTypeID isn't valid for this type, use the primary type
	if (!Zotero.CreatorTypes.isValidForItemType(creatorTypeID, this.itemTypeID)) {
		var msg = "Invalid creator type " + creatorTypeID + " for item type " + this.itemTypeID
				+ " -- changing to primary creator";
		Zotero.debug(msg);
		Components.utils.reportError(msg)
		creatorTypeID = Zotero.CreatorTypes.getPrimaryIDForType(this.itemTypeID);
	}
	
	// If creator at this position hasn't changed, cancel
	if (this._creators[orderIndex] &&
			this._creators[orderIndex].ref.id == creator.id &&
			this._creators[orderIndex].creatorTypeID == creatorTypeID &&
			!creator.hasChanged()) {
		Zotero.debug("Creator in position " + orderIndex + " hasn't changed", 4);
		return false;
	}
	
	// Save copy of old creators for notifier
	if (!this._changedCreators) {
		this._changedCreators = {};
		
		var oldCreators = this._getOldCreators()
		this._markFieldChange('creators', oldCreators);
	}
	this._changedCreators[orderIndex] = true;
	
	this._creators[orderIndex] = {
		ref: creator,
		creatorTypeID: creatorTypeID
	};
	
	return true;
}


/*
 * Remove a creator and shift others down
 */
Zotero.Item.prototype.removeCreator = function(orderIndex) {
	if (!this._creatorsLoaded && this.id) {
		this._loadCreators();
	}
	
	var creator = this.getCreator(orderIndex);
	if (!creator) {
		throw ('No creator exists at position ' + orderIndex
			+ ' in Zotero.Item.removeCreator()');
	}
	
	if (creator.ref.countLinkedItems() == 1) {
		Zotero.Prefs.set('purge.creators', true);
	}
	
	// Save copy of old creators for notifier
	if (!this._changedCreators) {
		this._changedCreators = {};
		
		var oldCreators = this._getOldCreators();
		this._markFieldChange('creators', oldCreators);
	}
	
	// Shift creator orderIndexes down, going to length+1 so we clear the last one
	for (var i=orderIndex, max=this._creators.length+1; i<max; i++) {
		var next = this._creators[i+1] ? this._creators[i+1] : false;
		if (next) {
			this._creators[i] = next;
		}
		else {
			this._creators.splice(i, 1);
		}
		
		this._changedCreators[i] = true;
	}
	
	return true;
}


Zotero.Item.prototype.__defineGetter__('deleted', function () {
	if (this._deleted !== null) {
		return this._deleted;
	}
	
	if (!this.id) {
		return false;
	}
	
	var sql = "SELECT COUNT(*) FROM deletedItems WHERE itemID=?";
	var deleted = !!Zotero.DB.valueQuery(sql, this.id);
	this._deleted = deleted;
	return deleted;
});


Zotero.Item.prototype.__defineSetter__('deleted', function (val) {
	var deleted = !!val;
	
	if (this.deleted == deleted) {
		Zotero.debug("Deleted state hasn't changed for item " + this.id);
		return;
	}
	
	if (!this._changedDeleted) {
		this._changedDeleted = true;
	}
	this._deleted = deleted;
});


Zotero.Item.prototype.addRelatedItem = function (itemID) {
	var parsedInt = parseInt(itemID);
	if (parsedInt != itemID) {
		throw ("itemID '" + itemID + "' not an integer in Zotero.Item.addRelatedItem()");
	}
	itemID = parsedInt;
	
	if (itemID == this.id) {
		Zotero.debug("Can't relate item to itself in Zotero.Item.addRelatedItem()", 2);
		return false;
	}
	
	var current = this._getRelatedItems(true);
	if (current.indexOf(itemID) != -1) {
		Zotero.debug("Item " + this.id + " already related to item "
			+ itemID + " in Zotero.Item.addItem()");
		return false;
	}
	
	var item = Zotero.Items.get(itemID);
	if (!item) {
		throw ("Can't relate item to invalid item " + itemID
			+ " in Zotero.Item.addRelatedItem()");
	}
	/*
	var otherCurrent = item.relatedItems;
	if (otherCurrent.length && otherCurrent.indexOf(this.id) != -1) {
		Zotero.debug("Other item " + itemID + " already related to item "
			+ this.id + " in Zotero.Item.addItem()");
		return false;
	}
	*/
	
	this._markFieldChange('related', current);
	this._changed.relatedItems = true;
	this._relatedItems.push(item);
	return true;
}


Zotero.Item.prototype.removeRelatedItem = function (itemID) {
	var parsedInt = parseInt(itemID);
	if (parsedInt != itemID) {
		throw ("itemID '" + itemID + "' not an integer in Zotero.Item.removeRelatedItem()");
	}
	itemID = parsedInt;
	
	var current = this._getRelatedItems(true);
	var index = current.indexOf(itemID);
	
	if (index == -1) {
		Zotero.debug("Item " + this.id + " isn't related to item "
			+ itemID + " in Zotero.Item.removeRelatedItem()");
		return false;
	}
	
	this._markFieldChange('related', current);
	this._changed.relatedItems = true;
	this._relatedItems.splice(index, 1);
	return true;
}


/*
 * Save changes back to database
 *
 * Returns true on item update or itemID of new item
 */
Zotero.Item.prototype.save = function(options) {
	if (!options) {
		options = {};
	}
	
	Zotero.Items.editCheck(this);
	
	if (!this.hasChanged()) {
		Zotero.debug('Item ' + this.id + ' has not changed', 4);
		return false;
	}
	
	// Make sure there are no gaps in the creator indexes
	var creators = this.getCreators();
	var lastPos = -1;
	for (var pos in creators) {
		if (pos != lastPos + 1) {
			throw ("Creator index " + pos + " out of sequence in Zotero.Item.save()");
		}
		lastPos++;
	}
	
	Zotero.DB.beginTransaction();
	
	var isNew = !this.id || !this.exists();
	
	try {
		//
		// New item, insert and return id
		//
		if (isNew) {
			Zotero.debug('Saving data for new item to database');
			
			var sqlColumns = [];
			var sqlValues = [];
			
			//
			// Primary fields
			//
			
			// If available id value, use it -- otherwise we'll use autoincrement
			var itemID = this.id ? this.id : Zotero.ID.get('items');
			if (itemID) {
				sqlColumns.push('itemID');
				sqlValues.push({ int: itemID });
			}
			
			var key = this.key ? this.key : this._generateKey();
			
			sqlColumns.push(
				'itemTypeID',
				'dateAdded',
				'dateModified',
				'clientDateModified',
				'libraryID',
				'key'
			);
			sqlValues.push(
				{ int: this.getField('itemTypeID') },
				this.dateAdded ? this.dateAdded : Zotero.DB.transactionDateTime,
				this.dateModified ? this.dateModified : Zotero.DB.transactionDateTime,
				Zotero.DB.transactionDateTime,
				this.libraryID ? this.libraryID : null,
				key
			);
			
			// Begin history transaction
			// No associated id yet, so we use false
			//Zotero.History.begin('add-item', false);
			
			//
			// Primary fields
			//
			var sql = "INSERT INTO items (" + sqlColumns.join(', ') + ') VALUES (';
			// Insert placeholders for bind parameters
			for (var i=0; i<sqlValues.length; i++) {
				sql += '?, ';
			}
			sql = sql.substring(0, sql.length-2) + ")";
			
			// Save basic data to items table
			
			try {
				// Needed to work around startup crash in Fx3.5
				var l = this.libraryID;
				var k = this.key;
				
				var insertID = Zotero.DB.query(sql, sqlValues);
			}
			catch (e) {
				if (l &&
					((e.indexOf && e.indexOf('fki_items_libraryID_libraries_libraryID') != -1)
						|| (!Zotero.Libraries.exists(l)))) {
					var msg = "Library " + l + " for item " + k + " not found";;
					var e = new Zotero.Error(msg, "MISSING_OBJECT");
				}
				throw (e);
			}
			if (!itemID) {
				itemID = insertID;
			}
			
			//Zotero.History.setAssociatedID(itemID);
			//Zotero.History.add('items', 'itemID', itemID);
			
			//
			// ItemData
			//
			if (this._changedItemData) {
				// Use manual bound parameters to speed things up
				sql = "SELECT valueID FROM itemDataValues WHERE value=?";
				var valueStatement = Zotero.DB.getStatement(sql);
				
				sql = "INSERT INTO itemDataValues VALUES (?,?)";
				var insertValueStatement = Zotero.DB.getStatement(sql);
				
				sql = "INSERT INTO itemData VALUES (?,?,?)";
				var insertStatement = Zotero.DB.getStatement(sql);
				
				for (fieldID in this._changedItemData) {
					var value = this.getField(fieldID, true);
					if (!value) {
						continue;
					}
					
					if (Zotero.ItemFields.getID('accessDate') == fieldID
							&& this.getField(fieldID) == 'CURRENT_TIMESTAMP') {
						value = Zotero.DB.transactionDateTime;
					}
					
					var dataType = Zotero.DB.getSQLDataType(value);
					
					switch (dataType) {
						case 32:
							valueStatement.bindInt32Parameter(0, value);
							break;
							
						case 64:
							valueStatement.bindInt64Parameter(0, value);
							break;
						
						default:
							valueStatement.bindUTF8StringParameter(0, value);
					}
					if (valueStatement.executeStep()) {
						var valueID = valueStatement.getInt32(0);
					}
					else {
						var valueID = null;
					}
					
					valueStatement.reset();
					
					if (!valueID) {
						valueID = Zotero.ID.get('itemDataValues');
						insertValueStatement.bindInt32Parameter(0, valueID);
						
						switch (dataType) {
							case 32:
								insertValueStatement.
									bindInt32Parameter(1, value);
								break;
							
							case 64:
								insertValueStatement.
									bindInt64Parameter(1, value);
								break;
							
							default:
								insertValueStatement.
									bindUTF8StringParameter(1, value);
						}
						
						try {
							insertValueStatement.execute();
						}
						catch (e) {
							throw (e + ' [ERROR: ' + Zotero.DB.getLastErrorString() + ']');
						}
					}
					
					insertStatement.bindInt32Parameter(0, itemID);
					insertStatement.bindInt32Parameter(1, fieldID);
					insertStatement.bindInt32Parameter(2, valueID);
					
					try {
						insertStatement.execute();
					}
					catch(e) {
						throw (e + ' [ERROR: ' + Zotero.DB.getLastErrorString() + ']');
					}
					
					/*
					Zotero.History.add('itemData', 'itemID-fieldID',
						[itemID, fieldID]);
					*/
				}
			}
			
			//
			// Creators
			//
			if (this._changedCreators) {
				for (var orderIndex in this._changedCreators) {
					Zotero.debug('Adding creator in position ' + orderIndex, 4);
					var creator = this.getCreator(orderIndex);
					
					/*
					if (!creator.ref.exists()) {
						throw ("Creator in position " + orderIndex + " doesn't exist");
					}
					*/
					
					if (!creator) {
						continue;
					}
					
					if (creator.ref.hasChanged()) {
						Zotero.debug("Auto-saving changed creator " + creator.ref.id);
						creator.ref.save();
					}
					
					sql = 'INSERT INTO itemCreators VALUES (?, ?, ?, ?)';
					Zotero.DB.query(sql,
						[{ int: itemID }, { int: creator.ref.id },
						{ int: creator.creatorTypeID }, { int: orderIndex }]);
					
					/*
					Zotero.History.add('itemCreators',
						'itemID-creatorID-creatorTypeID',
						[this.id, creatorID, creator['creatorTypeID']]);
					*/
				}
			}
			
			
			if (this._changedDeleted) {
				if (this.deleted) {
					sql = "REPLACE INTO deletedItems (itemID) VALUES (?)";
				}
				else {
					sql = "DELETE FROM deletedItems WHERE itemID=?";
				}
				Zotero.DB.query(sql, itemID);
			}
			
			
			// Note
			if (this.isNote() || this._changedNote) {
				sql = "INSERT INTO itemNotes "
						+ "(itemID, sourceItemID, note, title) VALUES (?,?,?,?)";
				var parent = this.isNote() ? this.getSource() : null;
				var noteText = this._noteText ? this._noteText : '';
				// Add <div> wrapper if not present
				if (!noteText.substr(0, 36).match(/^<div class="zotero-note znv[0-9]+">/)) {
					// Keep consistent with getNote()
					noteText = '<div class="zotero-note znv1">' + noteText + '</div>';
				}
				
				var bindParams = [
					itemID,
					parent ? parent : null,
					noteText,
					this._noteTitle ? this._noteTitle : ''
				];
				Zotero.DB.query(sql, bindParams);
			}
			
			
			// Attachment
			if (this.isAttachment()) {
				var sql = "INSERT INTO itemAttachments (itemID, sourceItemID, linkMode, "
					+ "mimeType, charsetID, path, syncState) VALUES (?,?,?,?,?,?,?)";
				var parent = this.getSource();
				var linkMode = this.attachmentLinkMode;
				var mimeType = this.attachmentMIMEType;
				var charsetID = Zotero.CharacterSets.getID(this.attachmentCharset);
				var path = this.attachmentPath;
				var syncState = this.attachmentSyncState;
				
				if (this.attachmentLinkMode == Zotero.Attachments.LINK_MODE_LINKED_FILE) {
					// Save attachment within attachment base directory as relative path
					if (Zotero.Prefs.get('saveRelativeAttachmentPath')) {
						path = Zotero.Attachments.getBaseDirectoryRelativePath(path);
					}
					// If possible, convert relative path to absolute
					else {
						let file = Zotero.Attachments.resolveRelativePath(path);
						if (file) {
							path = file.persistentDescriptor;
						}
					}
				}
				
				var bindParams = [
					itemID,
					parent ? parent : null,
					{ int: linkMode },
					mimeType ? { string: mimeType } : null,
					charsetID ? { int: charsetID } : null,
					path ? { string: path } : null,
					syncState ? { int: syncState } : 0
				];
				Zotero.DB.query(sql, bindParams);
			}
			
			Zotero.Notifier.trigger('add', 'item', itemID);
			
			// Parent item
			if (this._sourceItem) {
				if (typeof this._sourceItem == 'number') {
					var newSourceItem = Zotero.Items.get(this._sourceItem);
				}
				else {
					var newSourceItem = Zotero.Items.getByLibraryAndKey(this.libraryID, this._sourceItem);
				}
				
				if (!newSourceItem) {
					// TODO: clear caches?
					var msg = "Cannot set source to invalid item " + this._sourceItem;
					var e = new Zotero.Error(msg, "MISSING_OBJECT");
				}
				
				var newSourceItemNotifierData = {};
				//newSourceItemNotifierData[newSourceItem.id] = {};
				Zotero.Notifier.trigger('modify', 'item', newSourceItem.id, newSourceItemNotifierData);
				
				switch (Zotero.ItemTypes.getName(this.itemTypeID)) {
					case 'note':
						newSourceItem.incrementNoteCount();
						break;
					case 'attachment':
						newSourceItem.incrementAttachmentCount();
						break;
				}
			}
			
			
			// Related items
			if (this._changed.relatedItems) {
				var removed = [];
				var newids = [];
				var currentIDs = this._getRelatedItems(true);
				
				for each(var id in currentIDs) {
					newids.push(id);
				}
				
				if (newids.length) {
					var sql = "INSERT INTO itemSeeAlso (itemID, linkedItemID) VALUES (?,?)";
					var insertStatement = Zotero.DB.getStatement(sql);
					
					for each(var linkedItemID in newids) {
						insertStatement.bindInt32Parameter(0, itemID);
						insertStatement.bindInt32Parameter(1, linkedItemID);
						
						try {
							insertStatement.execute();
						}
						catch (e) {
							throw (e + ' [ERROR: ' + Zotero.DB.getLastErrorString() + ']');
						}
					}
				}
				
				Zotero.Notifier.trigger('modify', 'item', removed.concat(newids));
			}
		}
		
		//
		// Existing item, update
		//
		else {
			Zotero.debug('Updating database with new item data', 4);
			
			// Begin history transaction
			//Zotero.History.begin('modify-item', this.id);
			
			//
			// Primary fields
			//
			//Zotero.History.modify('items', 'itemID', this.id);
			
			
			var sql = "UPDATE items SET ";
			var sqlValues = [];
			
			var updateFields = [
				'itemTypeID',
				'dateAdded',
				'dateModified',
				'clientDateModified',
				'libraryID',
				'key'
			];
			
			for each(var field in updateFields) {
				if (this._changedPrimaryData && this._changedPrimaryData[field]) {
					sql += field + '=?, ';
					sqlValues.push(this.getField(field));
				}
				else if (field == 'dateModified' && !options.skipDateModifiedUpdate) {
					sql += field + '=?, ';
					sqlValues.push(Zotero.DB.transactionDateTime);
				}
				else if (field == 'clientDateModified' && !options.skipClientDateModifiedUpdate) {
					sql += field + '=?, ';
					sqlValues.push(Zotero.DB.transactionDateTime);
				}
			}
			
			sql = sql.substr(0, sql.length-2) + " WHERE itemID=?";
			sqlValues.push({ int: this.id });
			
			if (sqlValues.length > 1) {
				Zotero.DB.query(sql, sqlValues);
			}
			
			
			//
			// ItemData
			//
			if (this._changedItemData) {
				var del = [];
				
				sql = "SELECT valueID FROM itemDataValues WHERE value=?";
				var valueStatement = Zotero.DB.getStatement(sql);
				
				sql = "INSERT INTO itemDataValues VALUES (?,?)";
				var insertStatement = Zotero.DB.getStatement(sql);
				
				sql = "REPLACE INTO itemData VALUES (?,?,?)";
				var replaceStatement = Zotero.DB.getStatement(sql);
				
				for (fieldID in this._changedItemData) {
					var value = this.getField(fieldID, true);
					
					// If field changed and is empty, mark row for deletion
					if (!value) {
						del.push(fieldID);
						continue;
					}
					
					/*
					// Field exists
					if (this._preChangeArray[Zotero.ItemFields.getName(fieldID)]) {
						Zotero.History.modify('itemData', 'itemID-fieldID',
							[this.id, fieldID]);
					}
					// Field is new
					else {
						Zotero.History.add('itemData', 'itemID-fieldID',
							[this.id, fieldID]);
					}
					*/
					
					if (Zotero.ItemFields.getID('accessDate') == fieldID
							&& this.getField(fieldID) == 'CURRENT_TIMESTAMP') {
						value = Zotero.DB.transactionDateTime;
					}
					
					var dataType = Zotero.DB.getSQLDataType(value);
					
					switch (dataType) {
						case 32:
							valueStatement.bindInt32Parameter(0, value);
							break;
							
						case 64:
							valueStatement.bindInt64Parameter(0, value);
							break;
						
						default:
							valueStatement.bindUTF8StringParameter(0, value);
					}
					if (valueStatement.executeStep()) {
						var valueID = valueStatement.getInt32(0);
					}
					else {
						var valueID = null;
					}
					
					valueStatement.reset();
					
					// Create data row if necessary
					if (!valueID) {
						valueID = Zotero.ID.get('itemDataValues');
						insertStatement.bindInt32Parameter(0, valueID);
						
						// If this is changed, search.js also needs to
						// change
						switch (dataType) {
							case 32:
								insertStatement.
									bindInt32Parameter(1, value);
								break;
							
							case 64:
								insertStatement.
									bindInt64Parameter(1, value);
								break;
							
							default:
								insertStatement.
									bindUTF8StringParameter(1, value);
						}
						
						try {
							insertStatement.execute();
						}
						catch (e) {
							throw (e + ' [ERROR: ' + Zotero.DB.getLastErrorString() + ']');
						}
					}
					
					replaceStatement.bindInt32Parameter(0, this.id);
					replaceStatement.bindInt32Parameter(1, fieldID);
					replaceStatement.bindInt32Parameter(2, valueID);
						
					try {
						replaceStatement.execute();
					}
					catch (e) {
						throw (e + ' [ERROR: ' + Zotero.DB.getLastErrorString() + ']');
					}
				}
				
				// Delete blank fields
				if (del.length) {
					/*
					// Add to history
					for (var i in del) {
						Zotero.History.remove('itemData', 'itemID-fieldID',
							[this.id, del[i]]);
					}
					*/
					
					sql = 'DELETE from itemData WHERE itemID=? '
						+ 'AND fieldID IN ('
						+ del.map(function () '?').join()
						+ ')';
					Zotero.DB.query(sql, [this.id].concat(del));
				}
			}
			
			//
			// Creators
			//
			if (this._changedCreators) {
				for (var orderIndex in this._changedCreators) {
					Zotero.debug('Creator ' + orderIndex + ' has changed', 4);
					
					var creator = this.getCreator(orderIndex);
					
					/*
					if (!creator.ref.exists()) {
						throw ("Creator in position " + orderIndex + " doesn't exist");
					}
					*/
					
					/*
					// Delete at position
					Zotero.History.remove('itemCreators', 'itemID-orderIndex',
						[this.id, orderIndex]);
					*/
					
					var sql2 = 'DELETE FROM itemCreators WHERE itemID=?'
						+ ' AND orderIndex=?';
					Zotero.DB.query(sql2, [{ int: this.id }, { int: orderIndex }]);
					
					if (!creator) {
						continue;
					}
					
					if (creator.ref.hasChanged()) {
						Zotero.debug("Auto-saving changed creator " + creator.ref.id);
						creator.ref.save();
					}
					
					sql = "INSERT INTO itemCreators VALUES (?,?,?,?)";
					
					sqlValues = [
						{ int: this.id },
						{ int: creator.ref.id },
						{ int: creator.creatorTypeID },
						{ int: orderIndex }
					];
					
					Zotero.DB.query(sql, sqlValues);
					
					/*
					Zotero.History.add('itemCreators',
						'itemID-creatorID-creatorTypeID',
						[this.id, creatorID, creator['creatorTypeID']]);
					*/
				}
			}
			
			
			let parentItem = this.getSource();
			parentItem = parentItem ? Zotero.Items.get(parentItem) : null;
			
			if (this._changedDeleted) {
				if (this.deleted) {
					sql = "REPLACE INTO deletedItems (itemID) VALUES (?)";
				}
				else {
					// If undeleting, remove any merge-tracking relations
					var relations = Zotero.Relations.getByURIs(
						Zotero.URI.getItemURI(this),
						Zotero.Relations.deletedItemPredicate,
						false
					);
					for each(var relation in relations) {
						relation.erase();
					}
					
					sql = "DELETE FROM deletedItems WHERE itemID=?";
				}
				Zotero.DB.query(sql, this.id);
				
				if (parentItem) {
					parentItem.updateNumNotes();
					parentItem.updateBestAttachmentState();
				}
			}
			
			
			// Note
			if (this._changedNote) {
				if (this._noteText === null || this._noteTitle === null) {
					throw ('Cached note values not set with this._changedNote '
						+ ' set to true in Item.save()');
				}
				
				var parent = this.isNote() ? this.getSource() : null;
				var noteText = this._noteText;
				// Add <div> wrapper if not present
				if (!noteText.match(/^<div class="zotero-note znv[0-9]+">[\s\S]*<\/div>$/)) {
					noteText = '<div class="zotero-note znv1">' + noteText + '</div>';
				}
				
				var sql = "SELECT COUNT(*) FROM itemNotes WHERE itemID=?";
				if (Zotero.DB.valueQuery(sql, this.id)) {
					sql = "UPDATE itemNotes SET sourceItemID=?, note=?, title=? WHERE itemID=?";
					var bindParams = [
						parent ? parent : null,
						noteText,
						this._noteTitle,
						this.id
					];
				}
				// Row might not yet exist for new embedded attachment notes
				else {
					sql = "INSERT INTO itemNotes "
							+ "(itemID, sourceItemID, note, title) VALUES (?,?,?,?)";
					var bindParams = [
						this.id,
						parent ? parent : null,
						noteText,
						this._noteTitle
					];
				}
				Zotero.DB.query(sql, bindParams);
				
				if (parentItem) {
					// Embedded attachment notes are included in parent note count
					if (this.isAttachment()) {
						parentItem.updateNumNotes();
					}
					
					// Clear cached child notes of the parent. If the note
					// moved between parents, the old one will be cleared
					// when changing the note count below
					parentItem.clearCachedNotes();
				}
			}
			
			
			//
			// Attachment
			//
			// If attachment title changes, update parent attachments
			if (this._changedItemData[110] && this.isAttachment() && parentItem) {
				parentItem.clearCachedAttachments();
			}
			if (this._changedAttachmentData) {
				var sql = "UPDATE itemAttachments SET sourceItemID=?, "
					+ "linkMode=?, mimeType=?, charsetID=?, path=?, syncState=? "
					+ "WHERE itemID=?";
				let parent = this.getSource();
				var linkMode = this.attachmentLinkMode;
				var mimeType = this.attachmentMIMEType;
				var charsetID = Zotero.CharacterSets.getID(this.attachmentCharset);
				var path = this.attachmentPath;
				var syncState = this.attachmentSyncState;
				
				if (this.attachmentLinkMode == Zotero.Attachments.LINK_MODE_LINKED_FILE) {
					// Save attachment within attachment base directory as relative path
					if (Zotero.Prefs.get('saveRelativeAttachmentPath')) {
						path = Zotero.Attachments.getBaseDirectoryRelativePath(path);
					}
					// If possible, convert relative path to absolute
					else {
						let file = Zotero.Attachments.resolveRelativePath(path);
						if (file) {
							path = file.persistentDescriptor;
						}
					}
				}
				
				var bindParams = [
					parent ? parent : null,
					{ int: linkMode },
					mimeType ? { string: mimeType } : null,
					charsetID ? { int: charsetID } : null,
					path ? { string: path } : null,
					syncState ? { int: syncState } : 0,
					this.id
				];
				Zotero.DB.query(sql, bindParams);
				
				// Clear cached child attachments of the parent. If the note
				// moved between parents, the old one will be cleared
				// when changing the note count below
				if (parentItem) {
					parentItem.clearCachedAttachments();
				}
			}
			
			var notifierData = {};
			notifierData[this.id] = { changed: this._previousData };
			Zotero.Notifier.trigger('modify', 'item', this.id, notifierData);
			
			// Parent
			if (this._changedSource) {
				var type = Zotero.ItemTypes.getName(this.itemTypeID);
				var Type = type[0].toUpperCase() + type.substr(1);
				
				if (this._sourceItem) {
					if (typeof this._sourceItem == 'number') {
						var newSourceItem = Zotero.Items.get(this._sourceItem);
					}
					else {
						var newSourceItem = Zotero.Items.getByLibraryAndKey(this.libraryID, this._sourceItem);
					}
					
					if (!newSourceItem) {
						// TODO: clear caches
						var msg = "Cannot set source to invalid item " + this._sourceItem;
						var e = new Zotero.Error(msg, "MISSING_OBJECT");
						throw (e);
					}
					
					var newSourceItemNotifierData = {};
					//newSourceItemNotifierData[newSourceItem.id] = {};
					Zotero.Notifier.trigger('modify', 'item', newSourceItem.id, newSourceItemNotifierData);
				}
				
				var oldSourceItemKey = this._previousData.parentItem;
				if (oldSourceItemKey) {
					var oldSourceItem = Zotero.Items.getByLibraryAndKey(this.libraryID, oldSourceItemKey);
					if (oldSourceItem) {
						var oldSourceItemNotifierData = {};
						//oldSourceItemNotifierData[oldSourceItem.id] = {};
						Zotero.Notifier.trigger('modify', 'item', oldSourceItem.id, oldSourceItemNotifierData);
					}
					else if (oldSourceItemKey) {
						var oldSourceItemNotifierData = null;
						Zotero.debug("Old source item " + oldSourceItemKey
							+ " didn't exist in Zotero.Item.save()", 2);
					}
				}
				
				
				
				// If this was an independent item, remove from any collections
				// where it existed previously and add source instead if
				// there is one
				if (!oldSourceItemKey) {
					var sql = "SELECT collectionID FROM collectionItems "
								+ "WHERE itemID=?";
					var changedCollections = Zotero.DB.columnQuery(sql, this.id);
					if (changedCollections) {
						sql = "UPDATE collections SET dateModified=CURRENT_TIMESTAMP, clientDateModified=CURRENT_TIMESTAMP "
							+ "WHERE collectionID IN (SELECT collectionID FROM collectionItems WHERE itemID=?)";
						Zotero.DB.query(sql, this.id);
						
						if (newSourceItem) {
							sql = "UPDATE OR REPLACE collectionItems "
								+ "SET itemID=? WHERE itemID=?";
							Zotero.DB.query(sql, [newSourceItem.id, this.id]);
						}
						else {
							sql = "DELETE FROM collectionItems WHERE itemID=?";
							Zotero.DB.query(sql, this.id);
						}
						
						for each(var c in changedCollections) {
							Zotero.Notifier.trigger('remove', 'collection-item', c + '-' + this.id);
						}
						
						Zotero.Collections.reload(changedCollections);
					}
				}
				
				// Update DB, if not a note or attachment we already changed above
				if (!this._changedAttachmentData &&
						(!this._changedNote || !this.isNote())) {
					var sql = "UPDATE item" + Type + "s SET sourceItemID=? "
								+ "WHERE itemID=?";
					var bindParams = [
						newSourceItem ? newSourceItem.id : null, this.id
					];
					Zotero.DB.query(sql, bindParams);
				}
				
				// Update the counts of the previous and new sources
				if (oldSourceItem) {
					switch (type) {
						case 'note':
							oldSourceItem.decrementNoteCount();
							break;
						case 'attachment':
							oldSourceItem.decrementAttachmentCount();
							break;
					}
				}
				
				if (newSourceItem) {
					switch (type) {
						case 'note':
							newSourceItem.incrementNoteCount();
							break;
						case 'attachment':
							newSourceItem.incrementAttachmentCount();
							break;
					}
				}
			}
			
			
			// Related items
			if (this._changed.relatedItems) {
				var removed = [];
				var newids = [];
				var currentIDs = this._getRelatedItems(true);
				
				for each(var id in this._previousData.related) {
					if (currentIDs.indexOf(id) == -1) {
						removed.push(id);
					}
				}
				for each(var id in currentIDs) {
					if (this._previousData.related.indexOf(id) != -1) {
						continue;
					}
					newids.push(id);
				}
				
				if (removed.length) {
					var sql = "DELETE FROM itemSeeAlso WHERE itemID=? "
						+ "AND linkedItemID IN ("
						+ removed.map(function () '?').join()
						+ ")";
					Zotero.DB.query(sql, [this.id].concat(removed));
				}
				
				if (newids.length) {
					var sql = "INSERT INTO itemSeeAlso (itemID, linkedItemID) VALUES (?,?)";
					var insertStatement = Zotero.DB.getStatement(sql);
					
					for each(var linkedItemID in newids) {
						insertStatement.bindInt32Parameter(0, this.id);
						insertStatement.bindInt32Parameter(1, linkedItemID);
						
						try {
							insertStatement.execute();
						}
						catch (e) {
							throw (e + ' [ERROR: ' + Zotero.DB.getLastErrorString() + ']');
						}
					}
				}
				
				Zotero.Notifier.trigger('modify', 'item', removed.concat(newids));
			}
		}
		
		if (!this.id) {
			this._id = itemID;
		}
		
		if (!this.key) {
			this._key = key;
		}
		
		if (this._changedDeleted) {
			// Update child item counts on parent
			var sourceItemID = this.getSource();
			if (sourceItemID) {
				var sourceItem = Zotero.Items.get(sourceItemID);
				if (this._deleted) {
					if (this.isAttachment()) {
						sourceItem.decrementAttachmentCount();
					}
					else {
						sourceItem.decrementNoteCount();
					}
				}
				else {
					if (this.isAttachment()) {
						sourceItem.incrementAttachmentCount();
					}
					else {
						sourceItem.incrementNoteCount();
					}
				}
			}
			// Refresh trash
			Zotero.Notifier.trigger('refresh', 'trash', this.libraryID ? this.libraryID : 0);
			if (this._deleted) {
				Zotero.Notifier.trigger('trash', 'item', this.id);
			}
		}
		
		Zotero.Items.reload(this.id);
		
		//Zotero.History.commit();
		Zotero.DB.commitTransaction();
	}
	
	catch (e) {
		//Zotero.History.cancel();
		Zotero.DB.rollbackTransaction();
		Zotero.debug(e);
		throw(e);
	}
	
	// New items have to be reloaded via Zotero.Items.get(),
	// so mark them as disabled
	if (isNew) {
		var id = this.id;
		this._disabled = true;
		return id;
	}
	
	return true;
}


/**
 * Used by sync code
 */
Zotero.Item.prototype.updateClientDateModified = function () {
	if (!this.id) {
		throw ("Cannot update clientDateModified of unsaved item in Zotero.Item.updateClientDateModified()");
	}
	var sql = "UPDATE items SET clientDateModified=? WHERE itemID=?";
	Zotero.DB.query(sql, [Zotero.DB.transactionDateTime, this.id]);
}


Zotero.Item.prototype.isRegularItem = function() {
	return !(this.isNote() || this.isAttachment());
}


Zotero.Item.prototype.isTopLevelItem = function () {
	return this.isRegularItem() || !this.getSourceKey();
}


Zotero.Item.prototype.numChildren = function(includeTrashed) {
	return this.numNotes(includeTrashed) + this.numAttachments(includeTrashed);
}


/**
 * @return	{Integer|FALSE}	 itemID of the parent item for an attachment or note, or FALSE if none
 */
Zotero.Item.prototype.getSource = function() {
	if (this._sourceItem === false) {
		return false;
	}
	
	if (this._sourceItem !== null) {
		if (typeof this._sourceItem == 'number') {
			return this._sourceItem;
		}
		var sourceItem = Zotero.Items.getByLibraryAndKey(this.libraryID, this._sourceItem);
		if (!sourceItem) {
			var msg = "Source item for keyed source doesn't exist in Zotero.Item.getSource() " + "(" + this._sourceItem + ")";
			var e = new Zotero.Error(msg, "MISSING_OBJECT");
			throw (e);
		}
		// Replace stored key with id
		this._sourceItem = sourceItem.id;
		return sourceItem.id;
	}
	
	if (!this.id) {
		return false;
	}
	
	if (this.isNote()) {
		var Type = 'Note';
	}
	else if (this.isAttachment()) {
		var Type = 'Attachment';
	}
	else {
		return false;
	}
	
	var sql = "SELECT sourceItemID FROM item" + Type + "s WHERE itemID=?";
	var sourceItemID = Zotero.DB.valueQuery(sql, this.id);
	if (!sourceItemID) {
		sourceItemID = false;
	}
	this._sourceItem = sourceItemID;
	return sourceItemID;
}


/**
 * @return	{String|FALSE}	 Key of the parent item for an attachment or note, or FALSE if none
 */
Zotero.Item.prototype.getSourceKey = function() {
	if (this._sourceItem === false) {
		return false;
	}
	
	if (this._sourceItem !== null) {
		if (typeof this._sourceItem == 'string') {
			return this._sourceItem;
		}
		var sourceItem = Zotero.Items.get(this._sourceItem);
		return sourceItem.key;
	}
	
	if (!this.id) {
		return false;
	}
	
	if (this.isNote()) {
		var Type = 'Note';
	}
	else if (this.isAttachment()) {
		var Type = 'Attachment';
	}
	else {
		return false;
	}
	
	var sql = "SELECT key FROM item" + Type + "s A JOIN items B "
				+ "ON (A.sourceItemID=B.itemID) WHERE A.itemID=?";
	var key = Zotero.DB.valueQuery(sql, this.id);
	if (!key) {
		key = null;
	}
	this._sourceItem = key;
	return key;
}


Zotero.Item.prototype.setSource = function(sourceItemID) {
	if (this.isNote()) {
		var type = 'note';
		var Type = 'Note';
	}
	else if (this.isAttachment()) {
		var type = 'attachment';
		var Type = 'Attachment';
	}
	else {
		throw ("setSource() can only be called on items of type 'note' or 'attachment'");
	}
	
	var oldSourceItemID = this.getSource();
	if (oldSourceItemID == sourceItemID) {
		Zotero.debug("Source item has not changed for item " + this.id);
		return false;
	}
	
	this._markFieldChange('parentItem', this.getSourceKey());
	this._changedSource = true;
	this._sourceItem = sourceItemID ? parseInt(sourceItemID) : false;
	
	return true;
}


Zotero.Item.prototype.setSourceKey = function(sourceItemKey) {
	if (this.isNote()) {
		var type = 'note';
		var Type = 'Note';
	}
	else if (this.isAttachment()) {
		var type = 'attachment';
		var Type = 'Attachment';
	}
	else {
		throw ("setSourceKey() can only be called on items of type 'note' or 'attachment'");
	}
	
	var oldSourceItemID = this.getSource();
	if (oldSourceItemID) {
		var sourceItem = Zotero.Items.get(oldSourceItemID);
		var oldSourceItemKey = sourceItem.key;
	}
	else {
		var oldSourceItemKey = false;
	}
	if (oldSourceItemKey == sourceItemKey) {
		Zotero.debug("Source item has not changed in Zotero.Item.setSourceKey()");
		return false;
	}
	
	this._markFieldChange('parentItem', oldSourceItemKey);
	this._changedSource = true;
	this._sourceItem = sourceItemKey ? sourceItemKey : false;
	
	return true;
}


////////////////////////////////////////////////////////
//
// Methods dealing with note items
//
////////////////////////////////////////////////////////
Zotero.Item.prototype.incrementNoteCount = function() {
	this._numNotes++;
	this._cachedNotes = null;
}


Zotero.Item.prototype.decrementNoteCount = function() {
	this._numNotes--;
	this._cachedNotes = null;
}


Zotero.Item.prototype.clearCachedNotes = function () {
	this._cachedNotes = null;
}


/**
* Determine if an item is a note
**/
Zotero.Item.prototype.isNote = function() {
	return Zotero.ItemTypes.getName(this.itemTypeID) == 'note';
}


/**
* Update an item note
*
* Note: This can only be called on saved notes and attachments
**/
Zotero.Item.prototype.updateNote = function(text) {
	throw ('updateNote() removed -- use setNote() and save()');
}


/**
 * Returns number of child notes of item
 *
 * @param	{Boolean}	includeTrashed		Include trashed child items in count
 * @param	{Boolean}	includeEmbedded		Include notes embedded in attachments
 * @return	{Integer}
 */
Zotero.Item.prototype.numNotes = function(includeTrashed, includeEmbedded) {
	if (this.isNote()) {
		throw ("numNotes() cannot be called on items of type 'note'");
	}
	
	if (!this.id) {
		return 0;
	}
	
	if (includeTrashed && this._numNotesTrashed === null) {
		var sql = "SELECT COUNT(*) FROM itemNotes WHERE sourceItemID=? AND "
			+ "itemID IN (SELECT itemID FROM deletedItems)";
		this._numNotesTrashed = parseInt(Zotero.DB.valueQuery(sql, this.id));
	}
	var embedded = 0;
	if (includeEmbedded) {
		if ((includeTrashed ? this._numNotesEmbeddedIncludingTrashed : this._numNotesEmbedded) === null) {
			var sql = "SELECT COUNT(*) FROM itemAttachments IA JOIN itemNotes USING (itemID) WHERE ";
			// For attachments, include their own embedded notes
			if (this.isAttachment()) {
				sql += "IA.itemID=?";
			}
			else {
				sql += "IA.sourceItemID=?";
			}
			sql += " AND note!='' AND note!=?";
			if (!includeTrashed) {
				sql += " AND itemID NOT IN (SELECT itemID FROM deletedItems)";
			}
			var embedded = parseInt(Zotero.DB.valueQuery(sql, [this.id, Zotero.Notes.defaultNote]));
			if (includeTrashed) {
				this._numNotesEmbeddedIncludingTrashed = embedded;
			}
			else {
				this._numNotesEmbedded = embedded;
			}
		}
	}
	
	return this._numNotes
		+ (includeTrashed ? this._numNotesTrashed : 0)
		+ (includeTrashed ? this._numNotesEmbeddedIncludingTrashed : this._numNotesEmbedded);
}


Zotero.Item.prototype.updateNumNotes = function () {
	this._numNotesTrashed = null;
	this._numNotesEmbedded = null;
	this._numNotesEmbeddedIncludingTrashed = null;
}


/**
 * Get the first line of the note for display in the items list
 *
 * Note: Note titles can also come from Zotero.Items.cacheFields()!
 *
 * @return	{String}
 */
Zotero.Item.prototype.getNoteTitle = function() {
	if (!this.isNote() && !this.isAttachment()) {
		throw ("getNoteTitle() can only be called on notes and attachments");
	}
	
	if (this._noteTitle !== null) {
		return this._noteTitle;
	}
	
	if (!this.id) {
		return '';
	}
	
	var sql = "SELECT title FROM itemNotes WHERE itemID=?";
	var title = Zotero.DB.valueQuery(sql, this.id);
	
	this._noteTitle = title ? title : '';
	
	return title ? title : '';
}


Zotero.Item.prototype.hasNote = function () {
	if (!this.isNote() && !this.isAttachment()) {
		throw new Error("hasNote() can only be called on notes and attachments");
	}
	
	if (this._hasNote !== null) {
		return this._hasNote;
	}
	
	if (!this.id) {
		return false;
	}
	
	var sql = "SELECT COUNT(*) FROM itemNotes WHERE itemID=? "
				+ "AND note!='' AND note!=?";
	var hasNote = !!Zotero.DB.valueQuery(sql, [this.id, Zotero.Notes.defaultNote]);
	
	this._hasNote = hasNote;
	return hasNote;
}


/**
 * Get the text of an item note
 **/
Zotero.Item.prototype.getNote = function() {
	if (!this.isNote() && !this.isAttachment()) {
		throw ("getNote() can only be called on notes and attachments");
	}
	
	// Store access time for later garbage collection
	this._noteAccessTime = new Date();
	
	if (this._noteText !== null) {
		return this._noteText;
	}
	
	if (!this.id) {
		return '';
	}
	
	var sql = "SELECT note FROM itemNotes WHERE itemID=?";
	var note = Zotero.DB.valueQuery(sql, this.id);
	
	// Convert non-HTML notes on-the-fly
	if (note) {
		if (!note.substr(0, 36).match(/^<div class="zotero-note znv[0-9]+">/)) {
			note = Zotero.Utilities.htmlSpecialChars(note);
			note = Zotero.Notes.notePrefix + '<p>'
					+ note.replace(/\n/g, '</p><p>')
						.replace(/\t/g, '&nbsp;&nbsp;&nbsp;&nbsp;')
						.replace(/  /g, '&nbsp;&nbsp;')
				+ '</p>' + Zotero.Notes.noteSuffix;
			note = note.replace(/<p>\s*<\/p>/g, '<p>&nbsp;</p>');
			var sql = "UPDATE itemNotes SET note=? WHERE itemID=?";
			Zotero.DB.query(sql, [note, this.id]);
		}
		
		// Don't include <div> wrapper when returning value
		var startLen = note.substr(0, 36).match(/^<div class="zotero-note znv[0-9]+">/)[0].length;
		var endLen = 6; // "</div>".length
		note = note.substr(startLen, note.length - startLen - endLen);
	}
	
	this._noteText = note ? note : '';
	return this._noteText;
}


/**
* Set an item note
*
* Note: This can only be called on notes and attachments
**/
Zotero.Item.prototype.setNote = function(text) {
	if (!this.isNote() && !this.isAttachment()) {
		throw ("updateNote() can only be called on notes and attachments");
	}
	
	if (typeof text != 'string') {
		throw ("text must be a string in Zotero.Item.setNote() (was " + typeof text + ")");
	}
	
	text = text
		// Strip control characters
		.replace(/[\u0000-\u0008\u000B\u000C\u000E-\u001F\u007F]/g, "")
		.trim();
	
	var oldText = this.getNote();
	if (text == oldText) {
		Zotero.debug("Note has not changed in Zotero.Item.setNote()");
		return false;
	}
	
	this._hasNote = text !== '';
	this._noteText = text;
	this._noteTitle = Zotero.Notes.noteToTitle(text);
	
	this._markFieldChange('note', oldText);
	this._changedNote = true;
	
	return true;
}


/**
 * Returns child notes of this item
 *
 * @param	{Boolean}	includeTrashed		Include trashed child items
 * @return	{Integer[]}						Array of itemIDs
 */
Zotero.Item.prototype.getNotes = function(includeTrashed) {
	if (this.isNote()) {
		throw ("getNotes() cannot be called on items of type 'note'");
	}
	
	if (!this.id) {
		return [];
	}
	
	// Get the right cache array
	if (!this._cachedNotes) {
		this._cachedNotes = {
			chronologicalWithTrashed: null,
			chronologicalWithoutTrashed: null,
			alphabeticalWithTrashed: null,
			alphabeticalWithoutTrashed: null
		};
	}
	var cache = this._cachedNotes;
	var cacheKey = (Zotero.Prefs.get('sortNotesChronologically')
			? 'chronological' : 'alphabetical')
		+ 'With' + (includeTrashed ? '' : 'out') + 'Trashed';
	if (cache[cacheKey] !== null) {
		return cache[cacheKey];
	}
	
	var sql = "SELECT N.itemID, title FROM itemNotes N NATURAL JOIN items "
		+ "WHERE sourceItemID=?";
	if (!includeTrashed) {
		sql += " AND N.itemID NOT IN (SELECT itemID FROM deletedItems)";
	}
	
	if (Zotero.Prefs.get('sortNotesChronologically')) {
		sql += " ORDER BY dateAdded";
		var results = Zotero.DB.columnQuery(sql, this.id);
		results = results ? results : [];
		cache[cacheKey] = results;
		return results;
	}
	
	var notes = Zotero.DB.query(sql, this.id);
	if (!notes) {
		cache[cacheKey] = [];
		return [];
	}
	
	// Sort by title
	var collation = Zotero.getLocaleCollation();
	var f = function (a, b) {
		var aTitle = Zotero.Items.getSortTitle(a.title);
		var bTitle = Zotero.Items.getSortTitle(b.title);
		return collation.compareString(1, aTitle, bTitle);
	}
	
	var noteIDs = [];
	notes.sort(f);
	for each(var note in notes) {
		noteIDs.push(note.itemID);
	}
	cache[cacheKey] = noteIDs;
	return noteIDs;
}



////////////////////////////////////////////////////////
//
// Methods dealing with attachments
//
// save() is not required for attachment functions
//
///////////////////////////////////////////////////////
Zotero.Item.prototype.incrementAttachmentCount = function() {
	this._numAttachments++;
	this._cachedAttachments = null;
}


Zotero.Item.prototype.decrementAttachmentCount = function() {
	this._numAttachments--;
	this._cachedAttachments = null;
}


Zotero.Item.prototype.clearCachedAttachments = function () {
	this._cachedAttachments = null;
}


/**
* Determine if an item is an attachment
**/
Zotero.Item.prototype.isAttachment = function() {
	return Zotero.ItemTypes.getName(this.itemTypeID) == 'attachment';
}


Zotero.Item.prototype.isImportedAttachment = function() {
	if (!this.isAttachment()) {
		return false;
	}
	var linkMode = this.attachmentLinkMode;
	if (linkMode == Zotero.Attachments.LINK_MODE_IMPORTED_FILE || linkMode == Zotero.Attachments.LINK_MODE_IMPORTED_URL) {
		return true;
	}
	return false;
}


Zotero.Item.prototype.isWebAttachment = function() {
	if (!this.isAttachment()) {
		return false;
	}
	var linkMode = this.attachmentLinkMode;
	if (linkMode == Zotero.Attachments.LINK_MODE_IMPORTED_FILE || linkMode == Zotero.Attachments.LINK_MODE_LINKED_FILE) {
		return false;
	}
	return true;
}


Zotero.Item.prototype.isFileAttachment = function() {
	if (!this.isAttachment()) {
		return false;
	}
	return this.attachmentLinkMode != Zotero.Attachments.LINK_MODE_LINKED_URL;
}


/**
 * Returns number of child attachments of item
 *
 * @param	{Boolean}	includeTrashed		Include trashed child items in count
 * @return	{Integer}
 */
Zotero.Item.prototype.numAttachments = function(includeTrashed) {
	if (this.isAttachment()) {
		throw ("numAttachments() cannot be called on attachment items");
	}
	
	if (!this.id) {
		return 0;
	}
	
	var deleted = 0;
	if (includeTrashed) {
		var sql = "SELECT COUNT(*) FROM itemAttachments WHERE sourceItemID=? AND "
			+ "itemID IN (SELECT itemID FROM deletedItems)";
		deleted = parseInt(Zotero.DB.valueQuery(sql, this.id));
	}
	
	return this._numAttachments + deleted;
}


/**
* Get an nsILocalFile for the attachment, or false if the associated file
* doesn't exist
*
* _row_ is optional itemAttachments row if available to skip queries
*
* Note: Always returns false for items with LINK_MODE_LINKED_URL,
* since they have no files -- use getField('url') instead
**/
Zotero.Item.prototype.getFile = function(row, skipExistsCheck) {
	if (!this.isAttachment()) {
		throw ("getFile() can only be called on attachment items");
	}
	
	if (!row) {
		var row = {
			linkMode: this.attachmentLinkMode,
			path: this.attachmentPath
		};
	}
	
	// No associated files for linked URLs
	if (row.linkMode == Zotero.Attachments.LINK_MODE_LINKED_URL) {
		return false;
	}
	
	if (!row.path) {
		Zotero.debug("Attachment path is empty", 2);
		this._updateAttachmentStates(false);
		return false;
	}
	
	// Imported file with relative path
	if (row.linkMode == Zotero.Attachments.LINK_MODE_IMPORTED_URL ||
			row.linkMode == Zotero.Attachments.LINK_MODE_IMPORTED_FILE) {
		try {
			if (row.path.indexOf("storage:") == -1) {
				Zotero.debug("Invalid attachment path '" + row.path + "'", 2);
				throw ('Invalid path');
			}
			// Strip "storage:"
			var path = row.path.substr(8);
			// setRelativeDescriptor() silently uses the parent directory on Windows
			// if the filename contains certain characters, so strip them —
			// but don't skip characters outside of XML range, since they may be
			// correct in the opaque relative descriptor string
			//
			// This is a bad place for this, since the change doesn't make it
			// back up to the sync server, but we do it to make sure we don't
			// accidentally use the parent dir. Syncing to OS X, which doesn't
			// exhibit this bug, will properly correct such filenames in
			// storage.js and propagate the change
			if (Zotero.isWin) {
				path = Zotero.File.getValidFileName(path, true);
			}
			var file = Zotero.Attachments.getStorageDirectory(this.id);
			file.QueryInterface(Components.interfaces.nsILocalFile);
			file.setRelativeDescriptor(file, path);
		}
		catch (e) {
			// See if this is a persistent path
			// (deprecated for imported attachments)
			Zotero.debug('Trying as persistent descriptor');
			
			try {
				var file = Components.classes["@mozilla.org/file/local;1"].
					createInstance(Components.interfaces.nsILocalFile);
				file.persistentDescriptor = row.path;
				
				// If valid, convert this to a relative descriptor
				if (file.exists()) {
					Zotero.DB.query("UPDATE itemAttachments SET path=? WHERE itemID=?",
						["storage:" + file.leafName, this.id]);
				}
			}
			catch (e) {
				Zotero.debug('Invalid persistent descriptor', 2);
				this._updateAttachmentStates(false);
				return false;
			}
		}
	}
	// Linked file with relative path
	else if (row.linkMode == Zotero.Attachments.LINK_MODE_LINKED_FILE &&
			row.path.indexOf(Zotero.Attachments.BASE_PATH_PLACEHOLDER) == 0) {
		var file = Zotero.Attachments.resolveRelativePath(row.path);
		if (!file) {
			this._updateAttachmentStates(false);
			return false;
		}
	}
	else {
		var file = Components.classes["@mozilla.org/file/local;1"].
			createInstance(Components.interfaces.nsILocalFile);
		
		try {
			file.persistentDescriptor = row.path;
		}
		catch (e) {
			// See if this is an old relative path (deprecated)
			Zotero.debug('Invalid persistent descriptor -- trying relative');
			try {
				var refDir = (row.linkMode == this.LINK_MODE_LINKED_FILE)
					? Zotero.getZoteroDirectory() : Zotero.getStorageDirectory();
				file.setRelativeDescriptor(refDir, row.path);
				// If valid, convert this to a persistent descriptor
				if (file.exists()) {
					Zotero.DB.query("UPDATE itemAttachments SET path=? WHERE itemID=?",
						[file.persistentDescriptor, this.id]);
				}
			}
			catch (e) {
				Zotero.debug('Invalid relative descriptor', 2);
				this._updateAttachmentStates(false);
				return false;
			}
		}
	}
	
	if (!skipExistsCheck && !file.exists()) {
		Zotero.debug("Attachment file '" + file.path + "' not found", 2);
		this._updateAttachmentStates(false);
		return false;
	}
	
	this._updateAttachmentStates(true);
	return file;
}


/**
 * Update file existence state of this item and best attachment state of parent item
 */
Zotero.Item.prototype._updateAttachmentStates = function (exists) {
	this._fileExists = exists;
	
	if (this.isTopLevelItem()) {
		return;
	}
	
	try {
		var parentKey = this.getSource();
	}
	// This can happen during classic sync conflict resolution, if a
	// standalone attachment was modified locally and remotely was changed
	// into a child attachment
	catch (e) {
		Zotero.debug("Attachment parent doesn't exist for source key "
			+ "in Zotero.Item.updateAttachmentStates()", 1);
		return;
	}
	
	Zotero.Items.get(parentKey).updateBestAttachmentState();
}


Zotero.Item.prototype.getFilename = function () {
	if (!this.isAttachment()) {
		throw ("getFileName() can only be called on attachment items in Zotero.Item.getFilename()");
	}
	
	if (this.attachmentLinkMode == Zotero.Attachments.LINK_MODE_LINKED_URL) {
		throw ("getFilename() cannot be called on link attachments in Zotero.Item.getFilename()");
	}
	
	var file = this.getFile(null, true);
	if (!file) {
		return false;
	}
	
	return file.leafName;
}


/**
 * Cached check for file existence, used for items view
 *
 * This is updated only initially and on subsequent getFile() calls.
 */
Zotero.Item.prototype.fileExists = function (cachedOnly) {
	if (!cachedOnly && this._fileExists === null) {
		this.getFile();
	}
	return this._fileExists;
};


/**
 * Asynchronous cached check for file existence, used for items view
 *
 * This is updated only initially and on subsequent getFile() calls.
 */
Zotero.Item.prototype.fileExistsAsync = function () {
	var self = this;
	return Q.fcall(function () {
		if (self._fileExists !== null) {
			return self._fileExists;
		}
		
		if (!self.isAttachment()) {
			throw new Error("Zotero.Item.fileExistsAsync() can only be called on attachment items");
		}
		
		if (self.attachmentLinkMode == Zotero.Attachments.LINK_MODE_LINKED_URL) {
			throw new Error("Zotero.Item.fileExistsAsync() cannot be called on link attachments");
		}
		
		var nsIFile = self.getFile(null, true);
		return Q(OS.File.exists(nsIFile.path))
		.then(function(exists) {
			self._updateAttachmentStates(exists);
			return exists;
		});
	});
};



/*
 * Rename file associated with an attachment
 *
 * -1   		Destination file exists -- use _force_ to overwrite
 * -2		Error renaming
 * false		Attachment file not found
 */
Zotero.Item.prototype.renameAttachmentFile = function(newName, overwrite) {
	var file = this.getFile();
	if (!file) {
		Zotero.debug("Attachment file not found in renameAttachmentFile()", 2);
		return false;
	}
	
	var origModDate = file.lastModifiedTime;
	try {
		newName = Zotero.File.getValidFileName(newName);
		
		var dest = file.parent;
		dest.append(newName);
		
		// Ignore if no change
		//
		// Note: Just comparing file.leafName to newName isn't reliable
		if (file.leafName === dest.leafName) {
			return true;
		}
		
		// If old and new names differ only in case, let's bank on this
		// just being a case change and not bother checking for existing
		// files, since dest.exists() will just show true on a case-insensitive
		// filesystem anyway.
		if (file.leafName.toLowerCase() != dest.leafName.toLowerCase()) {
			if (!overwrite && dest.exists()) {
				return -1;
			}
		}
		
		// Update mod time and clear hash so the file syncs
		// TODO: use an integer counter instead of mod time for change detection
		// Update mod time first, because it may fail for read-only files on Windows
		file.lastModifiedTime = new Date();
		file.moveTo(null, newName);
		
		this.relinkAttachmentFile(dest);
		
		Zotero.DB.beginTransaction();
		
		Zotero.Sync.Storage.setSyncedHash(this.id, null, false);
		Zotero.Sync.Storage.setSyncState(this.id, Zotero.Sync.Storage.SYNC_STATE_TO_UPLOAD);
		
		Zotero.DB.commitTransaction();
		
		return true;
	}
	catch (e) {
		// Restore original modification date in case we managed to change it
		try { file.lastModifiedTime = origModDate } catch (e) {}
		Zotero.debug(e);
		Components.utils.reportError(e);
		return -2;
	}
}


/**
 * @param {Boolean} [skipItemUpdate] Don't update attachment item mod time,
 *                                   so that item doesn't sync. Used when a file
 *                                   needs to be renamed to be accessible but the
 *                                   user doesn't have access to modify the
 *                                   attachment metadata
 */
Zotero.Item.prototype.relinkAttachmentFile = function(file, skipItemUpdate) {
	var linkMode = this.attachmentLinkMode;
	if (linkMode == Zotero.Attachments.LINK_MODE_LINKED_URL) {
		throw('Cannot relink linked URL in Zotero.Items.relinkAttachmentFile()');
	}
	
	var newName = Zotero.File.getValidFileName(file.leafName);
	if (!newName) {
		throw ("No valid characters in filename after filtering in Zotero.Item.relinkAttachmentFile()");
	}
	
	// Rename file to filtered name if necessary
	if (file.leafName != newName) {
		Zotero.debug("Renaming file '" + file.leafName + "' to '" + newName + "'");
		file.moveTo(null, newName);
	}
	
	var path = Zotero.Attachments.getPath(file, linkMode);
	this.attachmentPath = path;
	
	this.save({
		skipDateModifiedUpdate: true,
		skipClientDateModifiedUpdate: skipItemUpdate
	});
	
	return false;
}



/*
 * Return a file:/// URL path to files and snapshots
 */
Zotero.Item.prototype.getLocalFileURL = function() {
	if (!this.isAttachment) {
		throw ("getLocalFileURL() can only be called on attachment items");
	}
	
	var file = this.getFile();
	if (!file) {
		return false;
	}
	
	var nsIFPH = Components.classes["@mozilla.org/network/protocol;1?name=file"]
			.getService(Components.interfaces.nsIFileProtocolHandler);
	return nsIFPH.getURLSpecFromFile(file);
}


Zotero.Item.prototype.getAttachmentLinkMode = function() {
	Zotero.debug("getAttachmentLinkMode() deprecated -- use .attachmentLinkMode");
	return this.attachmentLinkMode;
}

/**
 * Link mode of an attachment
 *
 * Possible values specified as constants in Zotero.Attachments
 * (e.g. Zotero.Attachments.LINK_MODE_LINKED_FILE)
 */
Zotero.Item.prototype.__defineGetter__('attachmentLinkMode', function () {
	if (!this.isAttachment()) {
		return undefined;
	}
	
	if (this._attachmentLinkMode !== null) {
		return this._attachmentLinkMode;
	}
	
	if (!this.id) {
		return null;
	}
	
	var sql = "SELECT linkMode FROM itemAttachments WHERE itemID=?";
	var linkMode = Zotero.DB.valueQuery(sql, this.id);
	this._attachmentLinkMode = linkMode;
	return linkMode;
});


Zotero.Item.prototype.__defineSetter__('attachmentLinkMode', function (val) {
	if (!this.isAttachment()) {
		throw (".attachmentLinkMode can only be set for attachment items");
	}
	
	switch (val) {
		case Zotero.Attachments.LINK_MODE_IMPORTED_FILE:
		case Zotero.Attachments.LINK_MODE_IMPORTED_URL:
		case Zotero.Attachments.LINK_MODE_LINKED_FILE:
		case Zotero.Attachments.LINK_MODE_LINKED_URL:
			break;
			
		default:
			throw ("Invalid attachment link mode '" + val
				+ "' in Zotero.Item.attachmentLinkMode setter");
	}
	
	if (val === this.attachmentLinkMode) {
		return;
	}
	if (!this._changedAttachmentData) {
		this._changedAttachmentData = {};
	}
	this._changedAttachmentData.linkMode = true;
	this._attachmentLinkMode = val;
});


Zotero.Item.prototype.getAttachmentMIMEType = function() {
	Zotero.debug("getAttachmentMIMEType() deprecated -- use .attachmentMIMEType");
	return this.attachmentMIMEType;
}

/**
 * MIME type of an attachment (e.g. 'text/plain')
 */
Zotero.Item.prototype.__defineGetter__('attachmentMIMEType', function () {
	if (!this.isAttachment()) {
		return undefined;
	}
	
	if (this._attachmentMIMEType !== null) {
		return this._attachmentMIMEType;
	}
	
	if (!this.id) {
		return '';
	}
	
	var sql = "SELECT mimeType FROM itemAttachments WHERE itemID=?";
	var mimeType = Zotero.DB.valueQuery(sql, this.id);
	if (!mimeType) {
		mimeType = '';
	}
	this._attachmentMIMEType = mimeType;
	return mimeType;
});


Zotero.Item.prototype.__defineSetter__('attachmentMIMEType', function (val) {
	if (!this.isAttachment()) {
		throw (".attachmentMIMEType can only be set for attachment items");
	}
	
	if (!val) {
		val = '';
	}
	
	if (val == this.attachmentMIMEType) {
		return;
	}
	
	if (!this._changedAttachmentData) {
		this._changedAttachmentData = {};
	}
	this._changedAttachmentData.mimeType = true;
	this._attachmentMIMEType = val;
});


Zotero.Item.prototype.getAttachmentCharset = function() {
	Zotero.debug("getAttachmentCharset() deprecated -- use .attachmentCharset");
	return this.attachmentCharset;
}


/**
 * Character set of an attachment
 */
Zotero.Item.prototype.__defineGetter__('attachmentCharset', function () {
	if (!this.isAttachment()) {
		return undefined;
	}
	
	if (this._attachmentCharset !== undefined) {
		return Zotero.CharacterSets.getName(this._attachmentCharset);
	}
	
	if (!this.id) {
		return null;
	}
	
	var sql = "SELECT charsetID FROM itemAttachments WHERE itemID=?";
	var charset = Zotero.DB.valueQuery(sql, this.id);
	if (!charset) {
		charset = null;
	}
	this._attachmentCharset = charset;
	return Zotero.CharacterSets.getName(charset);
});


Zotero.Item.prototype.__defineSetter__('attachmentCharset', function (val) {
	if (!this.isAttachment()) {
		throw (".attachmentCharset can only be set for attachment items");
	}
	
	var oldVal = this.attachmentCharset;
	if (oldVal) {
		oldVal = Zotero.CharacterSets.getID(oldVal);
	}
	if (!oldVal) {
		oldVal = null;
	}
	
	if (val) {
		val = Zotero.CharacterSets.getID(val);
	}
	if (!val) {
		val = null;
	}
	
	if (val == oldVal) {
		return;
	}
	
	if (!this._changedAttachmentData) {
		this._changedAttachmentData = {};
	}
	this._changedAttachmentData.charset = true;
	this._attachmentCharset = val;
});


Zotero.Item.prototype.__defineGetter__('attachmentPath', function () {
	if (!this.isAttachment()) {
		return undefined;
	}
	
	if (this._attachmentPath !== null)  {
		return this._attachmentPath;
	}
	
	if (!this.id) {
		return '';
	}
	
	var sql = "SELECT path FROM itemAttachments WHERE itemID=?";
	var path = Zotero.DB.valueQuery(sql, this.id);
	if (!path) {
		path = '';
	}
	this._attachmentPath = path;
	return path;
});


Zotero.Item.prototype.__defineSetter__('attachmentPath', function (val) {
	if (!this.isAttachment()) {
		throw (".attachmentPath can only be set for attachment items");
	}
	
	if (this.attachmentLinkMode == Zotero.Attachments.LINK_MODE_LINKED_URL) {
		throw ('attachmentPath cannot be set for link attachments');
	}
	
	if (!val) {
		val = '';
	}
	
	if (val == this.attachmentPath) {
		return;
	}
	
	if (!this._changedAttachmentData) {
		this._changedAttachmentData = {};
	}
	this._changedAttachmentData.path = true;
	this._attachmentPath = val;
});


/**
 * Force an update of the attachment path and resave the item
 *
 * This is used when changing the attachment base directory, since relative
 * path handling is done on item save.
 */
Zotero.Item.prototype.updateAttachmentPath = function () {
	if (!this._changedAttachmentData) {
		this._changedAttachmentData = {};
	}
	this._changedAttachmentData.path = true;
	this.save({
		skipDateModifiedUpdate: true
	});
};


Zotero.Item.prototype.__defineGetter__('attachmentSyncState', function () {
	if (!this.isAttachment()) {
		return undefined;
	}
	
	if (this._attachmentSyncState != undefined) {
		return this._attachmentSyncState;
	}
	
	if (!this.id) {
		return undefined;
	}
	
	var sql = "SELECT syncState FROM itemAttachments WHERE itemID=?";
	var syncState = Zotero.DB.valueQuery(sql, this.id);
	this._attachmentSyncState = syncState;
	return syncState;
});


Zotero.Item.prototype.__defineSetter__('attachmentSyncState', function (val) {
	if (!this.isAttachment()) {
		throw ("attachmentSyncState can only be set for attachment items");
	}
	
	switch (this.attachmentLinkMode) {
		case Zotero.Attachments.LINK_MODE_IMPORTED_URL:
		case Zotero.Attachments.LINK_MODE_IMPORTED_FILE:
			break;
			
		default:
			throw ("attachmentSyncState can only be set for snapshots and "
				+ "imported files");
	}
	
	switch (val) {
		case Zotero.Sync.Storage.SYNC_STATE_TO_UPLOAD:
		case Zotero.Sync.Storage.SYNC_STATE_TO_DOWNLOAD:
		case Zotero.Sync.Storage.SYNC_STATE_IN_SYNC:
		case Zotero.Sync.Storage.SYNC_STATE_FORCE_UPLOAD:
		case Zotero.Sync.Storage.SYNC_STATE_FORCE_DOWNLOAD:
			break;
			
		default:
			throw ("Invalid sync state '" + val
				+ "' in Zotero.Item.attachmentSyncState setter");
	}
	
	if (val == this.attachmentSyncState) {
		return;
	}
	
	if (!this._changedAttachmentData) {
		this._changedAttachmentData = {};
	}
	this._changedAttachmentData.syncState = true;
	this._attachmentSyncState = val;
});


/**
 * Modification time of an attachment file
 *
 * Note: This is the mod time of the file itself, not the last-known mod time
 * of the file on the storage server as stored in the database
 *
 * @return	{Number}		File modification time as timestamp in milliseconds
 */
Zotero.Item.prototype.__defineGetter__('attachmentModificationTime', function () {
	if (!this.isAttachment()) {
		return undefined;
	}
	
	if (!this.id) {
		return undefined;
	}
	
	var file = this.getFile();
	if (!file) {
		return undefined;
	}
	
	var fmtime = file.lastModifiedTime;
	
	if (fmtime < 1) {
		Zotero.debug("File mod time " + fmtime + " is less than 1 -- interpreting as 1", 2);
		fmtime = 1;
	}
	
	return fmtime;
});


/**
 * MD5 hash of an attachment file
 *
 * Note: This is the hash of the file itself, not the last-known hash
 * of the file on the storage server as stored in the database
 *
 * @return	{String}		MD5 hash of file as hex string
 */
Zotero.Item.prototype.__defineGetter__('attachmentHash', function () {
	if (!this.isAttachment()) {
		return undefined;
	}
	
	if (!this.id) {
		return undefined;
	}
	
	var file = this.getFile();
	if (!file) {
		return undefined;
	}
	
	return Zotero.Utilities.Internal.md5(file);
});


/**
 * Return plain text of attachment content
 *
 * - Currently works on HTML, PDF and plaintext attachments
 * - Paragraph breaks will be lost in PDF content
 * - For PDFs, will return empty string if Zotero.Fulltext.pdfConverterIsRegistered() is false
 *
 * @return	{String}	Attachment text, or empty string if unavailable
 */
Zotero.Item.prototype.__defineGetter__('attachmentText', function () {
	if (!this.isAttachment()) {
		return undefined;
	}
	
	if (!this.id) {
		return null;
	}
	
	var file = this.getFile();
	var cacheFile = Zotero.Fulltext.getItemCacheFile(this.id);
	if (!file) {
		if (cacheFile.exists()) {
			var str = Zotero.File.getContents(cacheFile);
			
			return str.trim();
		}
		return '';
	}
	
	var mimeType = this.attachmentMIMEType;
	if (!mimeType) {
		mimeType = Zotero.MIME.getMIMETypeFromFile(file);
		if (mimeType) {
			this.attachmentMIMEType = mimeType;
			this.save();
		}
	}
	
	var str;
	if (Zotero.Fulltext.isCachedMIMEType(mimeType)) {
		var reindex = false;
		
		if (!cacheFile.exists()) {
			Zotero.debug("Regenerating item " + this.id + " full-text cache file");
			reindex = true;
		}
		// Fully index item if it's not yet
		else if (!Zotero.Fulltext.isFullyIndexed(this.id)) {
			Zotero.debug("Item " + this.id + " is not fully indexed -- caching now");
			reindex = true;
		}
		
		if (reindex) {
			if (!Zotero.Fulltext.pdfConverterIsRegistered()) {
				Zotero.debug("PDF converter is unavailable -- returning empty .attachmentText", 3);
				return '';
			}
			Zotero.Fulltext.indexItems(this.id, false);
		}
		
		if (!cacheFile.exists()) {
			Zotero.debug("Cache file doesn't exist after indexing -- returning empty .attachmentText");
			return '';
		}
		str = Zotero.File.getContents(cacheFile);
	}
	
	else if (mimeType == 'text/html') {
		str = Zotero.File.getContents(file);
		str = Zotero.Utilities.unescapeHTML(str);
	}
	
	else if (mimeType == 'text/plain') {
		str = Zotero.File.getContents(file);
	}
	
	else {
		return '';
	}
	
	return str.trim();
});



/**
 * Returns child attachments of this item
 *
 * @param	{Boolean}	includeTrashed		Include trashed child items
 * @return	{Integer[]}						Array of itemIDs
 */
Zotero.Item.prototype.getAttachments = function(includeTrashed) {
	if (this.isAttachment()) {
		throw ("getAttachments() cannot be called on attachment items");
	}
	
	if (!this.id) {
		return [];
	}
	
	// Get the right cache array
	if (!this._cachedAttachments) {
		this._cachedAttachments = {
			chronologicalWithTrashed: null,
			chronologicalWithoutTrashed: null,
			alphabeticalWithTrashed: null,
			alphabeticalWithoutTrashed: null
		};
	}
	var cache = this._cachedAttachments;
	var cacheKey = (Zotero.Prefs.get('sortAttachmentsChronologically')
			? 'chronological' : 'alphabetical')
		+ 'With' + (includeTrashed ? '' : 'out') + 'Trashed';
	if (cache[cacheKey] !== null) {
		return cache[cacheKey];
	}
	
	var sql = "SELECT A.itemID, value AS title FROM itemAttachments A "
		+ "NATURAL JOIN items I LEFT JOIN itemData ID "
		+ "ON (fieldID=110 AND A.itemID=ID.itemID) "
		+ "LEFT JOIN itemDataValues IDV "
		+ "ON (ID.valueID=IDV.valueID) "
		+ "WHERE sourceItemID=?";
	if (!includeTrashed) {
		sql += " AND A.itemID NOT IN (SELECT itemID FROM deletedItems)";
	}
		
	if (Zotero.Prefs.get('sortAttachmentsChronologically')) {
		sql +=  " ORDER BY dateAdded";
		var results = Zotero.DB.columnQuery(sql, this.id);
		results = results ? results : [];
		cache[cacheKey] = results;
		return results;
	}
	
	var attachments = Zotero.DB.query(sql, this.id);
	if (!attachments) {
		cache[cacheKey] = [];
		return [];
	}
	
	// Sort by title
	var collation = Zotero.getLocaleCollation();
	var f = function (a, b) {
		return collation.compareString(1, a.title, b.title);
	}
	
	var attachmentIDs = [];
	attachments.sort(f);
	for each(var attachment in attachments) {
		attachmentIDs.push(attachment.itemID);
	}
	cache[cacheKey] = attachmentIDs;
	return attachmentIDs;
}


Zotero.Item.prototype.getBestSnapshot = function () {
	var msg = "Zotero.Item.getBestSnapshot() is deprecated -- use getBestAttachment";
	Zotero.debug(msg, 2);
	Components.utils.reportError(msg);
	return this.getBestAttachment();
}


/**
 * Looks for attachment in the following order: oldest PDF attachment matching parent URL,
 * oldest non-PDF attachment matching parent URL, oldest PDF attachment not matching URL,
 * old non-PDF attachment not matching URL
 *
 * @return	{Integer}		itemID for attachment
 */
Zotero.Item.prototype.getBestAttachment = function() {
	if (!this.isRegularItem()) {
		throw ("getBestAttachment() can only be called on regular items");
	}
	var attachments = this.getBestAttachments();
	return attachments ? attachments[0] : false;
}

/**
 * Returned cached state of best attachment for use in items view
 *
 * @return {Integer}  0 (none), 1 (present), -1 (missing)
 */
Zotero.Item.prototype.getBestAttachmentState = function (cachedOnly) {
	if (cachedOnly || this._bestAttachmentState !== null) {
		return this._bestAttachmentState;
	}
	var itemID = this.getBestAttachment();
	this._bestAttachmentState = itemID
		? (Zotero.Items.get(itemID).fileExists() ? 1 : -1)
		: 0;
	return this._bestAttachmentState;
}


/**
 * Return cached state of best attachment for use in items view
 *
 * @return {Promise:Integer}  Promise with 0 (none), 1 (present), -1 (missing)
 */
Zotero.Item.prototype.getBestAttachmentStateAsync = function () {
	var self = this;
	return Q.fcall(function() {
		if (self._bestAttachmentState !== null) {
			return self._bestAttachmentState;
		}
		var itemID = self.getBestAttachment();
		if (itemID) {
			return Zotero.Items.get(itemID).fileExistsAsync()
			.then(function (exists) {
				self._bestAttachmentState = exists ? 1 : -1;
			});
		}
		else {
			self._bestAttachmentState = 0;
		}
	})
	.then(function () {
		return self._bestAttachmentState;
	});
}


Zotero.Item.prototype.updateBestAttachmentState = function () {
	this._bestAttachmentState = null;
}


/**
 * Looks for attachment in the following order: oldest PDF attachment matching parent URL,
 * oldest PDF attachment not matching parent URL, oldest non-PDF attachment matching parent URL,
 * old non-PDF attachment not matching parent URL
 *
 * @return	{Array|FALSE}		itemIDs for attachments, or FALSE if none
 */
Zotero.Item.prototype.getBestAttachments = function() {
	if (!this.isRegularItem()) {
		throw ("getBestAttachments() can only be called on regular items");
	}
	
	var url = this.getField('url');
	
	var sql = "SELECT IA.itemID FROM itemAttachments IA NATURAL JOIN items I "
		+ "LEFT JOIN itemData ID ON (IA.itemID=ID.itemID AND fieldID=1) "
		+ "LEFT JOIN itemDataValues IDV ON (ID.valueID=IDV.valueID) "
		+ "WHERE sourceItemID=? AND linkMode NOT IN (?) "
		+ "AND IA.itemID NOT IN (SELECT itemID FROM deletedItems) "
		+ "ORDER BY mimeType='application/pdf' DESC, value=? DESC, dateAdded ASC";
	return Zotero.DB.columnQuery(sql, [this.id, Zotero.Attachments.LINK_MODE_LINKED_URL, url]);
}


//
// Methods dealing with item tags
//
// save() is not required for tag functions
//
Zotero.Item.prototype.addTag = function(name, type) {
	if (!this.id) {
		throw ('Cannot add tag to unsaved item in Item.addTag()');
	}
	
	name = Zotero.Utilities.trim(name);
	
	if (!name) {
		Zotero.debug('Not saving empty tag in Item.addTag()', 2);
		return false;
	}
	
	if (!type) {
		type = 0;
	}
	
	Zotero.DB.beginTransaction();
	try {
	
	var matchingTags = Zotero.Tags.getIDs(name, this.libraryID);
	var itemTags = this.getTags();
	if (matchingTags && itemTags.length) {
		for each(var id in matchingTags) {
			if (itemTags.indexOf(id) != -1) {
				var tag = Zotero.Tags.get(id);
				// If existing automatic and adding identical user,
				// remove automatic
				if (type == 0 && tag.type == 1) {
					this.removeTag(id);
					break;
				}
				// If existing user and adding automatic, skip
				else if (type == 1 && tag.type == 0) {
					Zotero.debug("Identical user tag '" + name
						+ "' already exists -- skipping automatic tag");
					Zotero.DB.commitTransaction();
					return false;
				}
			}
		}
	}
	
	var tagID = Zotero.Tags.getID(name, type, this.libraryID);
	if (!tagID) {
		var tag = new Zotero.Tag;
		tag.libraryID = this.libraryID ? this.libraryID : null;
		tag.name = name;
		tag.type = type;
		var tagID = tag.save();
	}
	
	var added = this.addTagByID(tagID);
	Zotero.DB.commitTransaction();
	return added ? tagID : false;
	
	}
	catch (e) {
		Zotero.debug(e);
		Zotero.DB.rollbackTransaction();
		throw (e);
	}
}


Zotero.Item.prototype.addTags = function (tags, type) {
	Zotero.DB.beginTransaction();
	try {
		var tagIDs = [];
		for (var i = 0; i < tags.length; i++) {
			let id = this.addTag(tags[i], type);
			if (id) {
				tagIDs.push(id);
			}
		}
		
		Zotero.DB.commitTransaction();
		return tagIDs.length > 0 ? tagIDs : false;
	}
	catch (e) {
		Zotero.DB.rollbackTransaction();
		throw (e);
	}
}


Zotero.Item.prototype.addTagByID = function(tagID) {
	if (!this.id) {
		throw ('Cannot add tag to unsaved item in Zotero.Item.addTagByID()');
	}
	
	if (!tagID) {
		throw ('tagID not provided in Zotero.Item.addTagByID()');
	}
	
	var tag = Zotero.Tags.get(tagID);
	if (!tag) {
		throw ('Cannot add invalid tag ' + tagID + ' in Zotero.Item.addTagByID()');
	}
	
	var added = tag.addItem(this.id);
	if (!added) {
		return false;
	}
	tag.save();
	return true;
}

Zotero.Item.prototype.hasTag = function(tagID) {
	return this.hasTags(tagID);
}

/*
 * Returns true if the item has one or more of |tagIDs|
 *
 * |tagIDs| can be an int or array of ints
 */
Zotero.Item.prototype.hasTags = function(tagIDs) {
	var tagIDs = Zotero.flattenArguments(tagIDs);
	
	var sql = "SELECT COUNT(*) FROM itemTags WHERE itemID=? AND tagID IN ("
				+ tagIDs.map(function () '?').join() + ")";
	return !!Zotero.DB.valueQuery(sql, [this.id].concat(tagIDs));
}

/**
 * Returns all tags assigned to an item
 *
 * @return	Array			Array of Zotero.Tag objects
 */
Zotero.Item.prototype.getTags = function() {
	if (!this.id) {
		return [];
	}
	var sql = "SELECT tagID, name FROM tags WHERE tagID IN "
		+ "(SELECT tagID FROM itemTags WHERE itemID=?)";
	var tags = Zotero.DB.query(sql, this.id);
	if (!tags) {
		return [];
	}
	
	var collation = Zotero.getLocaleCollation();
	tags.sort(function(a, b) {
		return collation.compareString(1, a.name, b.name);
	});
	
	var tagObjs = [];
	for (var i=0; i<tags.length; i++) {
		var tag = Zotero.Tags.get(tags[i].tagID);
		tagObjs.push(tag);
	}
	return tagObjs;
}

Zotero.Item.prototype.getTagIDs = function() {
	var sql = "SELECT tagID FROM itemTags WHERE itemID=?";
	return Zotero.DB.columnQuery(sql, this.id);
}

Zotero.Item.prototype.replaceTag = function(oldTagID, newTag) {
	if (!this.id) {
		throw ('Cannot replace tag on unsaved item');
	}
	
	newTag = Zotero.Utilities.trim(newTag);
	
	if (!newTag) {
		Zotero.debug('Not replacing with empty tag', 2);
		return false;
	}
	
	Zotero.DB.beginTransaction();
	
	var oldTag = Zotero.Tags.getName(oldTagID);
	if (oldTag==newTag) {
		Zotero.DB.commitTransaction();
		return false;
	}
	
	this.removeTag(oldTagID);
	var id = this.addTag(newTag);
	Zotero.DB.commitTransaction();
	Zotero.Notifier.trigger('modify', 'item', this.id);
	Zotero.Notifier.trigger('remove', 'item-tag', this.id + '-' + oldTagID);
	if (id) {
		Zotero.Notifier.trigger('add', 'item-tag', this.id + '-' + id);
	}
	return id;
}

Zotero.Item.prototype.removeTag = function(tagID) {
	if (!this.id) {
		throw ('Cannot remove tag on unsaved item in Zotero.Item.removeTag()');
	}
	
	if (!tagID) {
		throw ('tagID not provided in Zotero.Item.removeTag()');
	}
	
	var tag = Zotero.Tags.get(tagID);
	if (!tag) {
		throw ('Cannot remove invalid tag ' + tagID + ' in Zotero.Item.removeTag()');
	}
	
	tag.removeItem(this.id);
	tag.save();
	
	if (!tag.countLinkedItems()) {
		Zotero.Prefs.set('purge.tags', true);
	}
}

Zotero.Item.prototype.removeAllTags = function() {
	if (!this.id) {
		throw ('Cannot remove tags on unsaved item');
	}
	
	Zotero.DB.beginTransaction();
	var tagIDs = this.getTagIDs();
	if (!tagIDs) {
		Zotero.DB.commitTransaction();
		return;
	}
	
	Zotero.DB.query("DELETE FROM itemTags WHERE itemID=?", this.id);
	Zotero.Tags.purge();
	Zotero.DB.commitTransaction();
	Zotero.Notifier.trigger('modify', 'item', this.id);
	
	for (var i in tagIDs) {
		tagIDs[i] = this.id + '-' + tagIDs[i];
	}
	Zotero.Notifier.trigger('remove', 'item-tag', tagIDs);
}


/**
 * Return an item in the specified library equivalent to this item
 */
Zotero.Item.prototype.getLinkedItem = function (libraryID) {
	if (libraryID == this.libraryID) {
		throw ("Item is already in library " + libraryID + " in Zotero.Item.getLinkedItem()");
	}
	
	var predicate = Zotero.Relations.linkedObjectPredicate;
	var itemURI = Zotero.URI.getItemURI(this);
	var links = Zotero.Relations.getObject(itemURI, predicate, false).concat(
		Zotero.Relations.getSubject(false, predicate, itemURI)
	);
	
	if (!links.length) {
		return false;
	}
	
	if (libraryID) {
		var libraryItemPrefix = Zotero.URI.getLibraryURI(libraryID) + "/items/";
	}
	else {
		var libraryItemPrefix = Zotero.URI.getCurrentUserURI() + "/items/";
	}
	for each(var link in links) {
		if (link.indexOf(libraryItemPrefix) == 0) {
			var item = Zotero.URI.getURIItem(link);
			if (!item) {
				Zotero.debug("Referenced linked item '" + link + "' not found in Zotero.Item.getLinkedItem()", 2);
				continue;
			}
			return item;
		}
	}
	return false;
}


Zotero.Item.prototype.addLinkedItem = function (item) {
	var url1 = Zotero.URI.getItemURI(this);
	var url2 = Zotero.URI.getItemURI(item);
	var predicate = Zotero.Relations.linkedObjectPredicate;
	if (Zotero.Relations.getByURIs(url1, predicate, url2).length
			|| Zotero.Relations.getByURIs(url2, predicate, url1).length) {
		Zotero.debug("Items " + this.key + " and " + item.key + " are already linked");
		return false;
	}
	
	// If one of the items is a personal library, store relation with that.
	// Otherwise, use current item's library (which in calling code is the
	// new, copied item).
	var libraryID = (!this.libraryID || !item.libraryID) ? null : this.libraryID;
	
	Zotero.Relations.add(libraryID, url1, predicate, url2);
}




Zotero.Item.prototype.getImageSrc = function() {
	var itemType = Zotero.ItemTypes.getName(this.itemTypeID);
	if (itemType == 'attachment') {
		var linkMode = this.attachmentLinkMode;
		
		// Quick hack to use PDF icon for imported files and URLs --
		// extend to support other document types later
		if ((linkMode == Zotero.Attachments.LINK_MODE_IMPORTED_FILE ||
				linkMode == Zotero.Attachments.LINK_MODE_IMPORTED_URL) &&
				this.attachmentMIMEType == 'application/pdf') {
			itemType += '-pdf';
		}
		else if (linkMode == Zotero.Attachments.LINK_MODE_IMPORTED_FILE) {
			itemType += "-file";
		}
		else if (linkMode == Zotero.Attachments.LINK_MODE_LINKED_FILE) {
			itemType += "-link";
		}
		else if (linkMode == Zotero.Attachments.LINK_MODE_IMPORTED_URL) {
			itemType += "-snapshot";
		}
		else if (linkMode == Zotero.Attachments.LINK_MODE_LINKED_URL) {
			itemType += "-web-link";
		}
	}
	
	return Zotero.ItemTypes.getImageSrc(itemType);
}



/**
 * Compares this item to another
 *
 * Returns a two-element array containing two objects with the differing values,
 * or FALSE if no differences
 *
 * @param	{Zotero.Item}	item						Zotero.Item to compare this item to
 * @param	{Boolean}		includeMatches			Include all fields, even those that aren't different
 * @param	{Boolean}		ignoreFields			If no fields other than those specified
 *														are different, just return false --
 *														only works for primary fields
 */
Zotero.Item.prototype.diff = function (item, includeMatches, ignoreFields) {
	var diff = [];
	
	if (!ignoreFields) {
		ignoreFields = [];
	}
	
	var thisData = this.serialize();
	var otherData = item.serialize();
	
	var numDiffs = Zotero.Items.diff(thisData, otherData, diff, includeMatches);
	
	diff[0].creators = [];
	diff[1].creators = [];
	// TODO: creators?
	// TODO: tags?
	// TODO: related?
	// TODO: annotations
	
	var changed = false;
	
	changed = thisData.sourceItemKey != otherData.sourceItemKey;
	if (includeMatches || changed) {
		diff[0].sourceItemKey = thisData.sourceItemKey;
		diff[1].sourceItemKey = otherData.sourceItemKey;
		
		if (changed) {
			numDiffs++;
		}
	}
	
	if (thisData.attachment) {
		for (var field in thisData.attachment) {
			changed = thisData.attachment[field] != otherData.attachment[field];
			if (includeMatches || changed) {
				if (!diff[0].attachment) {
					diff[0].attachment = {};
					diff[1].attachment = {};
				}
				diff[0].attachment[field] = thisData.attachment[field];
				diff[1].attachment[field] = otherData.attachment[field];
			}
			
			if (changed) {
				numDiffs++;
			}
		}
	}
	
	if (thisData.note != undefined) {
		// Whitespace and entity normalization
		//
		// Ideally this would all be fixed elsewhere so we didn't have to
		// convert on every sync diff
		//
		// TEMP: Using a try/catch to avoid unexpected errors in 2.1 releases
		try {
			var thisNote = thisData.note;
			var otherNote = otherData.note;
			
			// Stop non-Unix newlines from triggering erroneous conflicts
			thisNote = thisNote.replace(/\r\n?/g, "\n");
			otherNote = otherNote.replace(/\r\n?/g, "\n");
			
			// Normalize multiple spaces (due to differences TinyMCE, Z.U.text2html(),
			// and the server)
			var re = /(&nbsp; |&nbsp;&nbsp;|\u00a0 |\u00a0\u00a0)/g;
			thisNote = thisNote.replace(re, "  ");
			otherNote = otherNote.replace(re, "  ");
			
			// Normalize new paragraphs
			var re = /<p>(&nbsp;|\u00a0)<\/p>/g;
			thisNote = thisNote.replace(re, "<p> </p>");
			otherNote = otherNote.replace(re, "<p> </p>");
			
			// Unencode XML entities
			thisNote = thisNote.replace(/&amp;/g, "&");
			otherNote = otherNote.replace(/&amp;/g, "&");
			thisNote = thisNote.replace(/&apos;/g, "'");
			otherNote = otherNote.replace(/&apos;/g, "'");
			thisNote = thisNote.replace(/&quot;/g, '"');
			otherNote = otherNote.replace(/&quot;/g, '"');
			thisNote = thisNote.replace(/&lt;/g, "<");
			otherNote = otherNote.replace(/&lt;/g, "<");
			thisNote = thisNote.replace(/&gt;/g, ">");
			otherNote = otherNote.replace(/&gt;/g, ">");
			
			changed = thisNote != otherNote;
		}
		catch (e) {
			Zotero.debug(e);
			Components.utils.reportError(e);
			changed = thisNote != otherNote;
		}
		
		if (includeMatches || changed) {
			diff[0].note = thisNote;
			diff[1].note = otherNote;
		}
		
		if (changed) {
			numDiffs++;
		}
	}
	
	//Zotero.debug(thisData);
	//Zotero.debug(otherData);
	//Zotero.debug(diff);
	
	if (numDiffs == 0) {
		return false;
	}
	if (ignoreFields.length && diff[0].primary) {
		if (includeMatches) {
			throw ("ignoreFields cannot be used if includeMatches is set");
		}
		var realDiffs = numDiffs;
		for each(var field in ignoreFields) {
			if (diff[0].primary[field] != undefined) {
				realDiffs--;
				if (realDiffs == 0) {
					return false;
				}
			}
		}
	}
	
	return diff;
}


/**
 * Compare multiple items against this item and return fields that differ
 *
 * Currently compares only item data, not primary fields
 */
Zotero.Item.prototype.multiDiff = function (otherItems, ignoreFields) {
	var thisData = this.serialize();
	
	var alternatives = {};
	var hasDiffs = false;
	
	for each(var otherItem in otherItems) {
		var diff = [];
		var otherData = otherItem.serialize();
		var numDiffs = Zotero.Items.diff(thisData, otherData, diff);
		
		if (numDiffs) {
			for (var field in diff[1].fields) {
				if (ignoreFields && ignoreFields.indexOf(field) != -1) {
					continue;
				}
				
				var value = diff[1].fields[field];
				
				if (!alternatives[field]) {
					hasDiffs = true;
					alternatives[field] = [value];
				}
				else if (alternatives[field].indexOf(value) == -1) {
					hasDiffs = true;
					alternatives[field].push(value);
				}
			}
		}
	}
	
	if (!hasDiffs) {
		return false;
	}
	
	return alternatives;
}


/**
 * Returns an unsaved copy of the item
 *
 * @param  {Boolean}       [includePrimary=false]
 * @param  {Zotero.Item}   [newItem=null]         Target item for clone (used to pass a saved
 *                                                    item for duplicating items with tags)
 * @param  {Boolean}       [unsaved=false]        Skip properties that require a saved object (e.g., tags)
 * @param  {Boolean}       [skipTags=false]       Skip tags (implied by 'unsaved')
 */
Zotero.Item.prototype.clone = function(includePrimary, newItem, unsaved, skipTags) {
	Zotero.debug('Cloning item ' + this.id);
	
	if (includePrimary && newItem) {
		throw ("includePrimary and newItem parameters are mutually exclusive in Zotero.Item.clone()");
	}
	
	if (unsaved) {
		skipTags = true;
	}
	
	Zotero.DB.beginTransaction();
	
	// TODO: get rid of serialize() call
	var obj = this.serialize();
	
	var itemTypeID = this.itemTypeID;
	
	if (newItem) {
		var sameLibrary = newItem.libraryID == this.libraryID;
	}
	else {
		var newItem = new Zotero.Item;
		var sameLibrary = true;
		
		if (includePrimary) {
			newItem.id = this.id;
			newItem.libraryID = this.libraryID;
			newItem.key = this.key;
			newItem.setType(itemTypeID);
			for (var field in obj.primary) {
				switch (field) {
					case 'itemID':
					case 'itemType':
					case 'libraryID':
					case 'key':
						continue;
				}
				newItem.setField(field, obj.primary[field]);
			}
		}
		else {
			newItem.setType(itemTypeID);
		}
	}
	
	var changedFields = {};
	for (var field in obj.fields) {
		var fieldID = Zotero.ItemFields.getID(field);
		if (fieldID && Zotero.ItemFields.isValidForType(fieldID, itemTypeID)) {
			newItem.setField(field, obj.fields[field]);
			changedFields[field] = true;
		}
	}
	// If modifying an existing item, clear other fields not in the cloned item
	if (newItem) {
		var previousFields = this.getUsedFields(true);
		for each(var field in previousFields) {
			if (!changedFields[field] && Zotero.ItemFields.isValidForType(field, itemTypeID)) {
				newItem.setField(field, false);
			}
		}
	}
	
	// Regular item
	if (this.isRegularItem()) {
		if (includePrimary) {
			// newItem = loaded from db
			// obj = in-memory
			var max = Math.max(newItem.numCreators(), this.numCreators());
			var deleteOffset = 0;
			for (var i=0; i<max; i++) {
				var newIndex = i - deleteOffset;
				
				// Remove existing creators (loaded because we set the itemID
				// above) not in the in-memory version
				if (!obj.creators[i]) {
					if (newItem.getCreator(newIndex)) {
						newItem.removeCreator(newIndex);
						deleteOffset++;
					}
					continue;
				}
				// Add in-memory creators
				newItem.setCreator(
					newIndex, this.getCreator(i).ref, obj.creators[i].creatorType
				);
			}
		}
		else {
			// If overwriting an existing item, clear existing creators
			if (newItem) {
				for (var i=newItem.numCreators()-1; i>=0; i--) {
					if (newItem.getCreator(i)) {
						newItem.removeCreator(i);
					}
				}
			}
			
			var i = 0;
			for (var c in obj.creators) {
				var creator = this.getCreator(c).ref;
				var creatorTypeID = this.getCreator(c).creatorTypeID;
				
				if (!sameLibrary) {
					var creatorDataID = Zotero.Creators.getDataID(this.getCreator(c).ref);
					var creatorIDs = Zotero.Creators.getCreatorsWithData(creatorDataID, newItem.libraryID);
					if (creatorIDs) {
						// TODO: support multiple creators?
						var creator = Zotero.Creators.get(creatorIDs[0]);
					}
					else {
						var newCreator = new Zotero.Creator;
						newCreator.libraryID = newItem.libraryID;
						newCreator.setFields(creator);
						var creator = newCreator;
					}
					
					var creatorTypeID = this.getCreator(c).creatorTypeID;
				}
				
				newItem.setCreator(i, creator, creatorTypeID);
				i++;
			}
		}
	}
	else {
		newItem.setNote(this.getNote());
		if (sameLibrary) {
			var parent = this.getSourceKey();
			if (parent) {
				newItem.setSourceKey(parent);
			}
		}
		
		if (this.isAttachment()) {
			newItem.attachmentLinkMode = this.attachmentLinkMode;
			newItem.attachmentMIMEType = this.attachmentMIMEType;
			newItem.attachmentCharset = this.attachmentCharset;
			if (sameLibrary) {
				if (this.attachmentPath) {
					newItem.attachmentPath = this.attachmentPath;
				}
				if (this.attachmentSyncState) {
					newItem.attachmentSyncState = this.attachmentSyncState;
				}
			}
		}
	}
	
	if (!skipTags && obj.tags) {
		for each(var tag in obj.tags) {
			if (sameLibrary) {
				newItem.addTagByID(tag.primary.tagID);
			}
			else {
				newItem.addTag(tag.fields.name, tag.fields.type);
			}
		}
	}
	
	if (obj.related && sameLibrary) {
		// DEBUG: this will add reverse-only relateds too
		newItem.relatedItems = obj.related;
	}
	
	Zotero.DB.commitTransaction();
	
	return newItem;
}


/**
 * Delete item from database and clear from Zotero.Items internal array
 *
 * Items.erase() should be used instead of this
 */
Zotero.Item.prototype.erase = function() {
	if (!this.id) {
		return false;
	}
	
	Zotero.debug('Deleting item ' + this.id);
	
	var changedItems = [];
	var changedItemsNotifierData = {};
	
	Zotero.DB.beginTransaction();
	
	var deletedItemNotifierData = {};
	deletedItemNotifierData[this.id] = { old: this.serialize() };
	
	// Remove group item metadata
	if (this.libraryID) {
		var sql = "DELETE FROM groupItems WHERE itemID=?";
		Zotero.DB.query(sql, this.id);
	}
	
	// Remove item from parent collections
	var parentCollectionIDs = this.getCollections();
	if (parentCollectionIDs) {
		for (var i=0; i<parentCollectionIDs.length; i++) {
			Zotero.Collections.get(parentCollectionIDs[i]).removeItem(this.id);
		}
	}
	
	// Note
	if (this.isNote()) {
		// Decrement note count of source items
		var sql = "SELECT sourceItemID FROM itemNotes WHERE itemID=" + this.id;
		var sourceItemID = Zotero.DB.valueQuery(sql);
		if (sourceItemID) {
			var sourceItem = Zotero.Items.get(sourceItemID);
			//changedItemsNotifierData[sourceItem.id] = {};
			if (!this.deleted) {
				sourceItem.decrementNoteCount();
			}
			changedItems.push(sourceItemID);
		}
	}
	// Attachment
	else if (this.isAttachment()) {
		// Decrement file count of source items
		var sql = "SELECT sourceItemID FROM itemAttachments WHERE itemID=" + this.id;
		var sourceItemID = Zotero.DB.valueQuery(sql);
		if (sourceItemID) {
			var sourceItem = Zotero.Items.get(sourceItemID);
			//changedItemsNotifierData[sourceItem.id] = {};
			if (!this.deleted) {
				sourceItem.decrementAttachmentCount();
			}
			changedItems.push(sourceItemID);
		}
		
		// Delete associated files
		var linkMode = this.getAttachmentLinkMode();
		switch (linkMode) {
			// Link only -- nothing to delete
			case Zotero.Attachments.LINK_MODE_LINKED_URL:
				break;
			default:
				try {
					var file = Zotero.Attachments.getStorageDirectory(this.id);
					if (file.exists()) {
						file.remove(true);
					}
				}
				catch (e) {
					Components.utils.reportError(e);
				}
		}
	}
	
	// Regular item
	
	// If flag given, delete child notes and files
	else {
		var sql = "SELECT itemID FROM itemNotes WHERE sourceItemID=?1 UNION "
			+ "SELECT itemID FROM itemAttachments WHERE sourceItemID=?1";
		var toDelete = Zotero.DB.columnQuery(sql, [this.id]);
		
		if (toDelete) {
			for (var i in toDelete) {
				var obj = Zotero.Items.get(toDelete[i]);
				obj.erase();
			}
		}
	}
	
	// Flag related items for notification
	var relateds = this._getRelatedItemsBidirectional();
	for each(var id in relateds) {
		var relatedItem = Zotero.Items.get(id);
		if (changedItems.indexOf(id) != -1) {
			//changedItemsNotifierData[id] = {};
			changedItems.push(id);
		}
	}
	
	// Clear fulltext cache
	if (this.isAttachment()) {
		Zotero.Fulltext.clearItemWords(this.id);
		//Zotero.Fulltext.clearItemContent(this.id);
	}
	
	// Remove relations (except for merge tracker)
	var uri = Zotero.URI.getItemURI(this);
	Zotero.Relations.eraseByURI(uri, [Zotero.Relations.deletedItemPredicate]);
	
	Zotero.DB.query('DELETE FROM annotations WHERE itemID=?', this.id);
	Zotero.DB.query('DELETE FROM highlights WHERE itemID=?', this.id);
	Zotero.DB.query('DELETE FROM deletedItems WHERE itemID=?', this.id);
	var hasCreators = Zotero.DB.valueQuery(
		"SELECT rowid FROM itemCreators WHERE itemID=? LIMIT 1", this.id
	);
	if (hasCreators) {
		Zotero.DB.query('DELETE FROM itemCreators WHERE itemID=?', this.id);
	}
	Zotero.DB.query('DELETE FROM itemNotes WHERE itemID=?', this.id);
	Zotero.DB.query('DELETE FROM itemAttachments WHERE itemID=?', this.id);
	Zotero.DB.query('DELETE FROM itemSeeAlso WHERE itemID=?', this.id);
	Zotero.DB.query('DELETE FROM itemSeeAlso WHERE linkedItemID=?', this.id);
	
	var tags = this.getTags();
	if (tags.length) {
		var hasTags = true;
		Zotero.DB.query('DELETE FROM itemTags WHERE itemID=?', this.id);
		// DEBUG: Hack to reload linked items -- replace with something better
		for each(var tag in tags) {
			tag._linkedItemsLoaded = false;
		}
	}
	else {
		var hasTags = false;
	}
	
	Zotero.DB.query('DELETE FROM itemData WHERE itemID=?', this.id);
	
	try {
		Zotero.DB.query('DELETE FROM items WHERE itemID=?', this.id);
	}
	catch (e) {
		// If deletion fails, try to correct a few things that have come up before
		Zotero.debug("Item deletion failed -- trying to fix", 2);
		Zotero.Fulltext.clearItemWords(this.id);
		Zotero.DB.query('DELETE FROM itemTags WHERE itemID=?', this.id);
		
		// And then try again
		Zotero.DB.query('DELETE FROM items WHERE itemID=?', this.id);
	}
	
	try {
		Zotero.DB.commitTransaction();
	}
	catch (e) {
		// On failure, reset count of source items
		if (sourceItem) {
			if (this.isNote()) {
				sourceItem.incrementNoteCount();
			}
			else if (this.isAttachment()) {
				sourceItem.incrementAttachmentCount();
			}
		}
		Zotero.DB.rollbackTransaction();
		throw (e);
	}
	
	Zotero.Items.unload(this.id);
	
	// Send notification of changed items
	if (changedItems.length) {
		Zotero.Notifier.trigger('modify', 'item', changedItems, changedItemsNotifierData);
	}
	
	Zotero.Notifier.trigger('delete', 'item', this.id, deletedItemNotifierData);
	
	Zotero.Prefs.set('purge.items', true);
	if (hasCreators) {
		Zotero.Prefs.set('purge.creators', true);
	}
	if (hasTags) {
		Zotero.Prefs.set('purge.tags', true);
	}
}


Zotero.Item.prototype.isCollection = function() {
	return false;
}


Zotero.Item.prototype.toArray = function (mode) {
	Zotero.debug('Zotero.Item.toArray() is deprecated -- use Zotero.Item.serialize()');
	
	if (this.id || this.key) {
		if (!this._primaryDataLoaded) {
			this.loadPrimaryData(true);
		}
		if (!this._itemDataLoaded) {
			this._loadItemData();
		}
	}
	
	var arr = {};
	
	// Primary fields
	for each(var i in Zotero.Items.primaryFields) {
		switch (i) {
			case 'itemID':
				arr.itemID = this._id;
				continue;
			
			case 'itemTypeID':
				arr.itemType = Zotero.ItemTypes.getName(this.itemTypeID);
				continue;
			
			// Skip virtual fields
			case 'firstCreator':
			case 'numNotes':
			case 'numAttachments':
			case 'sourceItemID':
				continue;
			
			// For the rest, just copy over
			default:
				arr[i] = this['_' + i];
		}
	}
	
	// Item metadata
	for (var i in this._itemData) {
		arr[Zotero.ItemFields.getName(i)] = this.getField(i) + '';
	}
	
	if (mode == 1 || mode == 2) {
		if (!arr.title &&
				(this.itemTypeID == Zotero.ItemTypes.getID('letter') ||
				this.itemTypeID == Zotero.ItemTypes.getID('interview'))) {
			arr.title = this.getDisplayTitle(mode == 2) + '';
		}
	}
	
	if (!this.isNote() && !this.isAttachment()) {
		// Creators
		arr.creators = [];
		var creators = this.getCreators();
		for (var i in creators) {
			var creator = {};
			// Convert creatorTypeIDs to text
			creator.creatorType =
				Zotero.CreatorTypes.getName(creators[i].creatorTypeID);
			creator.creatorID = creators[i].ref.id;
			creator.firstName = creators[i].ref.firstName;
			creator.lastName = creators[i].ref.lastName;
			creator.fieldMode = creators[i].ref.fieldMode;
			arr.creators.push(creator);
		}
	}
	
	// Notes
	if (this.isNote()) {
		arr.note = this.getNote();
		var parent = this.getSourceKey();
		if (parent) {
			arr.sourceItemKey = parent;
		}
	}
	
	// Attachments
	if (this.isAttachment()) {
		// Attachments can have embedded notes
		arr.note = this.getNote();
		
		var parent = this.getSourceKey();
		if (parent) {
			arr.sourceItemKey = parent;
		}
	}
	
	// Attach children of regular items
	if (this.isRegularItem()) {
		// Append attached notes
		arr.notes = [];
		var notes = this.getNotes();
		for (var i in notes) {
			var note = Zotero.Items.get(notes[i]);
			arr.notes.push(note.toArray());
		}
		
		arr.attachments = [];
		var attachments = this.getAttachments();
		for (var i in attachments) {
			var attachment = Zotero.Items.get(attachments[i]);
			arr.attachments.push(attachment.toArray());
		}
	}
	
	arr.tags = [];
	var tags = this.getTags();
	for (var i=0, len=tags.length; i<len; i++) {
		var tag = tags[i].serialize();
		tag.tag = tag.fields.name;
		tag.type = tag.fields.type;
		arr.tags.push(tag);
	}
	
	arr.related = this._getRelatedItemsBidirectional();
	
	return arr;
}

/*
 * Convert the item object into a persistent form
 *	for use by the export functions
 *
 * Modes:
 *
 * 1 == e.g. [Letter to Valee]
 * 2 == e.g. [Stothard; Letter to Valee; May 8, 1928]
 */
Zotero.Item.prototype.serialize = function(mode) {
	if (this.id || this.key) {
		if (!this._primaryDataLoaded) {
			this.loadPrimaryData(true);
		}
		if (!this._itemDataLoaded && this.id) {
			this._loadItemData();
		}
	}
	
	var arr = {};
	arr.primary = {};
	arr.virtual = {};
	arr.fields = {};
	
	// Primary and virtual fields
	for each(var i in Zotero.Items.primaryFields) {
		switch (i) {
			case 'itemID':
				arr.primary.itemID = this._id;
				continue;
			
			case 'itemTypeID':
				arr.primary.itemType = Zotero.ItemTypes.getName(this.itemTypeID);
				continue;
			
			case 'firstCreator':
				arr.virtual[i] = this['_' + i] + '';
				continue;
				
			case 'numNotes':
			case 'numAttachments':
				arr.virtual[i] = this['_' + i];
				continue;
			
			case 'sourceItemID':
				continue;
			
			// For the rest, just copy over
			default:
				arr.primary[i] = this['_' + i];
		}
	}
	
	// Item metadata
	for (var i in this._itemData) {
		arr.fields[Zotero.ItemFields.getName(i)] = this.getField(i) + '';
	}
	
	if (mode == 1 || mode == 2) {
		if (!arr.fields.title &&
				(this.itemTypeID == Zotero.ItemTypes.getID('letter') ||
				this.itemTypeID == Zotero.ItemTypes.getID('interview'))) {
			arr.fields.title = this.getDisplayTitle(mode == 2) + '';
		}
	}
	
	// Deleted items flag
	if (this.deleted) {
		arr.deleted = true;
	}
	
	if (this.isRegularItem()) {
		// Creators
		arr.creators = [];
		var creators = this.getCreators();
		for (var i in creators) {
			var creator = {};
			// Convert creatorTypeIDs to text
			creator.creatorType = Zotero.CreatorTypes.getName(creators[i].creatorTypeID);
			creator.creatorID = creators[i].ref.id;
			creator.firstName = creators[i].ref.firstName;
			creator.lastName = creators[i].ref.lastName;
			creator.fieldMode = creators[i].ref.fieldMode;
			creator.libraryID = creators[i].ref.libraryID;
			creator.key = creators[i].ref.key;
			arr.creators.push(creator);
		}
		
		// Attach children of regular items
		
		// Append attached notes
		arr.notes = [];
		var notes = this.getNotes();
		for (var i in notes) {
			var note = Zotero.Items.get(notes[i]);
			arr.notes.push(note.serialize());
		}
		
		// Append attachments
		arr.attachments = [];
		var attachments = this.getAttachments();
		for (var i in attachments) {
			var attachment = Zotero.Items.get(attachments[i]);
			arr.attachments.push(attachment.serialize());
		}
	}
	// Notes and embedded attachment notes
	else {
		if (this.isAttachment()) {
			arr.attachment = {};
			arr.attachment.linkMode = this.attachmentLinkMode;
			arr.attachment.mimeType = this.attachmentMIMEType;
			arr.attachment.charset = this.attachmentCharset;
			arr.attachment.path = this.attachmentPath;
		}
		
		arr.note = this.getNote();
		var parent = this.getSourceKey();
		if (parent) {
			arr.sourceItemKey = parent;
		}
	}
	
	arr.tags = [];
	var tags = this.getTags();
	for (var i=0, len=tags.length; i<len; i++) {
		arr.tags.push(tags[i].serialize());
	}
	
	arr.related = this._getRelatedItems(true);
	arr.relatedReverse = this._getRelatedItemsReverse();
	
	return arr;
}



//////////////////////////////////////////////////////////////////////////////
//
// Private Zotero.Item methods
//
//////////////////////////////////////////////////////////////////////////////

/*
 * Load in the creators from the database
 */
Zotero.Item.prototype._loadCreators = function() {
	if (!this.id) {
		throw ('ItemID not set for item before attempting to load creators');
	}
	
	var sql = 'SELECT creatorID, creatorTypeID, orderIndex FROM itemCreators '
		+ 'WHERE itemID=? ORDER BY orderIndex';
	var creators = Zotero.DB.query(sql, this.id);
	
	this._creators = [];
	this._creatorsLoaded = true;
	
	if (!creators) {
		return true;
	}
	
	for (var i=0; i<creators.length; i++) {
		var creatorObj = Zotero.Creators.get(creators[i].creatorID);
		if (!creatorObj) {
			creatorObj = new Zotero.Creator();
			creatorObj.id = creators[i].creatorID;
		}
		this._creators[creators[i].orderIndex] = {
			ref: creatorObj,
			creatorTypeID: creators[i].creatorTypeID
		};
	}
	
	return true;
}


/*
 * Load in the field data from the database
 */
Zotero.Item.prototype._loadItemData = function() {
	if (!this.id) {
		// Log backtrace and data
		try {
			asfasfsa();
		}
		catch (e) {
			Zotero.debug(e);
			Zotero.debug(this._itemTypeID);
			Zotero.debug(this._libraryID);
			Zotero.debug(this._key);
			Zotero.debug(this._dateAdded);
			Zotero.debug(this._dateModified);
		}
		throw ('ItemID not set for object before attempting to load data');
	}
	
	var sql = "SELECT fieldID, value FROM itemData NATURAL JOIN itemDataValues "
				+ "WHERE itemID=?";
	var fields = Zotero.DB.query(sql, this.id);
	
	var itemTypeFields = Zotero.ItemFields.getItemTypeFields(this.itemTypeID);
	
	for each(var field in fields) {
		this.setField(field.fieldID, field.value, true);
	}
	
	// Mark nonexistent fields as loaded
	for each(var fieldID in itemTypeFields) {
		if (this._itemData[fieldID] === null) {
			this._itemData[fieldID] = false;
		}
	}
	
	this._itemDataLoaded = true;
}


Zotero.Item.prototype._loadRelatedItems = function() {
	if (!this.id) {
		return;
	}
	
	if (!this._primaryDataLoaded) {
		this.loadPrimaryData(true);
	}
	
	var sql = "SELECT linkedItemID FROM itemSeeAlso WHERE itemID=?";
	var ids = Zotero.DB.columnQuery(sql, this.id);
	
	this._relatedItems = [];
	
	if (ids) {
		for each(var id in ids) {
			this._relatedItems.push(Zotero.Items.get(id));
		}
	}
	
	this._relatedItemsLoaded = true;
}


/**
 * Returns related items this item point to
 *
 * @param	bool		asIDs		Return as itemIDs
 * @return	array					Array of itemIDs
 */
Zotero.Item.prototype._getRelatedItems = function (asIDs) {
	if (!this._relatedItemsLoaded) {
		this._loadRelatedItems();
	}
	
	if (this._relatedItems.length == 0) {
		return [];
	}
	
	// Return itemIDs
	if (asIDs) {
		var ids = [];
		for each(var item in this._relatedItems) {
			ids.push(item.id);
		}
		return ids;
	}
	
	// Return Zotero.Item objects
	var objs = [];
	for each(var item in this._relatedItems) {
		objs.push(item);
	}
	return objs;
}


/**
 * Returns related items that point to this item
 *
 * @return	array						Array of itemIDs
 */
Zotero.Item.prototype._getRelatedItemsReverse = function () {
	if (!this.id) {
		return [];
	}
	
	var sql = "SELECT itemID FROM itemSeeAlso WHERE linkedItemID=?";
	var ids = Zotero.DB.columnQuery(sql, this.id);
	if (!ids) {
		return [];
	}
	return ids;
}


/**
 * Returns related items this item points to and that point to this item
 *
 * @return array		Array of itemIDs
 */
Zotero.Item.prototype._getRelatedItemsBidirectional = function () {
	var related = this._getRelatedItems(true);
	var reverse = this._getRelatedItemsReverse();
	
	if (reverse.length) {
		if (!related.length) {
			return reverse;
		}
		
		for each(var id in reverse) {
			if (related.indexOf(id) == -1) {
				related.push(id);
			}
		}
	}
	else if (!related) {
		return [];
	}
	return related;
}


Zotero.Item.prototype._setRelatedItems = function (itemIDs) {
	if (!this._relatedItemsLoaded) {
		this._loadRelatedItems();
	}
	
	if (itemIDs.constructor.name != 'Array') {
		throw ('ids must be an array in Zotero.Items._setRelatedItems()');
	}
	
	var currentIDs = this._getRelatedItems(true);
	var oldIDs = []; // children being kept
	var newIDs = []; // new children
	
	if (itemIDs.length == 0) {
		if (currentIDs.length == 0) {
			Zotero.debug('No related items added', 4);
			return false;
		}
	}
	else {
		for (var i in itemIDs) {
			var id = itemIDs[i];
			var parsedInt = parseInt(id);
			if (parsedInt != id) {
				throw ("itemID '" + id + "' not an integer in Zotero.Item.addRelatedItem()");
			}
			id = parsedInt;
			
			if (id == this.id) {
				Zotero.debug("Can't relate item to itself in Zotero.Item._setRelatedItems()", 2);
				continue;
			}
			
			if (currentIDs.indexOf(id) != -1) {
				Zotero.debug("Item " + this.id + " is already related to item " + id);
				oldIDs.push(id);
				continue;
			}
			
			var item = Zotero.Items.get(id);
			if (!item) {
				throw ("Can't relate item to invalid item " + id
					+ " in Zotero.Item._setRelatedItems()");
			}
			/*
			var otherCurrent = item.relatedItems;
			if (otherCurrent.length && otherCurrent.indexOf(this.id) != -1) {
				Zotero.debug("Other item " + id + " already related to item "
					+ this.id + " in Zotero.Item._setRelatedItems()");
				return false;
			}
			*/
			
			newIDs.push(id);
		}
	}
	
	// Mark as changed if new or removed ids
	if (newIDs.length > 0 || oldIDs.length != currentIDs.length) {
		this._markFieldChange('related', currentIDs);
		this._changed.relatedItems = true
	}
	else {
		Zotero.debug('Related items not changed in Zotero.Item._setRelatedItems()', 4);
		return false;
	}
	
	newIDs = oldIDs.concat(newIDs);
	this._relatedItems = [];
	for each(var itemID in newIDs) {
		this._relatedItems.push(Zotero.Items.get(itemID));
	}
	return true;
}


/**
 * The creator has already been changed in itembox.xml before being passed
 * to setCreator()/removeCreator(), so we have to reach in and get its
 * previousData, and ideally try to detect when this private data structure
 * has changed, which it almost certainly will. I am so sorry.
 */
Zotero.Item.prototype._getOldCreators = function () {
	var oldCreators = [];
	for (var i in this._creators) {
		if (this._creators[i].ref._changed) {
			if (!this._creators[i].ref._previousData
					&& !this._creators[i].ref._previousData.fields) {
				Components.utils.reportError("Previous creator data not available in expected form");
				oldCreators.push(false);
				continue;
			}
			var c = this._creators[i].ref._previousData.fields;
		}
		else {
			var c = this._creators[i].ref;
		}
		
		var old = {
			// Convert creatorTypeIDs to text
			creatorType: Zotero.CreatorTypes.getName(
				this._creators[i].creatorTypeID
			)
		};
		
		if (c.fieldMode) {
			// In 'fields' there's just 'name' for single-field mode
			old.name = typeof c.name == 'undefined' ? c.lastName : c.name;
		}
		else {
			old.firstName = c.firstName;
			old.lastName = c.lastName;
		}
		oldCreators.push(old);
	}
	return oldCreators;
}


/**
 * Save old version of data that's being changed, to pass to the notifier
 */
Zotero.Item.prototype._markFieldChange = function (field, oldValue) {
	// Only save if item already exists and field not already changed
	if (!this.id || !this.exists() || typeof this._previousData[field] != 'undefined') {
		return;
	}
	this._previousData[field] = oldValue;
}


Zotero.Item.prototype._clearFieldChange = function (field) {
	delete this._previousData[field];
}


Zotero.Item.prototype._generateKey = function () {
	return Zotero.Utilities.generateObjectKey();
}


Zotero.Item.prototype._disabledCheck = function () {
	if (this._disabled) {
		var msg = "New Zotero.Item objects shouldn't be accessed after save -- use Zotero.Items.get()";
		Zotero.debug(msg, 2);
		Components.utils.reportError(msg);
	}
}<|MERGE_RESOLUTION|>--- conflicted
+++ resolved
@@ -953,11 +953,7 @@
 			} else {
 				var court = this.getField('court');
 				if (court) {
-<<<<<<< HEAD
-					title = title + ' (' + court + ');
-=======
 					title = title + ' (' + court + ')';
->>>>>>> 72a99d32
 				}
 			}
 		}
