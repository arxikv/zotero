/*
    ***** BEGIN LICENSE BLOCK *****
    
    Copyright © 2009 Center for History and New Media
                     George Mason University, Fairfax, Virginia, USA
                     http://zotero.org
    
    This file is part of Zotero.
    
    Zotero is free software: you can redistribute it and/or modify
    it under the terms of the GNU Affero General Public License as published by
    the Free Software Foundation, either version 3 of the License, or
    (at your option) any later version.
    
    Zotero is distributed in the hope that it will be useful,
    but WITHOUT ANY WARRANTY; without even the implied warranty of
    MERCHANTABILITY or FITNESS FOR A PARTICULAR PURPOSE.  See the
    GNU Affero General Public License for more details.
    
    You should have received a copy of the GNU Affero General Public License
    along with Zotero.  If not, see <http://www.gnu.org/licenses/>.
    
    ***** END LICENSE BLOCK *****
*/


/*
 * Constructor for Item object
 */
Zotero.Item = function(itemTypeOrID) {
	if (arguments[1] || arguments[2]) {
		throw ("Zotero.Item constructor only takes one parameter");
	}
	
	Zotero.Item._super.apply(this);
	
	this._disabled = false;
	
	// loadPrimaryData (additional properties in dataObject.js)
	this._itemTypeID = null;
	this._firstCreator = null;
	this._sortCreator = null;
	this._numNotes = null;
	this._numNotesTrashed = null;
	this._numNotesEmbedded = null;
	this._numNotesEmbeddedTrashed = null;
	this._numAttachments = null;
	this._numAttachmentsTrashed = null;
	this._attachmentCharset = null;
	this._attachmentLinkMode = null;
	this._attachmentContentType = null;
	this._attachmentPath = null;
	this._attachmentSyncState = null;
	
	// loadCreators
	this._creators = [];
	this._creatorIDs = [];
	
	// loadItemData
	this._itemData = null;
	this._noteTitle = null; // also loaded by Items.cacheFields()
	this._noteText = null; // also loaded by Items.cacheFields()
	this._displayTitle = null; // also loaded by Items.cacheFields()
	
	// loadChildItems
	this._attachments = null;
	this._notes = null;
	
	this._tags = [];
	this._collections = [];
	this._relations = [];
	
	this._bestAttachmentState = null;
	this._fileExists = null;
	
	this._deleted = null;
	this._hasNote = null;
	
	this._noteAccessTime = null;
	
	this._relatedItems = false;
	
	if (itemTypeOrID) {
		// setType initializes type-specific properties in this._itemData
		this.setType(Zotero.ItemTypes.getID(itemTypeOrID));
	}
}

Zotero.extendClass(Zotero.DataObject, Zotero.Item);

Zotero.Item.prototype._objectType = 'item';
Zotero.defineProperty(Zotero.Item.prototype, 'ContainerObjectsClass', {
	get: function() Zotero.Collections
});

Zotero.Item.prototype._dataTypes = Zotero.Item._super.prototype._dataTypes.concat([
	'itemData',
	'note',
	'creators',
	'childItems',
//	'relatedItems', // TODO: remove
	'tags',
	'collections',
	'relations'
]);

Zotero.defineProperty(Zotero.Item.prototype, 'id', {
	get: function() this._id,
	set: function(val) this.setField('id', val)
});
Zotero.defineProperty(Zotero.Item.prototype, 'itemID', {
	get: function() {
		Zotero.debug("Item.itemID is deprecated -- use Item.id");
		return this._id;
	}
});
Zotero.defineProperty(Zotero.Item.prototype, 'libraryID', {
	get: function() this._libraryID,
	set: function(val) this.setField('libraryID', val)
});
Zotero.defineProperty(Zotero.Item.prototype, 'key', {
	get: function() this._key,
	set: function(val) this.setField('key', val)
});
Zotero.defineProperty(Zotero.Item.prototype, 'itemTypeID', {
	get: function() this._itemTypeID
});
Zotero.defineProperty(Zotero.Item.prototype, 'dateAdded', {
	get: function() this._dateAdded,
	set: function(val) this.setField('dateAdded', val)
});
Zotero.defineProperty(Zotero.Item.prototype, 'dateModified', {
	get: function() this._dateModified,
	set: function(val) this.setField('dateModified', val)
});
Zotero.defineProperty(Zotero.Item.prototype, 'version', {
	get: function() this._version,
	set: function(val) this.setField('version', val)
});
Zotero.defineProperty(Zotero.Item.prototype, 'synced', {
	get: function() this._synced,
	set: function(val) this.setField('synced', val)
});

// .parentKey and .parentID defined in dataObject.js, but create aliases
Zotero.defineProperty(Zotero.Item.prototype, 'parentItemID', {
	get: function() this.parentID,
	set: function(val) this.parentID = val
});
Zotero.defineProperty(Zotero.Item.prototype, 'parentItemKey', {
	get: function() this.parentKey,
	set: function(val) this.parentKey = val
});

Zotero.defineProperty(Zotero.Item.prototype, 'firstCreator', {
	get: function() this._firstCreator
});
Zotero.defineProperty(Zotero.Item.prototype, 'sortCreator', {
	get: function() this._sortCreator
});
Zotero.defineProperty(Zotero.Item.prototype, 'relatedItems', {
	get: function() this._getRelatedItems(true),
	set: function(arr) this._setRelatedItems(arr)
});

Zotero.Item.prototype.getID = function() {
	Zotero.debug('Item.getID() is deprecated -- use Item.id');
	return this._id;
}

Zotero.Item.prototype.getType = function() {
	Zotero.debug('Item.getType() is deprecated -- use Item.itemTypeID');
	return this._itemTypeID;
}

Zotero.Item.prototype.isPrimaryField = function (fieldName) {
	Zotero.debug("Zotero.Item.isPrimaryField() is deprecated -- use Zotero.Items.isPrimaryField()");
	return this.ObjectsClass.isPrimaryField(fieldName);
}

Zotero.Item.prototype._get = function () {
	throw new Error("_get is not valid for items");
}

Zotero.Item.prototype._set = function () {
	throw new Error("_set is not valid for items");
}

Zotero.Item.prototype._setParentKey = function() {
	if (!this.isNote() && !this.isAttachment()) {
		throw new Error("_setParentKey() can only be called on items of type 'note' or 'attachment'");
	}
	
	Zotero.Item._super.prototype._setParentKey.apply(this, arguments);
}

//////////////////////////////////////////////////////////////////////////////
//
// Public Zotero.Item methods
//
//////////////////////////////////////////////////////////////////////////////
/*
 * Retrieves (and loads from DB, if necessary) an itemData field value
 *
 * @param {String|Integer} field fieldID or fieldName
 * @param {Boolean} [unformatted] Skip any special processing of DB value
 *   (e.g. multipart date field)
 * @param {Boolean} includeBaseMapped If true and field is a base field, returns
 *   value of type-specific field instead
 *   (e.g. 'label' for 'publisher' in 'audioRecording')
 * @return {String} Value as string or empty string if value is not present
 */
Zotero.Item.prototype.getField = function(field, unformatted, includeBaseMapped) {
	if (field != 'id') this._disabledCheck();
	
	//Zotero.debug('Requesting field ' + field + ' for item ' + this._id, 4);
	
	this._requireData('primaryData');
	
	// TODO: Fix logic and add sortCreator
	if (field === 'firstCreator' && !this._id) {
		// Hack to get a firstCreator for an unsaved item
		var creatorsData = this.getCreators(true);
		if (creators.length === 0) {
			return "";
		} else if (creators.length === 1) {
			return creatorsData[0].lastName;
		} else if (creators.length === 2) {
			return creatorsData[0].lastName + " " + Zotero.getString('general.and') + " " + creatorsData[1].lastName;
		} else if (creators.length > 3) {
			return creatorsData[0].lastName + " " + Zotero.getString('general.etAl');
		}
	} else if (field === 'id' || this.ObjectsClass.isPrimaryField(field)) {
		var privField = '_' + field;
		//Zotero.debug('Returning ' + (this[privField] ? this[privField] : '') + ' (typeof ' + typeof this[privField] + ')');
		return this[privField];
	} else if (field == 'year') {
		return this.getField('date', true, true).substr(0,4);
	}
	
	if (this.isNote()) {
		switch (Zotero.ItemFields.getName(field)) {
			case 'title':
				return this.getNoteTitle();
				
			default:
				return '';
		}
	}
	
	if (includeBaseMapped) {
		var fieldID = Zotero.ItemFields.getFieldIDFromTypeAndBase(
			this._itemTypeID, field
		);
	}
	
	if (!fieldID) {
		var fieldID = Zotero.ItemFields.getID(field);
	}
	
	let value = this._itemData[fieldID];
	
	if (value === undefined) {
		//Zotero.debug("Field '" + field + "' doesn't exist for item type " + this._itemTypeID + " in Item.getField()");
		return '';
	}
	
	// If the item is identified (has an id or key), this field has to be populated (e.g., by
	// Zotero.Items.cacheFields()) or item data has to be loaded
	if (this._identified && value === null && !this._loaded.itemData) {
		throw new Zotero.Exception.UnloadedDataException(
			"Item data not loaded and field '" + field + "' not set", "itemData"
		);
	}
	
	value = value ? value : '';
	
	if (!unformatted) {
		// Multipart date fields
		// TEMP - filingDate
		if (Zotero.ItemFields.isFieldOfBase(fieldID, 'date') || field == 'filingDate') {
			value = Zotero.Date.multipartToStr(value);
		}
	}
	//Zotero.debug('Returning ' + value);
	return value;
}


/**
 * @param	{Boolean}				asNames
 * @return	{Integer[]|String[]}
 */
Zotero.Item.prototype.getUsedFields = function(asNames) {
	this._requireData('itemData');
	
	return Object.keys(this._itemData)
		.filter(id => this._itemData[id] !== false && this._itemData[id] !== null)
		.map(id => asNames ? Zotero.ItemFields.getName(id) : parseInt(id));
};



/*
 * Populate basic item data from a database row
 */
Zotero.Item.prototype.loadFromRow = function(row, reload) {
	// If necessary or reloading, set the type and reinitialize this._itemData
	if (reload || (!this._itemTypeID && row.itemTypeID)) {
		this.setType(row.itemTypeID, true);
	}
	
	this._parseRowData(row);
	this._finalizeLoadFromRow(row);
}

Zotero.Item.prototype._parseRowData = function(row) {
	var primaryFields = this.ObjectsClass.primaryFields;
	for (let i=0; i<primaryFields.length; i++) {
		let col = primaryFields[i];
		
		if (row[col] === undefined) {
			Zotero.debug('Skipping missing field ' + col);
			continue;
		}
		
		let val = row[col];
		
		//Zotero.debug("Setting field '" + col + "' to '" + val + "' for item " + this.id);
		
		switch (col) {
			// Unchanged
			case 'itemID':
				col = 'id';
				break;
				
			case 'libraryID':
				break;
			
			// Integer or 0
			case 'version':
			case 'numNotes':
			case 'numNotesTrashed':
			case 'numNotesEmbedded':
			case 'numNotesEmbeddedTrashed':
			case 'numAttachments':
			case 'numAttachmentsTrashed':
				val = val ? parseInt(val) : 0;
				break;
			
			// Value or false
			case 'parentKey':
				val = val || false;
				break;
			
			// Integer or false if falsy
			case 'parentID':
				val = val ? parseInt(val) : false;
				break;
			
			case 'attachmentLinkMode':
				val = val !== null ? parseInt(val) : false;
				break;
			
			// Boolean
			case 'synced':
			case 'deleted':
				val = !!val;
				break;
				
			default:
				val = val ? val : '';
		}
		
		this['_' + col] = val;
	}
}

Zotero.Item.prototype._finalizeLoadFromRow = function(row) {
	this._loaded.primaryData = true;
	this._clearChanged('primaryData');
	this._identified = true;
}


/*
 * Set or change the item's type
 */
Zotero.Item.prototype.setType = function(itemTypeID, loadIn) {
	if (itemTypeID == this._itemTypeID) {
		return true;
	}
	
	// Adjust 'note' data type based on whether the item is an attachment or note
	var isAttachment = Zotero.ItemTypes.getID('attachment') == itemTypeID;
	var isNote = Zotero.ItemTypes.getID('note') == itemTypeID;
	this._skipDataTypeLoad.note = !(isAttachment || isNote);
	
	var oldItemTypeID = this._itemTypeID;
	if (oldItemTypeID) {
		if (loadIn) {
			throw new Error('Cannot change type in loadIn mode');
		}
		
		// Changing the item type can affect fields and creators, so they need to be loaded
		this._requireData('itemData');
		this._requireData('creators');
		
		var copiedFields = [];
		var newNotifierFields = [];
		
		// Special cases handled below
		var bookTypeID = Zotero.ItemTypes.getID('book');
		var bookSectionTypeID = Zotero.ItemTypes.getID('bookSection');
		
		var obsoleteFields = this.getFieldsNotInType(itemTypeID);
		if (obsoleteFields) {
			// Move bookTitle to title and clear short title when going from
			// bookSection to book if there's not also a title
			if (oldItemTypeID == bookSectionTypeID && itemTypeID == bookTypeID) {
				var titleFieldID = Zotero.ItemFields.getID('title');
				var bookTitleFieldID = Zotero.ItemFields.getID('bookTitle');
				var shortTitleFieldID = Zotero.ItemFields.getID('shortTitle');
				if (this._itemData[bookTitleFieldID] && !this._itemData[titleFieldID]) {
					copiedFields.push([titleFieldID, this._itemData[bookTitleFieldID]]);
					newNotifierFields.push(titleFieldID);
					if (this._itemData[shortTitleFieldID]) {
						this.setField(shortTitleFieldID, false);
					}
				}
			}
			
			for each(var oldFieldID in obsoleteFields) {
				// Try to get a base type for this field
				var baseFieldID =
					Zotero.ItemFields.getBaseIDFromTypeAndField(oldItemTypeID, oldFieldID);
				
				if (baseFieldID) {
					var newFieldID =
						Zotero.ItemFields.getFieldIDFromTypeAndBase(itemTypeID, baseFieldID);
						
					// If so, save value to copy to new field
					if (newFieldID) {
						copiedFields.push([newFieldID, this.getField(oldFieldID)]);
					}
				}
				
				// Clear old field
				/*
				delete this._itemData[oldFieldID];
				if (!this._changed.itemData) {
					this._changed.itemData = {};
				}
				this._changed.itemData[oldFieldID] = true;
				*/
				this.setField(oldFieldID, false);
			}
		}
		
		// Move title to bookTitle and clear shortTitle when going from book to bookSection
		if (oldItemTypeID == bookTypeID && itemTypeID == bookSectionTypeID) {
			var titleFieldID = Zotero.ItemFields.getID('title');
			var bookTitleFieldID = Zotero.ItemFields.getID('bookTitle');
			var shortTitleFieldID = Zotero.ItemFields.getID('shortTitle');
			if (this._itemData[titleFieldID]) {
				copiedFields.push([bookTitleFieldID, this._itemData[titleFieldID]]);
				newNotifierFields.push(bookTitleFieldID);
				this.setField(titleFieldID, false);
			}
			if (this._itemData[shortTitleFieldID]) {
				this.setField(shortTitleFieldID, false);
			}
		}
		
		for (var fieldID in this._itemData) {
			if (this._itemData[fieldID] &&
					(!obsoleteFields || obsoleteFields.indexOf(fieldID) == -1)) {
				copiedFields.push([fieldID, this.getField(fieldID)]);
			}
		}
	}
	
	this._itemTypeID = itemTypeID;
	
	// If there's an existing type
	if (oldItemTypeID) {
		// Reset custom creator types to the default
		let creators = this.getCreators();
		if (creators) {
			let removeAll = !Zotero.CreatorTypes.itemTypeHasCreators(itemTypeID);
			for (let i=0; i<creators.length; i++) {
				// Remove all creators if new item type doesn't have any
				if (removeAll) {
					this.removeCreator(i);
					continue;
				}
				
				if (!Zotero.CreatorTypes.isValidForItemType(creators[i].creatorTypeID, itemTypeID)) {
					// Convert existing primary creator type to new item type's
					// primary creator type, or contributor (creatorTypeID 2)
					// if none or not currently primary
					let oldPrimary = Zotero.CreatorTypes.getPrimaryIDForType(oldItemTypeID);
					let newPrimary = false;
					if (oldPrimary == creators[i].creatorTypeID) {
						newPrimary = Zotero.CreatorTypes.getPrimaryIDForType(itemTypeID);
					}
					creators[i].creatorTypeID = newPrimary ? newPrimary : 2;
					
					this.setCreator(i, creators[i]);
				}
			}
		}
	}
	
	// Initialize this._itemData with type-specific fields
	this._itemData = {};
	var fields = Zotero.ItemFields.getItemTypeFields(itemTypeID);
	for each(var fieldID in fields) {
		this._itemData[fieldID] = null;
	}
	
	// DEBUG: clear change item data?
	
	if (copiedFields) {
		for each(var f in copiedFields) {
			// For fields that we moved to different fields in the new type
			// (e.g., book -> bookTitle), mark the old value as explicitly
			// false in previousData (since otherwise it would be null)
			if (newNotifierFields.indexOf(f[0]) != -1) {
				this._markFieldChange(Zotero.ItemFields.getName(f[0]), false);
				this.setField(f[0], f[1]);
			}
			// For fields that haven't changed, clear from previousData
			// after setting
			else {
				this.setField(f[0], f[1]);
				this._clearFieldChange(Zotero.ItemFields.getName(f[0]));
			}
		}
	}
	
	if (loadIn) {
		this._loaded['itemData'] = false;
	}
	else {
		if (oldItemTypeID) {
			this._markFieldChange('itemType', Zotero.ItemTypes.getName(oldItemTypeID));
		}
		if (!this._changed.primaryData) {
			this._changed.primaryData = {};
		}
		this._changed.primaryData.itemTypeID = true;
	}
	
	return true;
}


/*
 * Find existing fields from current type that aren't in another
 *
 * If _allowBaseConversion_, don't return fields that can be converted
 * via base fields (e.g. label => publisher => studio)
 */
Zotero.Item.prototype.getFieldsNotInType = function (itemTypeID, allowBaseConversion) {
	var fieldIDs = [];
	
	for (var field in this._itemData) {
		if (this._itemData[field]) {
			var fieldID = Zotero.ItemFields.getID(field);
			if (Zotero.ItemFields.isValidForType(fieldID, itemTypeID)) {
				continue;
			}
			
			if (allowBaseConversion) {
				var baseID = Zotero.ItemFields.getBaseIDFromTypeAndField(this.itemTypeID, field);
				if (baseID) {
					var newFieldID = Zotero.ItemFields.getFieldIDFromTypeAndBase(itemTypeID, baseID);
					if (newFieldID) {
						continue;
					}
				}
			}
			
			fieldIDs.push(fieldID);
		}
	}
	/*
	var sql = "SELECT fieldID FROM itemTypeFields WHERE itemTypeID=?1 AND "
		+ "fieldID IN (SELECT fieldID FROM itemData WHERE itemID=?2) AND "
		+ "fieldID NOT IN (SELECT fieldID FROM itemTypeFields WHERE itemTypeID=?3)";
		
	if (allowBaseConversion) {
		// Not the type-specific field for a base field in the new type
		sql += " AND fieldID NOT IN (SELECT fieldID FROM baseFieldMappings "
			+ "WHERE itemTypeID=?1 AND baseFieldID IN "
			+ "(SELECT fieldID FROM itemTypeFields WHERE itemTypeID=?3)) AND ";
		// And not a base field with a type-specific field in the new type
		sql += "fieldID NOT IN (SELECT baseFieldID FROM baseFieldMappings "
			+ "WHERE itemTypeID=?3) AND ";
		// And not the type-specific field for a base field that has
		// a type-specific field in the new type
		sql += "fieldID NOT IN (SELECT fieldID FROM baseFieldMappings "
			+ "WHERE itemTypeID=?1 AND baseFieldID IN "
			+ "(SELECT baseFieldID FROM baseFieldMappings WHERE itemTypeID=?3))";
	}
	
	return Zotero.DB.columnQuery(sql, [this.itemTypeID, this.id, { int: itemTypeID }]);
	*/
	if (!fieldIDs.length) {
		return false;
	}
	
	return fieldIDs;
}


/*
 * Set a field value, loading existing itemData first if necessary
 *
 * Field can be passed as fieldID or fieldName
 */
Zotero.Item.prototype.setField = function(field, value, loadIn) {
	this._disabledCheck();
	
	if (typeof value == 'string') {
		value = value.trim().normalize();
	}
	
	//Zotero.debug("Setting field '" + field + "' to '" + value + "' (loadIn: " + (loadIn ? 'true' : 'false') + ") for item " + this.id + " ");
	
	if (!field) {
		throw new Error("Field not specified");
	}
	
	if (field == 'id' || field == 'libraryID' || field == 'key') {
		return this._setIdentifier(field, value);
	}
	
	// Primary field
	if (this.ObjectsClass.isPrimaryField(field)) {
		this._requireData('primaryData');
		
		if (loadIn) {
			throw new Error('Cannot set primary field ' + field + ' in loadIn mode in Zotero.Item.setField()');
		}
		
		switch (field) {
			case 'itemTypeID':
			case 'dateAdded':
				break;
			
			case 'dateModified':
				// Make sure it's valid
				let date = Zotero.Date.sqlToDate(value, true);
				if (!date) throw new Error("Invalid SQL date: " + value);
				
				value = Zotero.Date.dateToSQL(date, true);
				break;

			case 'version':
				value = parseInt(value);
				break;

			case 'synced':
				value = !!value;
				break;
				
			default:
				throw new Error('Primary field ' + field + ' cannot be changed in Zotero.Item.setField()');
			
		}
		
		/*
		if (!Zotero.ItemFields.validate(field, value)) {
			throw("Value '" + value + "' of type " + typeof value + " does not validate for field '" + field + "' in Zotero.Item.setField()");
		}
		*/
		
		// If field value has changed
		if (this['_' + field] != value) {
			Zotero.debug("Field '" + field + "' has changed from '" + this['_' + field] + "' to '" + value + "'", 4);
			
			// Save a copy of the field before modifying
			this._markFieldChange(field, this['_' + field]);
			
			if (field == 'itemTypeID') {
				this.setType(value, loadIn);
			}
			else {
				
				this['_' + field] = value;
				
				if (!this._changed.primaryData) {
					this._changed.primaryData = {};
				}
				this._changed.primaryData[field] = true;
			}
		}
		else {
			Zotero.debug("Field '" + field + "' has not changed", 4);
		}
		return true;
	}
	
	if (!loadIn) {
		this._requireData('itemData');
	}
	
	let itemTypeID = this.itemTypeID;
	if (!itemTypeID) {
		throw new Error('Item type must be set before setting field data');
	}
	
	var fieldID = Zotero.ItemFields.getID(field);
	if (!fieldID) {
		throw new Error('"' + field + '" is not a valid itemData field');
	}
	
	if (loadIn && this.isNote() && field == 110) { // title
		this._noteTitle = value;
		return true;
	}
	
	if (value === "" || value === null || value === false) {
		value = false;
	}
	
	// Make sure to use type-specific field ID if available
	fieldID = Zotero.ItemFields.getFieldIDFromTypeAndBase(itemTypeID, fieldID) || fieldID;
	
	if (value !== false && !Zotero.ItemFields.isValidForType(fieldID, itemTypeID)) {
		var msg = "'" + field + "' is not a valid field for type " + itemTypeID;
		
		if (loadIn) {
			Zotero.debug(msg + " -- ignoring value '" + value + "'", 2);
			return false;
		}
		else {
			throw new Error(msg);
		}
	}
	
	// If not a multiline field, strip newlines
	if (typeof value == 'string' && !Zotero.ItemFields.isMultiline(fieldID)) {
		value = value.replace(/[\r\n]+/g, " ");;
	}
	
	if (fieldID == Zotero.ItemFields.getID('ISBN')) {
		// Hyphenate ISBNs, but only if everything is in expected format and valid
		let isbns = ('' + value).trim().split(/\s*[,;]\s*|\s+/),
			newISBNs = '',
			failed = false;
		for (let i=0; i<isbns.length; i++) {
			let isbn = Zotero.Utilities.Internal.hyphenateISBN(isbns[i]);
			if (!isbn) {
				failed = true;
				break;
			}
			
			newISBNs += ' ' + isbn;
		}
		
		if (!failed) value = newISBNs.substr(1);
	}
	
	if (!loadIn) {
		// Save date field as multipart date
		// TEMP - filingDate
		if (value !== false
				&& (Zotero.ItemFields.isFieldOfBase(fieldID, 'date') || field == 'filingDate')
				&& !Zotero.Date.isMultipart(value)) {
			value = Zotero.Date.strToMultipart(value);
		}
		// Validate access date
		else if (fieldID == Zotero.ItemFields.getID('accessDate')) {
			if (value && (!Zotero.Date.isSQLDate(value) &&
					!Zotero.Date.isSQLDateTime(value) &&
					value != 'CURRENT_TIMESTAMP')) {
				Zotero.debug("Discarding invalid accessDate '" + value + "' in Item.setField()");
				return false;
			}
		}
		
		// If existing value, make sure it's actually changing
		if ((this._itemData[fieldID] === null && value === false)
				|| (this._itemData[fieldID] !== null && this._itemData[fieldID] === value)) {
			return false;
		}
		
		// Save a copy of the field before modifying
		this._markFieldChange(
			Zotero.ItemFields.getName(field), this._itemData[fieldID]
		);
	}
	
	this._itemData[fieldID] = value;
	
	if (!loadIn) {
		if (!this._changed.itemData) {
			this._changed.itemData = {};
		}
		this._changed.itemData[fieldID] = true;
	}
	return true;
}

/*
 * Get the title for an item for display in the interface
 *
 * This is the same as the standard title field (with includeBaseMapped on)
 * except for letters and interviews, which get placeholder titles in
 * square braces (e.g. "[Letter to Thoreau]"), and cases
 */
Zotero.Item.prototype.getDisplayTitle = function (includeAuthorAndDate) {
	if (this._displayTitle !== null) {
		return this._displayTitle;
	}
	return this._displayTitle = this.getField('title', false, true);
}


/*
 * Returns the number of creators for this item
 */
Zotero.Item.prototype.numCreators = function() {
	this._requireData('creators');
	return this._creators.length;
}


Zotero.Item.prototype.hasCreatorAt = function(pos) {
	this._requireData('creators');
	return !!this._creators[pos];
}


/**
 * @param  {Integer} pos
 * @return {Object|Boolean} The internal creator data object at the given position, or FALSE if none
 */
Zotero.Item.prototype.getCreator = function (pos) {
	this._requireData('creators');
	if (!this._creators[pos]) {
		return false;
	}
	var creator = {};
	for (let i in this._creators[pos]) {
		creator[i] = this._creators[pos][i];
	}
	return creator;
}


/**
 * @param  {Integer} pos
 * @return {Object|Boolean} The API JSON creator data at the given position, or FALSE if none
 */
Zotero.Item.prototype.getCreatorJSON = function (pos) {
	this._requireData('creators');
	return this._creators[pos] ? Zotero.Creators.internalToJSON(this._creators[pos]) : false;
}


/**
 * Returns creator data in internal format
 *
 * @return {Array<Object>}  An array of internal creator data objects
 *                          ('firstName', 'lastName', 'fieldMode', 'creatorTypeID')
 */
Zotero.Item.prototype.getCreators = function () {
	this._requireData('creators');
	// Create copies of the creator data objects
	return this._creators.map(function (data) {
		var creator = {};
		for (let i in data) {
			creator[i] = data[i];
		}
		return creator;
	});
}


/**
 * @return {Array<Object>} An array of creator data objects in API JSON format
 *                         ('firstName'/'lastName' or 'name', 'creatorType')
 */
Zotero.Item.prototype.getCreatorsJSON = function () {
	this._requireData('creators');
	return this._creators.map(function (data) Zotero.Creators.internalToJSON(data));
}


/**
 * Set or update the creator at the specified position
 *
 * @param {Integer} orderIndex
 * @param {Object} Creator data in internal or API JSON format:
 *                   <ul>
 *                     <li>'name' or 'firstName'/'lastName', or 'firstName'/'lastName'/'fieldMode'</li>
 *                     <li>'creatorType' (can be name or id) or 'creatorTypeID'</li>
 *                   </ul>
 */
Zotero.Item.prototype.setCreator = function (orderIndex, data) {
	var itemTypeID = this._itemTypeID;
	if (!itemTypeID) {
		throw new Error('Item type must be set before setting creators');
	}
	
	this._requireData('creators');
	
	data = Zotero.Creators.cleanData(data);
	
	if (data.creatorTypeID === undefined) {
		throw new Error("Creator data must include a valid 'creatorType' or 'creatorTypeID' property");
	}
	
	// If creatorTypeID isn't valid for this type, use the primary type
	if (!data.creatorTypeID || !Zotero.CreatorTypes.isValidForItemType(data.creatorTypeID, itemTypeID)) {
		var msg = "Creator type '" + Zotero.CreatorTypes.getName(data.creatorTypeID) + "' "
			+ "isn't valid for " + Zotero.ItemTypes.getName(itemTypeID)
			+ " -- changing to primary creator";
		Zotero.debug(msg, 2);
		Components.utils.reportError(msg);
		data.creatorTypeID = Zotero.CreatorTypes.getPrimaryIDForType(itemTypeID);
	}
	
	// If creator at this position hasn't changed, cancel
	let previousData = this._creators[orderIndex];
	if (previousData
			&& previousData.creatorTypeID === data.creatorTypeID
			&& previousData.fieldMode === data.fieldMode
			&& previousData.firstName === data.firstName
			&& previousData.lastName === data.lastName) {
		Zotero.debug("Creator in position " + orderIndex + " hasn't changed", 4);
		return false;
	}
	
	// Save copy of old creators for save() and notifier
	if (!this._changed.creators) {
		this._changed.creators = {};
		this._markFieldChange('creators', this._getOldCreators());
	}
	this._changed.creators[orderIndex] = true;
	this._creators[orderIndex] = data;
	return true;
}


/**
 * @param {Object[]} data - An array of creator data in internal or API JSON format
 */
Zotero.Item.prototype.setCreators = function (data) {
	for (let i = 0; i < data.length; i++) {
		this.setCreator(i, data[i]);
	}
}


/*
 * Remove a creator and shift others down
 */
Zotero.Item.prototype.removeCreator = function(orderIndex, allowMissing) {
	var creatorData = this.getCreator(orderIndex);
	if (!creatorData && !allowMissing) {
		throw new Error('No creator exists at position ' + orderIndex);
	}
	
	// Save copy of old creators for notifier
	if (!this._changed.creators) {
		this._changed.creators = {};
		
		var oldCreators = this._getOldCreators();
		this._markFieldChange('creators', oldCreators);
	}
	
	// Shift creator orderIndexes down, going to length+1 so we clear the last one
	for (var i=orderIndex, max=this._creators.length+1; i<max; i++) {
		var next = this._creators[i+1] ? this._creators[i+1] : false;
		if (next) {
			this._creators[i] = next;
		}
		else {
			this._creators.splice(i, 1);
		}
		
		this._changed.creators[i] = true;
	}
	
	return true;
}


// Define 'deleted' property (and any others that follow the same pattern in the future)
for (let name of ['deleted']) {
	let prop = '_' + name;
	
	Zotero.defineProperty(Zotero.Item.prototype, name, {
		get: function() {
			if (!this.id) {
				return false;
			}
			if (this[prop] !== null) {
				return this[prop];
			}
			this._requireData('primaryData');
		},
		set: function(val) {
			val = !!val;
			
			if (this[prop] == val) {
				Zotero.debug(Zotero.Utilities.capitalize(name)
					+ " state hasn't changed for item " + this.id);
				return;
			}
			this._markFieldChange(name, !!this[prop]);
			this._changed[name] = true;
			this[prop] = val;
		}
	});
}


Zotero.Item.prototype.addRelatedItem = Zotero.Promise.coroutine(function* (itemID) {
	var parsedInt = parseInt(itemID);
	if (parsedInt != itemID) {
		throw ("itemID '" + itemID + "' not an integer in Zotero.Item.addRelatedItem()");
	}
	itemID = parsedInt;
	
	if (itemID == this.id) {
		Zotero.debug("Can't relate item to itself in Zotero.Item.addRelatedItem()", 2);
		return false;
	}
	
	var current = this._getRelatedItems(true);
	if (current.indexOf(itemID) != -1) {
		Zotero.debug("Item " + this.id + " already related to item "
			+ itemID + " in Zotero.Item.addItem()");
		return false;
	}
	
	var item = yield this.ObjectsClass.getAsync(itemID);
	if (!item) {
		throw ("Can't relate item to invalid item " + itemID
			+ " in Zotero.Item.addRelatedItem()");
	}
	/*
	var otherCurrent = item.relatedItems;
	if (otherCurrent.length && otherCurrent.indexOf(this.id) != -1) {
		Zotero.debug("Other item " + itemID + " already related to item "
			+ this.id + " in Zotero.Item.addItem()");
		return false;
	}
	*/
	
	this._markFieldChange('related', current);
	this._changed.relatedItems = true;
	this._relatedItems.push(item);
	return true;
});


Zotero.Item.prototype.removeRelatedItem = Zotero.Promise.coroutine(function* (itemID) {
	var parsedInt = parseInt(itemID);
	if (parsedInt != itemID) {
		throw ("itemID '" + itemID + "' not an integer in Zotero.Item.removeRelatedItem()");
	}
	itemID = parsedInt;
	
	var current = this._getRelatedItems(true);
	var index = current.indexOf(itemID);
	
	if (index == -1) {
		Zotero.debug("Item " + this.id + " isn't related to item "
			+ itemID + " in Zotero.Item.removeRelatedItem()");
		return false;
	}
	
	this._markFieldChange('related', current);
	this._changed.relatedItems = true;
	this._relatedItems.splice(index, 1);
	return true;
});


Zotero.Item.prototype.isEditable = function() {
	var editable = Zotero.Item._super.prototype.isEditable.apply(this);
	if (!editable) return false;
	
	// Check if we're allowed to save attachments
	if (this.isAttachment()
		&& (this.attachmentLinkMode == Zotero.Attachments.LINK_MODE_IMPORTED_URL ||
			this.attachmentLinkMode == Zotero.Attachments.LINK_MODE_IMPORTED_FILE)
		&& !Zotero.Libraries.isFilesEditable(this.libraryID)
	) {
		return false;
	}
	
	return true;
}

Zotero.Item.prototype._saveData = Zotero.Promise.coroutine(function* (env) {
	Zotero.DB.requireTransaction();
	
	var isNew = env.isNew;
	var options = env.options;
	var libraryType = env.libraryType = Zotero.Libraries.getType(env.libraryID);
	
	var itemTypeID = this.itemTypeID;
	if (!itemTypeID) {
		throw new Error("Item type must be set before saving");
	}
	
	var reloadParentChildItems = {};
	
	//
	// Primary fields
	//
	// If available id value, use it -- otherwise we'll use autoincrement
	var itemID = env.id = this._id = this.id ? this.id : yield Zotero.ID.get('items');
	
	env.sqlColumns.push(
		'itemTypeID',
		'dateAdded'
	);
	env.sqlValues.push(
		{ int: itemTypeID },
		this.dateAdded ? this.dateAdded : Zotero.DB.transactionDateTime
	);
	
	// If a new item and Date Modified hasn't been provided, or an existing item and
	// Date Modified hasn't changed from its previous value and skipDateModifiedUpdate wasn't
	// passed, use the current timestamp
	if (!this.dateModified
			|| ((!this._changed.primaryData || !this._changed.primaryData.dateModified)
				&& !options.skipDateModifiedUpdate)) {
		env.sqlColumns.push('dateModified');
		env.sqlValues.push(Zotero.DB.transactionDateTime);
	}
	// Otherwise, if a new Date Modified was provided, use that. (This would also work when
	// skipDateModifiedUpdate was passed and there's an existing value, but in that case we
	// can just not change the field at all.)
	else if (this._changed.primaryData && this._changed.primaryData.dateModified) {
		env.sqlColumns.push('dateModified');
		env.sqlValues.push(this.dateModified);
	}
	
	if (isNew) {
		env.sqlColumns.unshift('itemID');
		env.sqlValues.unshift(parseInt(itemID));
		
		let sql = "INSERT INTO items (" + env.sqlColumns.join(", ") + ") "
			+ "VALUES (" + env.sqlValues.map(function () "?").join() + ")";
		var insertID = yield Zotero.DB.queryAsync(sql, env.sqlValues);
		if (!itemID) {
			itemID = env.id = insertID;
		}
		
		if (!env.options.skipNotifier) {
			Zotero.Notifier.queue('add', 'item', itemID, env.notifierData);
		}
	}
	else {
		let sql = "UPDATE items SET " + env.sqlColumns.join("=?, ") + "=? WHERE itemID=?";
		env.sqlValues.push(parseInt(itemID));
		yield Zotero.DB.queryAsync(sql, env.sqlValues);
		
		if (!env.options.skipNotifier) {
			Zotero.Notifier.queue('modify', 'item', itemID, env.notifierData);
		}
	}
	
	//
	// ItemData
	//
	if (this._changed.itemData) {
		let del = [];
		
		let valueSQL = "SELECT valueID FROM itemDataValues WHERE value=?";
		let insertValueSQL = "INSERT INTO itemDataValues VALUES (?,?)";
		let replaceSQL = "REPLACE INTO itemData VALUES (?,?,?)";
		
		for (let fieldID in this._changed.itemData) {
			fieldID = parseInt(fieldID);
			let value = this.getField(fieldID, true);
			
			// If field changed and is empty, mark row for deletion
			if (value === '') {
				del.push(fieldID);
				continue;
			}
			
			if (Zotero.ItemFields.getID('accessDate') == fieldID
					&& (this.getField(fieldID)) == 'CURRENT_TIMESTAMP') {
				value = Zotero.DB.transactionDateTime;
			}
			
			let valueID = yield Zotero.DB.valueQueryAsync(valueSQL, [value], { debug: true })
			if (!valueID) {
				valueID = yield Zotero.ID.get('itemDataValues');
				yield Zotero.DB.queryAsync(insertValueSQL, [valueID, value], { debug: false });
			}
			
			yield Zotero.DB.queryAsync(replaceSQL, [itemID, fieldID, valueID], { debug: false });
		}
		
		// Delete blank fields
		if (del.length) {
			sql = 'DELETE from itemData WHERE itemID=? AND '
				+ 'fieldID IN (' + del.map(function () '?').join() + ')';
			yield Zotero.DB.queryAsync(sql, [itemID].concat(del));
		}
	}
	
	//
	// Creators
	//
	if (this._changed.creators) {
		for (let orderIndex in this._changed.creators) {
			orderIndex = parseInt(orderIndex);
			
			if (isNew) {
				Zotero.debug('Adding creator in position ' + orderIndex, 4);
			}
			else {
				Zotero.debug('Creator ' + orderIndex + ' has changed', 4);
			}
			
			let creatorData = this.getCreator(orderIndex);
			// If no creator in this position, just remove the item-creator association
			if (!creatorData) {
				let sql = "DELETE FROM itemCreators WHERE itemID=? AND orderIndex=?";
				yield Zotero.DB.queryAsync(sql, [itemID, orderIndex]);
				Zotero.Prefs.set('purge.creators', true);
				continue;
			}
			
			let previousCreatorID = !isNew && this._previousData.creators[orderIndex]
				? this._previousData.creators[orderIndex].id
				: false;
			let newCreatorID = yield Zotero.Creators.getIDFromData(creatorData, true);
			
			// If there was previously a creator at this position and it's different from
			// the new one, the old one might need to be purged.
			if (previousCreatorID && previousCreatorID != newCreatorID) {
				Zotero.Prefs.set('purge.creators', true);
			}
			
			let sql = "INSERT OR REPLACE INTO itemCreators "
				+ "(itemID, creatorID, creatorTypeID, orderIndex) VALUES (?, ?, ?, ?)";
			yield Zotero.DB.queryAsync(
				sql,
				[
					itemID,
					newCreatorID,
					creatorData.creatorTypeID,
					orderIndex
				]
			);
		}
	}
	
	// Parent item
	var parentItemKey = this.parentKey;
	var parentItemID = this.ObjectsClass.getIDFromLibraryAndKey(this.libraryID, parentItemKey) || null;
	if (this._changed.parentKey) {
		if (isNew) {
			if (!parentItemID) {
				// TODO: clear caches?
				let msg = "Parent item " + this.libraryID + "/" + parentItemKey + " not found";
				let e = new Error(msg);
				e.name = "ZoteroMissingObjectError";
				throw e;
			}
			
			let newParentItemNotifierData = {};
			//newParentItemNotifierData[newParentItem.id] = {};
			Zotero.Notifier.queue('modify', 'item', parentItemID, newParentItemNotifierData);
			
			switch (Zotero.ItemTypes.getName(itemTypeID)) {
				case 'note':
				case 'attachment':
					reloadParentChildItems[parentItemID] = true;
					break;
			}
		}
		else {
			let type = Zotero.ItemTypes.getName(itemTypeID);
			let Type = type[0].toUpperCase() + type.substr(1);
			
			if (parentItemKey) {
				if (!parentItemID) {
					// TODO: clear caches
					let msg = "Parent item " + this.libraryID + "/" + parentItemKey + " not found";
					let e = new Error(msg);
					e.name = "ZoteroMissingObjectError";
					throw e;
				}
				
				let newParentItemNotifierData = {};
				//newParentItemNotifierData[newParentItem.id] = {};
				Zotero.Notifier.queue('modify', 'item', parentItemID, newParentItemNotifierData);
			}
			
			let oldParentKey = this._previousData.parentKey;
			let oldParentItemID;
			if (oldParentKey) {
				oldParentItemID = this.ObjectsClass.getIDFromLibraryAndKey(this.libraryID, oldParentKey);
				if (oldParentItemID) {
					let oldParentItemNotifierData = {};
					//oldParentItemNotifierData[oldParentItemID] = {};
					Zotero.Notifier.queue('modify', 'item', oldParentItemID, oldParentItemNotifierData);
				}
				else {
					Zotero.debug("Old source item " + oldParentKey
						+ " didn't exist in Zotero.Item.save()", 2);
				}
			}
			
			// If this was an independent item, remove from any collections
			// where it existed previously and add parent instead
			if (!oldParentKey) {
				let sql = "SELECT collectionID FROM collectionItems WHERE itemID=?";
				let changedCollections = yield Zotero.DB.columnQueryAsync(sql, this.id);
				if (changedCollections.length) {
					let parentItem = yield this.ObjectsClass.getByLibraryAndKeyAsync(
						this.libraryID, parentItemKey
					);
					for (let i=0; i<changedCollections.length; i++) {
						yield parentItem.loadCollections();
						parentItem.addToCollection(changedCollections[i]);
						yield this.loadCollections();
						this.removeFromCollection(changedCollections[i]);
						
						Zotero.Notifier.queue(
							'remove',
							'collection-item',
							changedCollections[i] + '-' + this.id
						);
					}
					let parentOptions = {
						skipDateModifiedUpdate: true
					};
					// Apply options (e.g., skipNotifier) from outer save
					for (let o in env.options) {
						if (!o.startsWith('skip')) continue;
						parentOptions[o] = env.options[o];
					}
					yield parentItem.save(parentOptions);
				}
			}
			
			// Update DB, if not a note or attachment we're changing below
			if (!this._changed.attachmentData &&
					(!this._changed.note || !this.isNote())) {
				let sql = "UPDATE item" + Type + "s SET parentItemID=? "
							+ "WHERE itemID=?";
				let bindParams = [parentItemID, this.id];
				yield Zotero.DB.queryAsync(sql, bindParams);
			}
			
			// Update the counts of the previous and new sources
			if (oldParentItemID) {
				reloadParentChildItems[oldParentItemID] = true;
			}
			if (parentItemID) {
				reloadParentChildItems[parentItemID] = true;
			}
		}
	}
	
	if (libraryType == 'publications' && !this.isRegularItem() && !parentItemID) {
		throw new Error("Top-level attachments and notes cannot be added to My Publications");
	}
	
	// Trashed status
	if (this._changed.deleted) {
		if (this._deleted) {
			if (libraryType == 'publications') {
				throw new Error("Items in My Publications cannot be moved to trash");
			}
			
			sql = "REPLACE INTO deletedItems (itemID) VALUES (?)";
		}
		else {
			// If undeleting, remove any merge-tracking relations
			var relations = yield Zotero.Relations.getByURIs(
				Zotero.URI.getItemURI(this),
				Zotero.Relations.deletedItemPredicate,
				false
			);
			for each(let relation in relations) {
				relation.erase();
			}
			
			sql = "DELETE FROM deletedItems WHERE itemID=?";
		}
		yield Zotero.DB.queryAsync(sql, itemID);
		
		// Refresh trash
		Zotero.Notifier.queue('refresh', 'trash', this.libraryID);
		if (this._deleted) {
			Zotero.Notifier.queue('trash', 'item', this.id);
		}
		
		if (parentItemID) {
			reloadParentChildItems[parentItemID] = true;
		}
	}
	
	// Note
	if ((isNew && this.isNote()) || this._changed.note) {
		if (!isNew) {
			if (this._noteText === null || this._noteTitle === null) {
				throw new Error("Cached note values not set with "
					+ "this._changed.note set to true");
			}
		}
		
		let parent = this.isNote() ? this.parentID : null;
		let noteText = this._noteText ? this._noteText : '';
		// Add <div> wrapper if not present
		if (!noteText.match(/^<div class="zotero-note znv[0-9]+">[\s\S]*<\/div>$/)) {
			// Keep consistent with getNote()
			noteText = '<div class="zotero-note znv1">' + noteText + '</div>';
		}
		
		let params = [
			parent ? parent : null,
			noteText,
			this._noteTitle ? this._noteTitle : ''
		];
		let sql = "SELECT COUNT(*) FROM itemNotes WHERE itemID=?";
		if (yield Zotero.DB.valueQueryAsync(sql, itemID)) {
			sql = "UPDATE itemNotes SET parentItemID=?, note=?, title=? WHERE itemID=?";
			params.push(itemID);
		}
		else {
			sql = "INSERT INTO itemNotes "
					+ "(itemID, parentItemID, note, title) VALUES (?,?,?,?)";
			params.unshift(itemID);
		}
		yield Zotero.DB.queryAsync(sql, params);
		
		if (parentItemID) {
			reloadParentChildItems[parentItemID] = true;
		}
	}
	
	//
	// Attachment
	//
	if (!isNew) {
		// If attachment title changes, update parent attachments
		if (this._changed.itemData && this._changed.itemData[110] && this.isAttachment() && parentItemID) {
			reloadParentChildItems[parentItemID] = true;
		}
	}
	
	if (this._changed.attachmentData) {
		let sql = "REPLACE INTO itemAttachments (itemID, parentItemID, linkMode, "
			+ "contentType, charsetID, path, syncState) VALUES (?,?,?,?,?,?,?)";
		let linkMode = this.attachmentLinkMode;
		let contentType = this.attachmentContentType;
		let charsetID = yield Zotero.CharacterSets.add(this.attachmentCharset);
		let path = this.attachmentPath;
		let syncState = this.attachmentSyncState;
		
		if (this.attachmentLinkMode == Zotero.Attachments.LINK_MODE_LINKED_FILE) {
			if (libraryType == 'publications') {
				throw new Error("Linked files cannot be added to My Publications");
			}
			
			// Save attachment within attachment base directory as relative path
			if (Zotero.Prefs.get('saveRelativeAttachmentPath')) {
				path = Zotero.Attachments.getBaseDirectoryRelativePath(path);
			}
			// If possible, convert relative path to absolute
			else {
				let file = Zotero.Attachments.resolveRelativePath(path);
				if (file) {
					path = file.persistentDescriptor;
				}
			}
		}
		
		let params = [
			itemID,
			parentItemID,
			{ int: linkMode },
			contentType ? { string: contentType } : null,
			charsetID ? { int: charsetID } : null,
			path ? { string: path } : null,
			syncState ? { int: syncState } : 0
		];
		yield Zotero.DB.queryAsync(sql, params);
		
		// Clear cached child attachments of the parent
		if (!isNew && parentItemID) {
			reloadParentChildItems[parentItemID] = true;
		}
	}
	
	// Tags
	if (this._changed.tags) {
		let oldTags = this._previousData.tags || [];
		let newTags = this._tags;
		
		// Convert to individual JSON objects, diff, and convert back
		let oldTagsJSON = oldTags.map(function (x) JSON.stringify(x));
		let newTagsJSON = newTags.map(function (x) JSON.stringify(x));
		let toAdd = Zotero.Utilities.arrayDiff(newTagsJSON, oldTagsJSON)
			.map(function (x) JSON.parse(x));
		let toRemove = Zotero.Utilities.arrayDiff(oldTagsJSON, newTagsJSON)
			.map(function (x) JSON.parse(x));;
		
		for (let i=0; i<toAdd.length; i++) {
			let tag = toAdd[i];
			let tagID = yield Zotero.Tags.getIDFromName(this.libraryID, tag.tag, true);
			// "OR REPLACE" allows changing type
			let sql = "INSERT OR REPLACE INTO itemTags (itemID, tagID, type) VALUES (?, ?, ?)";
			yield Zotero.DB.queryAsync(sql, [this.id, tagID, tag.type ? tag.type : 0]);
			Zotero.Notifier.queue('add', 'item-tag', this.id + '-' + tag.tag);
		}
		
		if (toRemove.length) {
			yield Zotero.Tags.load(this.libraryID);
			for (let i=0; i<toRemove.length; i++) {
				let tag = toRemove[i];
				let tagID = Zotero.Tags.getID(this.libraryID, tag.tag);
				let sql = "DELETE FROM itemTags WHERE itemID=? AND tagID=? AND type=?";
				yield Zotero.DB.queryAsync(sql, [this.id, tagID, tag.type ? tag.type : 0]);
				Zotero.Notifier.queue('remove', 'item-tag', this.id + '-' + tag.tag);
			}
			Zotero.Prefs.set('purge.tags', true);
		}
	}
	
	// Collections
	if (this._changed.collections) {
		if (libraryType == 'publications') {
			throw new Error("Items in My Publications cannot be added to collections");
		}
		
		let oldCollections = this._previousData.collections || [];
		let newCollections = this._collections;
		
		let toAdd = Zotero.Utilities.arrayDiff(newCollections, oldCollections);
		let toRemove = Zotero.Utilities.arrayDiff(oldCollections, newCollections);
		
		if (toAdd.length) {
			for (let i=0; i<toAdd.length; i++) {
				let collectionID = toAdd[i];
				
				let sql = "SELECT IFNULL(MAX(orderIndex)+1, 0) FROM collectionItems "
					+ "WHERE collectionID=?";
				let orderIndex = yield Zotero.DB.valueQueryAsync(sql, collectionID);
				
				sql = "INSERT OR IGNORE INTO collectionItems "
					+ "(collectionID, itemID, orderIndex) VALUES (?, ?, ?)";
				yield Zotero.DB.queryAsync(sql, [collectionID, this.id, orderIndex]);
				
				Zotero.Notifier.queue('add', 'collection-item', collectionID + '-' + this.id);
			}
			
			// Add this item to any loaded collections' cached item lists after commit
			Zotero.DB.addCurrentCallback("commit", function () {
				for (let i = 0; i < toAdd.length; i++) {
					this.ContainerObjectsClass.registerChildItem(toAdd[i], this.id);
				}
			}.bind(this));
		}
		
		if (toRemove.length) {
			let sql = "DELETE FROM collectionItems WHERE itemID=? AND collectionID IN ("
				+ toRemove.join(',')
				+ ")";
			yield Zotero.DB.queryAsync(sql, this.id);
			
			for (let i=0; i<toRemove.length; i++) {
				let collectionID = toRemove[i];
				
				Zotero.Notifier.queue('remove', 'collection-item', collectionID + '-' + this.id);
			}
			
			// Remove this item from any loaded collections' cached item lists after commit
			Zotero.DB.addCurrentCallback("commit", function () {
				for (let i = 0; i < toRemove.length; i++) {
					this.ContainerObjectsClass.unregisterChildItem(toRemove[i], this.id);
				}
			}.bind(this));
		}
	}
	
	// Related items
	if (this._changed.relatedItems) {
		var removed = [];
		var newids = [];
		var currentIDs = this._getRelatedItems(true);
		
		for each(var id in currentIDs) {
			newids.push(id);
		}
		
		if (newids.length) {
			var sql = "REPLACE INTO itemSeeAlso (itemID, linkedItemID) VALUES (?,?)";
			var replaceStatement = Zotero.DB.getAsyncStatement(sql);
			
			for each(var linkedItemID in newids) {
				replaceStatement.bindInt32Parameter(0, itemID);
				replaceStatement.bindInt32Parameter(1, linkedItemID);
				
				yield Zotero.DB.executeAsyncStatement(replaceStatement);
			}
		}
		
		Zotero.Notifier.trigger('modify', 'item', removed.concat(newids));
	}
	
	// Related items
	if (this._changed.relatedItems) {
		var removed = [];
		var newids = [];
		var currentIDs = this._getRelatedItems(true);
		
		for each(var id in this._previousData.related) {
			if (currentIDs.indexOf(id) == -1) {
				removed.push(id);
			}
		}
		for each(var id in currentIDs) {
			if (this._previousData.related.indexOf(id) != -1) {
				continue;
			}
			newids.push(id);
		}
		
		if (removed.length) {
			var sql = "DELETE FROM itemSeeAlso WHERE itemID=? "
				+ "AND linkedItemID IN ("
				+ removed.map(function () '?').join()
				+ ")";
			yield Zotero.DB.queryAsync(sql, [this.id].concat(removed));
		}
		
		if (newids.length) {
			var sql = "INSERT INTO itemSeeAlso (itemID, linkedItemID) VALUES (?,?)";
			var insertStatement = Zotero.DB.getAsyncStatement(sql);
			
			for each(var linkedItemID in newids) {
				insertStatement.bindInt32Parameter(0, this.id);
				insertStatement.bindInt32Parameter(1, linkedItemID);
				
				yield Zotero.DB.executeAsyncStatement(insertStatement);
			}
		}
		
		Zotero.Notifier.queue('modify', 'item', removed.concat(newids));
	}
	
	// Update child item counts and contents
	if (reloadParentChildItems) {
		for (let parentItemID in reloadParentChildItems) {
			let parentItem = yield this.ObjectsClass.getAsync(parentItemID);
			yield parentItem.reload(['primaryData', 'childItems'], true);
			parentItem.clearBestAttachmentState();
		}
	}
	
	Zotero.DB.requireTransaction();
});

Zotero.Item.prototype._finalizeSave = Zotero.Promise.coroutine(function* (env) {
	if (!env.skipCache) {
		// Always reload primary data. DataObject.reload() only reloads changed data types, so
		// it won't reload, say, dateModified and firstCreator if only creator data was changed
		// and not primaryData.
		yield this.loadPrimaryData(true);
		yield this.reload();
		// If new, there's no other data we don't have, so we can mark everything as loaded
		if (env.isNew) {
			this._markAllDataTypeLoadStates(true);
		}
		this._clearChanged();
	}
	
	return env.isNew ? this.id : true;
});


Zotero.Item.prototype.isRegularItem = function() {
	return !(this.isNote() || this.isAttachment());
}


Zotero.Item.prototype.isTopLevelItem = function () {
	return this.isRegularItem() || !this.parentKey;
}


Zotero.Item.prototype.numChildren = function(includeTrashed) {
	return this.numNotes(includeTrashed) + this.numAttachments(includeTrashed);
}


/**
 * @return	{String|FALSE}	 Key of the parent item for an attachment or note, or FALSE if none
 */
Zotero.Item.prototype.getSourceKey = function() {
	Zotero.debug("Zotero.Item.prototype.getSource() is deprecated -- use .parentKey");
	return this._parentKey;
}


Zotero.Item.prototype.setSourceKey = function(sourceItemKey) {
	Zotero.debug("Zotero.Item.prototype.setSourceKey() is deprecated -- use .parentKey");
	return this.parentKey = sourceItemKey;
}


////////////////////////////////////////////////////////
//
// Methods dealing with note items
//
////////////////////////////////////////////////////////
Zotero.Item.prototype.incrementNumNotes = function () {
	this._numNotes++;
}

Zotero.Item.prototype.incrementNumNotesTrashed = function () {
	this._numNotesTrashed++;
}

Zotero.Item.prototype.incrementNumNotesEmbedded = function () {
	this._numNotesEmbedded++;
}

Zotero.Item.prototype.incrementNumNotesTrashed = function () {
	this._numNotesEmbeddedTrashed++;
}

Zotero.Item.prototype.decrementNumNotes = function () {
	this._numNotes--;
}

Zotero.Item.prototype.decrementNumNotesTrashed = function () {
	this._numNotesTrashed--;
}

Zotero.Item.prototype.decrementNumNotesEmbedded = function () {
	this._numNotesEmbedded--;
}

Zotero.Item.prototype.decrementNumNotesTrashed = function () {
	this._numNotesEmbeddedTrashed--;
}


/**
* Determine if an item is a note
**/
Zotero.Item.prototype.isNote = function() {
	return Zotero.ItemTypes.getName(this.itemTypeID) == 'note';
}


/**
* Update an item note
*
* Note: This can only be called on saved notes and attachments
**/
Zotero.Item.prototype.updateNote = function(text) {
	throw ('updateNote() removed -- use setNote() and save()');
}


/**
 * Returns number of child notes of item
 *
 * @param	{Boolean}	includeTrashed		Include trashed child items in count
 * @param	{Boolean}	includeEmbedded		Include notes embedded in attachments
 * @return	{Integer}
 */
Zotero.Item.prototype.numNotes = function(includeTrashed, includeEmbedded) {
	if (this.isNote()) {
		throw ("numNotes() cannot be called on items of type 'note'");
	}
	var cacheKey = '_numNotes';
	if (includeTrashed && includeEmbedded) {
		return this[cacheKey] + this[cacheKey + "EmbeddedTrashed"];
	}
	else if (includeTrashed) {
		return this[cacheKey] + this[cacheKey + "Trashed"];
	}
	else if (includeEmbedded) {
		return this[cacheKey] + this[cacheKey + "Embedded"];
	}
	return this[cacheKey];
}


/**
 * Get the first line of the note for display in the items list
 *
 * Note titles are loaded in loadItemData(), but can also come from Zotero.Items.cacheFields()
 *
 * @return	{String}
 */
Zotero.Item.prototype.getNoteTitle = function() {
	if (!this.isNote() && !this.isAttachment()) {
		throw ("getNoteTitle() can only be called on notes and attachments");
	}
	if (this._noteTitle !== null) {
		return this._noteTitle;
	}
	this._requireData('itemData');
	return "";
};


Zotero.Item.prototype.hasNote = Zotero.Promise.coroutine(function* () {
	if (!this.isNote() && !this.isAttachment()) {
		throw new Error("hasNote() can only be called on notes and attachments");
	}
	
	if (this._hasNote !== null) {
		return this._hasNote;
	}
	
	if (!this._id) {
		return false;
	}
	
	var sql = "SELECT COUNT(*) FROM itemNotes WHERE itemID=? "
				+ "AND note!='' AND note!=?";
	var hasNote = !!(yield Zotero.DB.valueQueryAsync(sql, [this._id, Zotero.Notes.defaultNote]));
	
	this._hasNote = hasNote;
	return hasNote;
});


/**
 * Get the text of an item note
 **/
Zotero.Item.prototype.getNote = function() {
	if (!this.isNote() && !this.isAttachment()) {
		throw ("getNote() can only be called on notes and attachments");
	}
	
	// Store access time for later garbage collection
	this._noteAccessTime = new Date();
	
	if (this._noteText !== null) {
		return this._noteText;
	}
	
	this._requireData('note');
	return "";
}


/**
* Set an item note
*
* Note: This can only be called on notes and attachments
**/
Zotero.Item.prototype.setNote = function(text) {
	if (!this.isNote() && !this.isAttachment()) {
		throw ("updateNote() can only be called on notes and attachments");
	}
	
	if (typeof text != 'string') {
		throw ("text must be a string in Zotero.Item.setNote() (was " + typeof text + ")");
	}
	
	text = text
		// Strip control characters
		.replace(/[\u0000-\u0008\u000B\u000C\u000E-\u001F\u007F]/g, "")
		.trim();
	
	var oldText = this.getNote();
	if (text === oldText) {
		Zotero.debug("Note hasn't changed", 4);
		return false;
	}
	
	this._hasNote = text !== '';
	this._noteText = text;
	this._noteTitle = Zotero.Notes.noteToTitle(text);
	this._displayTitle = this._noteTitle;
	
	this._markFieldChange('note', oldText);
	this._changed.note = true;
	
	return true;
}


/**
 * Returns child notes of this item
 *
 * @param	{Boolean}	includeTrashed		Include trashed child items
 * @param	{Boolean}	includeEmbedded		Include embedded attachment notes
 * @return	{Integer[]}						Array of itemIDs
 */
Zotero.Item.prototype.getNotes = function(includeTrashed) {
	if (this.isNote()) {
		throw new Error("getNotes() cannot be called on items of type 'note'");
	}
	
	this._requireData('childItems');
	
	if (!this._notes) {
		return [];
	}
	
	var sortChronologically = Zotero.Prefs.get('sortNotesChronologically');
	var cacheKey = (sortChronologically ? "chronological" : "alphabetical")
		+ 'With' + (includeTrashed ? '' : 'out') + 'Trashed';
	
	if (this._notes[cacheKey]) {
		return this._notes[cacheKey];
	}
	
	var rows = this._notes.rows.concat();
	// Remove trashed items if necessary
	if (!includeTrashed) {
		rows = rows.filter(function (row) !row.trashed);
	}
	// Sort by title if necessary
	if (!sortChronologically) {
		var collation = Zotero.getLocaleCollation();
		rows.sort((a, b) => {
			var aTitle = this.ObjectsClass.getSortTitle(a.title);
			var bTitle = this.ObjectsClass.getSortTitle(b.title);
			return collation.compareString(1, aTitle, bTitle);
		});
	}
	var ids = [row.itemID for (row of rows)];
	this._notes[cacheKey] = ids;
	return ids;
}


////////////////////////////////////////////////////////
//
// Methods dealing with attachments
//
// save() is not required for attachment functions
//
///////////////////////////////////////////////////////
/**
* Determine if an item is an attachment
**/
Zotero.Item.prototype.isAttachment = function() {
	return Zotero.ItemTypes.getName(this.itemTypeID) == 'attachment';
}


/**
 * @return {Promise<Boolean>}
 */
Zotero.Item.prototype.isImportedAttachment = function() {
	if (!this.isAttachment()) {
		return false;
	}
	var linkMode = this.attachmentLinkMode;
	if (linkMode == Zotero.Attachments.LINK_MODE_IMPORTED_FILE || linkMode == Zotero.Attachments.LINK_MODE_IMPORTED_URL) {
		return true;
	}
	return false;
}


/**
 * @return {Promise<Boolean>}
 */
Zotero.Item.prototype.isWebAttachment = function() {
	if (!this.isAttachment()) {
		return false;
	}
	var linkMode = this.attachmentLinkMode;
	if (linkMode == Zotero.Attachments.LINK_MODE_IMPORTED_FILE || linkMode == Zotero.Attachments.LINK_MODE_LINKED_FILE) {
		return false;
	}
	return true;
}


/**
 * @return {Promise<Boolean>}
 */
Zotero.Item.prototype.isFileAttachment = function() {
	if (!this.isAttachment()) {
		return false;
	}
	return this.attachmentLinkMode != Zotero.Attachments.LINK_MODE_LINKED_URL;
}


/**
 * Returns number of child attachments of item
 *
 * @param	{Boolean}	includeTrashed		Include trashed child items in count
 * @return	<Integer>
 */
Zotero.Item.prototype.numAttachments = function(includeTrashed) {
	if (this.isAttachment()) {
		throw ("numAttachments() cannot be called on attachment items");
	}
	
	var cacheKey = '_numAttachments';
	if (includeTrashed) {
		return this[cacheKey] + this[cacheKey + "Trashed"];
	}
	return this[cacheKey];
}


/**
 * Get an nsILocalFile for the attachment, or false for invalid paths
 *
 * Note: This no longer checks whether a file exists
 *
 * @return {nsILocalFile|false}  An nsIFile, or false for invalid paths
 */
Zotero.Item.prototype.getFile = function () {
	if (arguments.length) {
		Zotero.debug("WARNING: Zotero.Item.prototype.getFile() no longer takes any arguments");
	}
	
	if (!this.isAttachment()) {
		throw new Error("getFile() can only be called on attachment items");
	}
	
	var linkMode = this.attachmentLinkMode;
	var path = this.attachmentPath;
	
	// No associated files for linked URLs
	if (linkMode == Zotero.Attachments.LINK_MODE_LINKED_URL) {
		return false;
	}
	
	if (!path) {
		Zotero.debug("Attachment path is empty", 2);
		return false;
	}
	
	// Imported file with relative path
	if (linkMode == Zotero.Attachments.LINK_MODE_IMPORTED_URL ||
			linkMode == Zotero.Attachments.LINK_MODE_IMPORTED_FILE) {
		try {
			if (path.indexOf("storage:") == -1) {
				Zotero.debug("Invalid attachment path '" + path + "'", 2);
				throw ('Invalid path');
			}
			// Strip "storage:"
			path = path.substr(8);
			// setRelativeDescriptor() silently uses the parent directory on Windows
			// if the filename contains certain characters, so strip them —
			// but don't skip characters outside of XML range, since they may be
			// correct in the opaque relative descriptor string
			//
			// This is a bad place for this, since the change doesn't make it
			// back up to the sync server, but we do it to make sure we don't
			// accidentally use the parent dir. Syncing to OS X, which doesn't
			// exhibit this bug, will properly correct such filenames in
			// storage.js and propagate the change
			if (Zotero.isWin) {
				path = Zotero.File.getValidFileName(path, true);
			}
			var file = Zotero.Attachments.getStorageDirectory(this);
			file.QueryInterface(Components.interfaces.nsILocalFile);
			file.setRelativeDescriptor(file, path);
		}
		catch (e) {
			Zotero.debug(e);
			
			// See if this is a persistent path
			// (deprecated for imported attachments)
			Zotero.debug('Trying as persistent descriptor');
			
			try {
				var file = Components.classes["@mozilla.org/file/local;1"].
					createInstance(Components.interfaces.nsILocalFile);
				file.persistentDescriptor = path;
			}
			catch (e) {
				Zotero.debug('Invalid persistent descriptor', 2);
				return false;
			}
		}
	}
	// Linked file with relative path
	else if (linkMode == Zotero.Attachments.LINK_MODE_LINKED_FILE &&
			path.indexOf(Zotero.Attachments.BASE_PATH_PLACEHOLDER) == 0) {
		var file = Zotero.Attachments.resolveRelativePath(path);
	}
	else {
		var file = Components.classes["@mozilla.org/file/local;1"].
			createInstance(Components.interfaces.nsILocalFile);
		
		try {
			file.persistentDescriptor = path;
		}
		catch (e) {
			// See if this is an old relative path (deprecated)
			Zotero.debug('Invalid persistent descriptor -- trying relative');
			try {
				var refDir = (row.linkMode == this.LINK_MODE_LINKED_FILE)
					? Zotero.getZoteroDirectory() : Zotero.getStorageDirectory();
				file.setRelativeDescriptor(refDir, path);
			}
			catch (e) {
				Zotero.debug('Invalid relative descriptor', 2);
				return false;
			}
		}
	}
	
	return file;
};


/**
 * Get the absolute file path for the attachment
 *
 * @return {string|false} - The absolute file path of the attachment, or false for invalid paths
 */
Zotero.Item.prototype.getFilePath = function () {
	if (!this.isAttachment()) {
		throw new Error("getFilePath() can only be called on attachment items");
	}
	
	var linkMode = this.attachmentLinkMode;
	var path = this.attachmentPath;
	
	// No associated files for linked URLs
	if (linkMode == Zotero.Attachments.LINK_MODE_LINKED_URL) {
		return false;
	}
	
	if (!path) {
		Zotero.debug("Attachment path is empty", 2);
		if (!skipExistsCheck) {
			this._updateAttachmentStates(false);
		}
		return false;
	}
	
	// Imported file with relative path
	if (linkMode == Zotero.Attachments.LINK_MODE_IMPORTED_URL ||
			linkMode == Zotero.Attachments.LINK_MODE_IMPORTED_FILE) {
		try {
			if (path.indexOf("storage:") == -1) {
				Zotero.debug("Invalid attachment path '" + path + "'", 2);
				throw ('Invalid path');
			}
			// Strip "storage:"
			var path = path.substr(8);
			// setRelativeDescriptor() silently uses the parent directory on Windows
			// if the filename contains certain characters, so strip them —
			// but don't skip characters outside of XML range, since they may be
			// correct in the opaque relative descriptor string
			//
			// This is a bad place for this, since the change doesn't make it
			// back up to the sync server, but we do it to make sure we don't
			// accidentally use the parent dir. Syncing to OS X, which doesn't
			// exhibit this bug, will properly correct such filenames in
			// storage.js and propagate the change
			if (Zotero.isWin) {
				path = Zotero.File.getValidFileName(path, true);
			}
			var file = Zotero.Attachments.getStorageDirectory(this);
			file.QueryInterface(Components.interfaces.nsILocalFile);
			file.setRelativeDescriptor(file, path);
		}
		catch (e) {
			Zotero.debug(e);
			
			// See if this is a persistent path
			// (deprecated for imported attachments)
			Zotero.debug('Trying as persistent descriptor');
			
			try {
				var file = Components.classes["@mozilla.org/file/local;1"].
					createInstance(Components.interfaces.nsILocalFile);
				file.persistentDescriptor = path;
				
				// If valid, convert this to a relative descriptor in the background
				OS.File.exists(file.path)
				.then(function (exists) {
					if (exists) {
						return Zotero.DB.queryAsync(
							"UPDATE itemAttachments SET path=? WHERE itemID=?",
							["storage:" + file.leafName, this._id]
						);
					}
				});
			}
			catch (e) {
				Zotero.debug('Invalid persistent descriptor', 2);
				this._updateAttachmentStates(false);
				return false;
			}
		}
	}
	// Linked file with relative path
	else if (linkMode == Zotero.Attachments.LINK_MODE_LINKED_FILE &&
			path.indexOf(Zotero.Attachments.BASE_PATH_PLACEHOLDER) == 0) {
		var file = Zotero.Attachments.resolveRelativePath(path);
		if (!file) {
			this._updateAttachmentStates(false);
			return false;
		}
	}
	else {
		var file = Components.classes["@mozilla.org/file/local;1"].
			createInstance(Components.interfaces.nsILocalFile);
		
		try {
			file.persistentDescriptor = path;
		}
		catch (e) {
			// See if this is an old relative path (deprecated)
			Zotero.debug('Invalid persistent descriptor -- trying relative');
			try {
				var refDir = (linkMode == this.LINK_MODE_LINKED_FILE)
					? Zotero.getZoteroDirectory() : Zotero.getStorageDirectory();
				file.setRelativeDescriptor(refDir, path);
				// If valid, convert this to a persistent descriptor in the background
				OS.File.exists(file.path)
				.then(function (exists) {
					if (exists) {
						return Zotero.DB.queryAsync(
							"UPDATE itemAttachments SET path=? WHERE itemID=?",
							[file.persistentDescriptor, this._id]
						);
					}
				});
			}
			catch (e) {
				Zotero.debug('Invalid relative descriptor', 2);
				this._updateAttachmentStates(false);
				return false;
			}
		}
	}
	
	return file.path;
};


/**
 * Get the absolute path for the attachment, if it exists
 *
 * @return {Promise<String|false>} - A promise for either the absolute path of the attachment
 *                                    or false for invalid paths or if the file doesn't exist
 */
Zotero.Item.prototype.getFilePathAsync = Zotero.Promise.coroutine(function* (skipExistsCheck) {
	if (!this.isAttachment()) {
		throw new Error("getFilePathAsync() can only be called on attachment items");
	}
	
	var linkMode = this.attachmentLinkMode;
	var path = this.attachmentPath;
	
	// No associated files for linked URLs
	if (linkMode == Zotero.Attachments.LINK_MODE_LINKED_URL) {
		return false;
	}
	
	if (!path) {
		Zotero.debug("Attachment path is empty", 2);
		if (!skipExistsCheck) {
			this._updateAttachmentStates(false);
		}
		return false;
	}
	
	// Imported file with relative path
	if (linkMode == Zotero.Attachments.LINK_MODE_IMPORTED_URL ||
			linkMode == Zotero.Attachments.LINK_MODE_IMPORTED_FILE) {
		try {
			if (path.indexOf("storage:") == -1) {
				Zotero.debug("Invalid attachment path '" + path + "'", 2);
				throw ('Invalid path');
			}
			// Strip "storage:"
			var path = path.substr(8);
			// setRelativeDescriptor() silently uses the parent directory on Windows
			// if the filename contains certain characters, so strip them —
			// but don't skip characters outside of XML range, since they may be
			// correct in the opaque relative descriptor string
			//
			// This is a bad place for this, since the change doesn't make it
			// back up to the sync server, but we do it to make sure we don't
			// accidentally use the parent dir. Syncing to OS X, which doesn't
			// exhibit this bug, will properly correct such filenames in
			// storage.js and propagate the change
			//
			// The one exception on other platforms is '/', which is interpreted
			// as a directory by setRelativeDescriptor, so strip in that case too.
			if (Zotero.isWin || path.indexOf('/') != -1) {
				path = Zotero.File.getValidFileName(path, true);
			}
			var file = Zotero.Attachments.getStorageDirectory(this);
			file.QueryInterface(Components.interfaces.nsILocalFile);
			file.setRelativeDescriptor(file, path);
		}
		catch (e) {
			Zotero.debug(e);
			
			// See if this is a persistent path
			// (deprecated for imported attachments)
			Zotero.debug('Trying as persistent descriptor');
			
			try {
				var file = Components.classes["@mozilla.org/file/local;1"].
					createInstance(Components.interfaces.nsILocalFile);
				file.persistentDescriptor = path;
				
				// If valid, convert this to a relative descriptor
				if (!skipExistsCheck && file.exists()) {
					yield Zotero.DB.queryAsync("UPDATE itemAttachments SET path=? WHERE itemID=?",
						["storage:" + file.leafName, this._id]);
				}
			}
			catch (e) {
				Zotero.debug('Invalid persistent descriptor', 2);
				if (!skipExistsCheck) {
					this._updateAttachmentStates(false);
				}
				return false;
			}
		}
	}
	// Linked file with relative path
	else if (linkMode == Zotero.Attachments.LINK_MODE_LINKED_FILE &&
			path.indexOf(Zotero.Attachments.BASE_PATH_PLACEHOLDER) == 0) {
		var file = Zotero.Attachments.resolveRelativePath(path);
		if (!skipExistsCheck && !file) {
			this._updateAttachmentStates(false);
			return false;
		}
	}
	else {
		var file = Components.classes["@mozilla.org/file/local;1"].
			createInstance(Components.interfaces.nsILocalFile);
		
		try {
			file.persistentDescriptor = path;
		}
		catch (e) {
			// See if this is an old relative path (deprecated)
			Zotero.debug('Invalid persistent descriptor -- trying relative');
			try {
				var refDir = (linkMode == this.LINK_MODE_LINKED_FILE)
					? Zotero.getZoteroDirectory() : Zotero.getStorageDirectory();
				file.setRelativeDescriptor(refDir, path);
				// If valid, convert this to a persistent descriptor
				if (!skipExistsCheck && file.exists()) {
					yield Zotero.DB.queryAsync("UPDATE itemAttachments SET path=? WHERE itemID=?",
						[file.persistentDescriptor, this._id]);
				}
			}
			catch (e) {
				Zotero.debug('Invalid relative descriptor', 2);
				if (!skipExistsCheck) {
					this._updateAttachmentStates(false);
				}
				return false;
			}
		}
	}
	
	var path = file.path;
	
	if (!skipExistsCheck && !(yield OS.File.exists(path))) {
		Zotero.debug("Attachment file '" + path + "' not found", 2);
		this._updateAttachmentStates(false);
		return false;
	}
	
	if (!skipExistsCheck) {
		this._updateAttachmentStates(true);
	}
	return file.path;
});



/**
 * Update file existence state of this item and best attachment state of parent item
 */
Zotero.Item.prototype._updateAttachmentStates = function (exists) {
	this._fileExists = exists;
	
	if (this.isTopLevelItem()) {
		return;
	}
	
	try {
		var parentKey = this.parentKey;
	}
	// This can happen during classic sync conflict resolution, if a
	// standalone attachment was modified locally and remotely was changed
	// into a child attachment
	catch (e) {
		Zotero.debug("Attachment parent doesn't exist for source key "
			+ "in Zotero.Item.updateAttachmentStates()", 1);
		return;
	}
	
	try {
		var item = this.ObjectsClass.getByLibraryAndKey(this.libraryID, parentKey);
	}
	catch (e) {
		if (e instanceof Zotero.Exception.UnloadedDataException) {
			Zotero.debug("Attachment parent not yet loaded in Zotero.Item.updateAttachmentStates()", 2);
			return;
		}
		throw e;
	}
	item.clearBestAttachmentState();
};


Zotero.Item.prototype.getFilename = function () {
	Zotero.debug("getFilename() deprecated -- use .attachmentFilename");
	return this.attachmentFilename;
	if (!this.isAttachment()) {
		throw new Error("getFileName() can only be called on attachment items");
	}
	
	if (this.attachmentLinkMode == Zotero.Attachments.LINK_MODE_LINKED_URL) {
		throw new Error("getFilename() cannot be called on link attachments");
	}
	
	var file = this.getFile();
	if (!file) {
		return '';
	}
	return file.leafName;
}


/**
 * Asynchronous cached check for file existence, used for items view
 *
 * This is updated only initially and on subsequent getFilePathAsync() calls.
 */
Zotero.Item.prototype.fileExists = Zotero.Promise.coroutine(function* () {
	if (this._fileExists !== null) {
		return this._fileExists;
	}
	
	if (!this.isAttachment()) {
		throw new Error("Zotero.Item.fileExists() can only be called on attachment items");
	}
	
	if (this.attachmentLinkMode == Zotero.Attachments.LINK_MODE_LINKED_URL) {
		throw new Error("Zotero.Item.fileExists() cannot be called on link attachments");
	}
	
	return !!(yield this.getFilePathAsync());
});


/**
 * Synchronous cached check for file existence, used for items view
 */
Zotero.Item.prototype.fileExistsCached = function () {
	return this._fileExists;
}



/*
 * Rename file associated with an attachment
 *
 * -1   		Destination file exists -- use _force_ to overwrite
 * -2		Error renaming
 * false		Attachment file not found
 */
Zotero.Item.prototype.renameAttachmentFile = Zotero.Promise.coroutine(function* (newName, overwrite) {
	var origPath = yield this.getFilePath();
	if (!origPath) {
		Zotero.debug("Attachment file not found in renameAttachmentFile()", 2);
		return false;
	}
	
	try {
		var origName = OS.Path.basename(origPath);
		var origModDate = yield OS.File.stat(origPath).lastModificationDate;
		
		newName = Zotero.File.getValidFileName(newName);
		
		var destPath = OS.Path.join(OS.Path.dirname(origPath), newName);
		var destName = OS.Path.basename(destPath);
		
		// Ignore if no change
		//
		// Note: Just comparing origName to newName isn't reliable
		if (origFileName === destName) {
			return true;
		}
		
		// Update mod time and clear hash so the file syncs
		// TODO: use an integer counter instead of mod time for change detection
		// Update mod time first, because it may fail for read-only files on Windows
		yield OS.File.setDates(origPath, null, null);
		var result = yield OS.File.move(origPath, destPath, { noOverwrite: !overwrite })
		// If no overwriting and file exists, return -1
		.catch(OS.File.Error, function (e) {
			if (e.becauseExists) {
				return -1;
			}
			throw e;
		});
		if (result) {
			return result;
		}
		
		yield this.relinkAttachmentFile(destPath);
		
		yield Zotero.DB.executeTransaction(function* () {
			Zotero.Sync.Storage.setSyncedHash(this.id, null, false);
			Zotero.Sync.Storage.setSyncState(this.id, Zotero.Sync.Storage.SYNC_STATE_TO_UPLOAD);
		}.bind(this));
		
		return true;
	}
	catch (e) {
		// Restore original modification date in case we managed to change it
		try {
			OS.File.setDates(origPath, null, origModDate);
		} catch (e) {
			Zotero.debug(e, 2);
		}
		Zotero.debug(e);
		Components.utils.reportError(e);
		return -2;
	}
});


/**
 * @param {string} path  File path
 * @param {Boolean} [skipItemUpdate] Don't update attachment item mod time,
 *                                   so that item doesn't sync. Used when a file
 *                                   needs to be renamed to be accessible but the
 *                                   user doesn't have access to modify the
 *                                   attachment metadata
 */
Zotero.Item.prototype.relinkAttachmentFile = Zotero.Promise.coroutine(function* (path, skipItemUpdate) {
	if (path instanceof Components.interfaces.nsIFile) {
		Zotero.debug("WARNING: Zotero.Item.prototype.relinkAttachmentFile() now takes an absolute "
			+ "file path instead of an nsIFile");
		path = path.path;
	}
	
	var linkMode = this.attachmentLinkMode;
	if (linkMode == Zotero.Attachments.LINK_MODE_LINKED_URL) {
		throw new Error('Cannot relink linked URL');
	}
	
	var fileName = OS.Path.basename(path);
	
	var newName = Zotero.File.getValidFileName(fileName);
	if (!newName) {
		throw new Error("No valid characters in filename after filtering");
	}
	
	// Rename file to filtered name if necessary
	if (fileName != newName) {
		Zotero.debug("Renaming file '" + fileName + "' to '" + newName + "'");
		OS.File.move(path, OS.Path.join(OS.Path.dirname(path), newName), { noOverwrite: true });
	}
	
	this.attachmentPath = Zotero.Attachments.getPath(file, linkMode);
	
	yield this.save({
		skipDateModifiedUpdate: true,
		skipClientDateModifiedUpdate: skipItemUpdate
	});
	
	return false;
});



/*
 * Return a file:/// URL path to files and snapshots
 */
Zotero.Item.prototype.getLocalFileURL = function() {
	if (!this.isAttachment) {
		throw ("getLocalFileURL() can only be called on attachment items");
	}
	
	var file = this.getFile();
	if (!file) {
		return false;
	}
	
	var nsIFPH = Components.classes["@mozilla.org/network/protocol;1?name=file"]
			.getService(Components.interfaces.nsIFileProtocolHandler);
	return nsIFPH.getURLSpecFromFile(file);
}


Zotero.Item.prototype.getAttachmentLinkMode = function() {
	Zotero.debug("getAttachmentLinkMode() deprecated -- use .attachmentLinkMode");
	return this.attachmentLinkMode;
}

/**
 * Link mode of an attachment
 *
 * Possible values specified as constants in Zotero.Attachments
 * (e.g. Zotero.Attachments.LINK_MODE_LINKED_FILE)
 */
Zotero.defineProperty(Zotero.Item.prototype, 'attachmentLinkMode', {
	get: function() {
		if (!this.isAttachment()) {
			return undefined;
		}
		return this._attachmentLinkMode;
	},
	set: function(val) {
		if (!this.isAttachment()) {
			throw (".attachmentLinkMode can only be set for attachment items");
		}
		
		// Allow 'imported_url', etc.
		if (typeof val == 'string') {
			let code = Zotero.Attachments["LINK_MODE_" + val.toUpperCase()];
			if (code !== undefined) {
				val = code;
			}
		}
		
		switch (val) {
			case Zotero.Attachments.LINK_MODE_IMPORTED_FILE:
			case Zotero.Attachments.LINK_MODE_IMPORTED_URL:
			case Zotero.Attachments.LINK_MODE_LINKED_FILE:
			case Zotero.Attachments.LINK_MODE_LINKED_URL:
				break;
			
			default:
				throw ("Invalid attachment link mode '" + val
					+ "' in Zotero.Item.attachmentLinkMode setter");
		}
		
		if (val === this.attachmentLinkMode) {
			return;
		}
		if (!this._changed.attachmentData) {
			this._changed.attachmentData = {};
		}
		this._changed.attachmentData.linkMode = true;
		this._attachmentLinkMode = val;
	}
});


Zotero.Item.prototype.getAttachmentMIMEType = function() {
	Zotero.debug("getAttachmentMIMEType() deprecated -- use .attachmentContentType");
	return this.attachmentContentType;
};

Zotero.defineProperty(Zotero.Item.prototype, 'attachmentMIMEType', {
	get: function() {
		Zotero.debug(".attachmentMIMEType deprecated -- use .attachmentContentType");
		return this.attachmentContentType;
	}
});

/**
 * Content type of an attachment (e.g. 'text/plain')
 */
Zotero.defineProperty(Zotero.Item.prototype, 'attachmentContentType', {
	get: function() {
		if (!this.isAttachment()) {
			return undefined;
		}
		return this._attachmentContentType;
	},
	set: function(val) {
		if (!this.isAttachment()) {
			throw (".attachmentContentType can only be set for attachment items");
		}
		
		if (!val) {
			val = '';
		}
		
		if (val == this.attachmentContentType) {
			return;
		}
		
		if (!this._changed.attachmentData) {
			this._changed.attachmentData = {};
		}
		this._changed.attachmentData.contentType = true;
		this._attachmentContentType = val;
	}
});


Zotero.Item.prototype.getAttachmentCharset = function() {
	Zotero.debug("getAttachmentCharset() deprecated -- use .attachmentCharset");
	return this.attachmentCharset;
}


/**
 * Character set of an attachment
 */
Zotero.defineProperty(Zotero.Item.prototype, 'attachmentCharset', {
	get: function() {
		if (!this.isAttachment()) {
			return undefined;
		}
		return this._attachmentCharset
	},
	set: function(val) {
		if (!this.isAttachment()) {
			throw (".attachmentCharset can only be set for attachment items");
		}
		
		if (typeof val == 'number') {
			oldVal = Zotero.CharacterSets.getID(this.attachmentCharset);
		}
		else {
			oldVal = this.attachmentCharset;
		}
		
		if (!val) {
			val = "";
		}
		
		if (val === oldVal) {
			return;
		}
		
		if (!this._changed.attachmentData) {
			this._changed.attachmentData= {};
		}
		this._changed.attachmentData.charset = true;
		this._attachmentCharset = val;
	}
});


/**
 * Get or set the filename of file attachments
 *
 * This will return the filename for all file attachments, but the filename can only be set
 * for stored file attachments. Linked file attachments should be set using .attachmentPath.
 */
Zotero.defineProperty(Zotero.Item.prototype, 'attachmentFilename', {
	get: function () {
		if (!this.isAttachment()) {
			return undefined;
		}
		var file = this.getFile();
		if (!file) {
			return '';
		}
		return file.leafName;
	},
	set: function (val) {
		if (!this.isAttachment()) {
			throw new Error("Attachment filename can only be set for attachment items");
		}
		var linkMode = this.attachmentLinkMode;
		if (linkMode == Zotero.Attachments.LINK_MODE_LINKED_FILE
				|| linkMode == Zotero.Attachments.LINK_MODE_LINKED_URL) {
			throw new Error("Attachment filename can only be set for stored files");
		}
		
		if (!val) {
			throw new Error("Attachment filename cannot be blank");
		}
		
		this.attachmentPath = 'storage:' + val;
	}
});


Zotero.defineProperty(Zotero.Item.prototype, 'attachmentPath', {
	get: function() {
		if (!this.isAttachment()) {
			return undefined;
		}
		return this._attachmentPath;
	},
	set: function(val) {
		if (!this.isAttachment()) {
			throw (".attachmentPath can only be set for attachment items");
		}
		
		if (this.attachmentLinkMode == Zotero.Attachments.LINK_MODE_LINKED_URL) {
			throw ('attachmentPath cannot be set for link attachments');
		}
		
		if (!val) {
			val = '';
		}
		
		if (val == this.attachmentPath) {
			return;
		}
		
		if (!this._changed.attachmentData) {
			this._changed.attachmentData = {};
		}
		this._changed.attachmentData.path = true;
		this._attachmentPath = val;
	}
});


/**
 * Force an update of the attachment path and resave the item
 *
 * This is used when changing the attachment base directory, since relative
 * path handling is done on item save.
 */
Zotero.Item.prototype.updateAttachmentPath = function () {
	if (!this._changed.attachmentData) {
		this._changed.attachmentData = {};
	}
	this._changed.attachmentData.path = true;
	this.save({
		skipDateModifiedUpdate: true
	});
};


Zotero.defineProperty(Zotero.Item.prototype, 'attachmentSyncState', {
	get: function() {
		if (!this.isAttachment()) {
			return undefined;
		}
		return this._attachmentSyncState;
	},
	set: function(val) {
		if (!this.isAttachment()) {
			throw ("attachmentSyncState can only be set for attachment items");
		}
		
		switch (this.attachmentLinkMode) {
			case Zotero.Attachments.LINK_MODE_IMPORTED_URL:
			case Zotero.Attachments.LINK_MODE_IMPORTED_FILE:
				break;
				
			default:
				throw ("attachmentSyncState can only be set for snapshots and "
					+ "imported files");
		}
		
		switch (val) {
			case Zotero.Sync.Storage.SYNC_STATE_TO_UPLOAD:
			case Zotero.Sync.Storage.SYNC_STATE_TO_DOWNLOAD:
			case Zotero.Sync.Storage.SYNC_STATE_IN_SYNC:
			case Zotero.Sync.Storage.SYNC_STATE_FORCE_UPLOAD:
			case Zotero.Sync.Storage.SYNC_STATE_FORCE_DOWNLOAD:
				break;
				
			default:
				throw ("Invalid sync state '" + val
					+ "' in Zotero.Item.attachmentSyncState setter");
		}
		
		if (val == this.attachmentSyncState) {
			return;
		}
		
		if (!this._changed.attachmentData) {
			this._changed.attachmentData = {};
		}
		this._changed.attachmentData.syncState = true;
		this._attachmentSyncState = val;
	}
});


/**
 * Modification time of an attachment file
 *
 * Note: This is the mod time of the file itself, not the last-known mod time
 * of the file on the storage server as stored in the database
 *
 * @return {Promise<Number|undefined>} File modification time as timestamp in milliseconds,
 *                                     or undefined if no file
 */
Zotero.defineProperty(Zotero.Item.prototype, 'attachmentModificationTime', {
	get: Zotero.Promise.coroutine(function* () {
		if (!this.isAttachment()) {
			return undefined;
		}
		
		if (!this.id) {
			return undefined;
		}
		
		var path = yield this.getFilePathAsync();
		if (!path) {
			return undefined;
		}
		
		var fmtime = OS.File.stat(path).lastModificationDate;
		
		if (fmtime < 1) {
			Zotero.debug("File mod time " + fmtime + " is less than 1 -- interpreting as 1", 2);
			fmtime = 1;
		}
		
		return fmtime;
	})
});


/**
 * MD5 hash of an attachment file
 *
 * Note: This is the hash of the file itself, not the last-known hash
 * of the file on the storage server as stored in the database
 *
 * @return	{String}		MD5 hash of file as hex string
 */
Zotero.defineProperty(Zotero.Item.prototype, 'attachmentHash', {
	get: function () {
		if (!this.isAttachment()) {
			return undefined;
		}
		
		if (!this.id) {
			return undefined;
		}
		
		var file = this.getFile();
		if (!file) {
			return undefined;
		}
		
		return Zotero.Utilities.Internal.md5(file) || undefined;
	}
});


/**
 * Return plain text of attachment content
 *
 * - Currently works on HTML, PDF and plaintext attachments
 * - Paragraph breaks will be lost in PDF content
 * - For PDFs, will return empty string if Zotero.Fulltext.pdfConverterIsRegistered() is false
 *
 * @return {Promise<String>} - A promise for attachment text or empty string if unavailable
 */
Zotero.defineProperty(Zotero.Item.prototype, 'attachmentText', {
	get: Zotero.Promise.coroutine(function* () {
		if (!this.isAttachment()) {
			return undefined;
		}
		
		if (!this.id) {
			return null;
		}
		
		var file = this.getFile();
		
		if (!(yield OS.File.exists(file.path))) {
			file = false;
		}
		
		var cacheFile = Zotero.Fulltext.getItemCacheFile(this);
		if (!file) {
			if (cacheFile.exists()) {
				var str = yield Zotero.File.getContentsAsync(cacheFile);
				
				return str.trim();
			}
			return '';
		}
		
		var contentType = this.attachmentContentType;
		if (!contentType) {
			contentType = yield Zotero.MIME.getMIMETypeFromFile(file);
			if (contentType) {
				this.attachmentContentType = contentType;
				yield this.save();
			}
		}
		
		var str;
		if (Zotero.Fulltext.isCachedMIMEType(contentType)) {
			var reindex = false;
			
			if (!cacheFile.exists()) {
				Zotero.debug("Regenerating item " + this.id + " full-text cache file");
				reindex = true;
			}
			// Fully index item if it's not yet
			else if (!(yield Zotero.Fulltext.isFullyIndexed(this))) {
				Zotero.debug("Item " + this.id + " is not fully indexed -- caching now");
				reindex = true;
			}
			
			if (reindex) {
				if (!Zotero.Fulltext.pdfConverterIsRegistered()) {
					Zotero.debug("PDF converter is unavailable -- returning empty .attachmentText", 3);
					return '';
				}
				yield Zotero.Fulltext.indexItems(this.id, false);
			}
			
			if (!cacheFile.exists()) {
				Zotero.debug("Cache file doesn't exist after indexing -- returning empty .attachmentText");
				return '';
			}
			str = yield Zotero.File.getContentsAsync(cacheFile);
		}
		
		else if (contentType == 'text/html') {
			str = yield Zotero.File.getContentsAsync(file);
			str = Zotero.Utilities.unescapeHTML(str);
		}
		
		else if (contentType == 'text/plain') {
			str = yield Zotero.File.getContentsAsync(file);
		}
		
		else {
			return '';
		}
		
		return str.trim();
	})
});



/**
 * Returns child attachments of this item
 *
 * @param	{Boolean}	includeTrashed		Include trashed child items
 * @return	{Integer[]}						Array of itemIDs
 */
Zotero.Item.prototype.getAttachments = function(includeTrashed) {
	if (this.isAttachment()) {
		throw new Error("getAttachments() cannot be called on attachment items");
	}
	
	this._requireData('childItems');
	
	if (!this._attachments) {
		return [];
	}
	
	var cacheKey = (Zotero.Prefs.get('sortAttachmentsChronologically') ? 'chronological' : 'alphabetical')
		+ 'With' + (includeTrashed ? '' : 'out') + 'Trashed';
	
	if (this._attachments[cacheKey]) {
		return this._attachments[cacheKey];
	}
	
	var rows = this._attachments.rows.concat();
	// Remove trashed items if necessary
	if (!includeTrashed) {
		rows = rows.filter(function (row) !row.trashed);
	}
	// Sort by title if necessary
	if (!Zotero.Prefs.get('sortAttachmentsChronologically')) {
		var collation = Zotero.getLocaleCollation();
		rows.sort(function (a, b) collation.compareString(1, a.title, b.title));
	}
	var ids = [row.itemID for (row of rows)];
	this._attachments[cacheKey] = ids;
	return ids;
}


/**
 * Looks for attachment in the following order: oldest PDF attachment matching parent URL,
 * oldest non-PDF attachment matching parent URL, oldest PDF attachment not matching URL,
 * old non-PDF attachment not matching URL
 *
 * @return {Promise<Zotero.Item|FALSE>} - A promise for attachment item or FALSE if none
 */
Zotero.Item.prototype.getBestAttachment = Zotero.Promise.coroutine(function* () {
	if (!this.isRegularItem()) {
		throw ("getBestAttachment() can only be called on regular items");
	}
	var attachments = yield this.getBestAttachments();
	return attachments ? attachments[0] : false;
});


/**
 * Looks for attachment in the following order: oldest PDF attachment matching parent URL,
 * oldest PDF attachment not matching parent URL, oldest non-PDF attachment matching parent URL,
 * old non-PDF attachment not matching parent URL
 *
 * @return {Promise<Zotero.Item[]>} - A promise for an array of Zotero items
 */
Zotero.Item.prototype.getBestAttachments = Zotero.Promise.coroutine(function* () {
	if (!this.isRegularItem()) {
		throw new Error("getBestAttachments() can only be called on regular items");
	}
	
	var url = this.getField('url');
	
	var sql = "SELECT IA.itemID FROM itemAttachments IA NATURAL JOIN items I "
		+ "LEFT JOIN itemData ID ON (IA.itemID=ID.itemID AND fieldID=1) "
		+ "LEFT JOIN itemDataValues IDV ON (ID.valueID=IDV.valueID) "
		+ "WHERE parentItemID=? AND linkMode NOT IN (?) "
		+ "AND IA.itemID NOT IN (SELECT itemID FROM deletedItems) "
		+ "ORDER BY contentType='application/pdf' DESC, value=? DESC, dateAdded ASC";
	var itemIDs = yield Zotero.DB.columnQueryAsync(sql, [this.id, Zotero.Attachments.LINK_MODE_LINKED_URL, url]);
	return this.ObjectsClass.get(itemIDs);
});



/**
 * Return state of best attachment
 *
 * @return {Promise<Integer>}  Promise for 0 (none), 1 (present), -1 (missing)
 */
Zotero.Item.prototype.getBestAttachmentState = Zotero.Promise.coroutine(function* () {
	if (this._bestAttachmentState !== null) {
		return this._bestAttachmentState;
	}
	var item = yield this.getBestAttachment();
	if (item) {
		let exists = yield item.fileExists();
		return this._bestAttachmentState = exists ? 1 : -1;
	}
	return this._bestAttachmentState = 0;
});


/**
 * Return cached state of best attachment for use in items view
 *
 * @return {Integer|null}  0 (none), 1 (present), -1 (missing), null (unavailable)
 */
Zotero.Item.prototype.getBestAttachmentStateCached = function () {
	return this._bestAttachmentState;
}


Zotero.Item.prototype.clearBestAttachmentState = function () {
	this._bestAttachmentState = null;
}


//
// Methods dealing with item tags
//
//
/**
 * Returns all tags assigned to an item
 *
 * @return {Array} Array of tag data in API JSON format
 */
Zotero.Item.prototype.getTags = function () {
	this._requireData('tags');
	// BETTER DEEP COPY?
	return JSON.parse(JSON.stringify(this._tags));
};


/**
 * Check if the item has a given tag
 *
 * @param {String}
 * @return {Boolean}
 */
Zotero.Item.prototype.hasTag = function (tagName) {
	this._requireData('tags');
	return this._tags.some(function (tagData) tagData.tag == tagName);
}


/**
 * Get the assigned type for a given tag of the item
 */
Zotero.Item.prototype.getTagType = function (tagName) {
	this._requireData('tags');
	for (let i=0; i<this._tags.length; i++) {
		let tag = this._tags[i];
		if (tag.tag === tagName) {
			return tag.type ? tag.type : 0;
		}
	}
	return null;
}


/**
 * Set the item's tags
 *
 * A separate save() is required to update the database.
 *
 * @param {Array} tags  Tag data in API JSON format (e.g., [{tag: 'tag', type: 1}])
 */
Zotero.Item.prototype.setTags = function (tags) {
	var oldTags = this.getTags();
	var newTags = tags.concat();
	for (let i=0; i<oldTags.length; i++) {
		oldTags[i] = Zotero.Tags.cleanData(oldTags[i]);
	}
	for (let i=0; i<newTags.length; i++) {
		newTags[i] = Zotero.Tags.cleanData(newTags[i]);
	}
	
	// Sort to allow comparison with JSON, which maybe we'll stop doing if it's too slow
	var sorter = function (a, b) {
		if (a.type < b.type) return -1;
		if (a.type > b.type) return 1;
		return a.tag.localeCompare(b.tag);
	};
	oldTags.sort(sorter);
	newTags.sort(sorter);
	
	if (JSON.stringify(oldTags) == JSON.stringify(newTags)) {
		Zotero.debug("Tags haven't changed", 4);
		return;
	}
	
	this._markFieldChange('tags', this._tags);
	this._changed.tags = true;
	this._tags = newTags;
}


/**
 * Add a single tag to the item. If type is 1 and an automatic tag with the same name already
 * exists, replace it with a manual one.
 *
 * A separate save() is required to update the database.
 *
 * @param {String} name
 * @param {Number} [type=0]
 */
Zotero.Item.prototype.addTag = function (name, type) {
	type = type ? parseInt(type) : 0;
	
	var changed = false;
	var tags = this.getTags();
	for (let i=0; i<tags.length; i++) {
		let tag = tags[i];
		if (tag.tag === name) {
			if (tag.type == type) {
				Zotero.debug("Tag '" + name + "' already exists on item " + this.libraryKey);
				return false;
			}
			tag.type = type;
			changed = true;
			break;
		}
	}
	if (!changed) {
		tags.push({
			tag: name,
			type: type
		});
	}
	this.setTags(tags);
	return true;
}


/**
 * Replace an existing tag with a new manual tag
 *
 * @param {String} oldTag
 * @param {String} newTag
 */
Zotero.Item.prototype.replaceTag = function (oldTag, newTag) {
	var tags = this.getTags();
	newTag = newTag.trim();
	
	Zotero.debug("REPLACING TAG " + oldTag + " " + newTag);
	
	if (newTag === "") {
		Zotero.debug('Not replacing with empty tag', 2);
		return false;
	}
	
	var changed = false;
	for (let i=0; i<tags.length; i++) {
		let tag = tags[i];
		if (tag.tag === oldTag) {
			tag.tag = newTag;
			tag.type = 0;
			changed = true;
		}
	}
	if (!changed) {
		Zotero.debug("Tag '" + oldTag + "' not found on item -- not replacing", 2);
		return false;
	}
	this.setTags(tags);
	return true;
}


/**
 * Remove a tag from the item
 *
 * A separate save() is required to update the database.
 */
Zotero.Item.prototype.removeTag = function(tagName) {
	this._requireData('tags');
	Zotero.debug(this._tags);
	var newTags = this._tags.filter(function (tagData) tagData.tag !== tagName);
	if (newTags.length == this._tags.length) {
		Zotero.debug('Cannot remove missing tag ' + tagName + ' from item ' + this.libraryKey);
		return;
	}
	Zotero.debug(newTags);
	this.setTags(newTags);
}


/**
 * Remove all tags from the item
 *
 * A separate save() is required to update the database.
 */
Zotero.Item.prototype.removeAllTags = function() {
	this._requireData('tags');
	this.setTags([]);
}


//
// Methods dealing with collections
//
/**
 * Gets the collections the item is in
 *
 * @return {Array<Integer>}  An array of collectionIDs for all collections the item belongs to
 */
Zotero.Item.prototype.getCollections = function () {
	this._requireData('collections');
	return this._collections.concat();
};


/**
 * Sets the collections the item is in
 *
 * A separate save() (with options.skipDateModifiedUpdate, possibly) is required to save changes.
 *
 * @param {Array<String|Integer>} collectionIDsOrKeys Collection ids or keys
 */
Zotero.Item.prototype.setCollections = function (collectionIDsOrKeys) {
	if (!this.libraryID) {
		this.libraryID = Zotero.Libraries.userLibraryID;
	}
	
	this._requireData('collections');
	
	if (!collectionIDsOrKeys) {
		collectionIDsOrKeys = [];
	}
	
	// Convert any keys to ids
	var collectionIDs = collectionIDsOrKeys.map(function (val) {
		return parseInt(val) == val
			? parseInt(val)
			: this.ContainerObjectsClass.getIDFromLibraryAndKey(this.libraryID, val);
	}.bind(this));
	collectionIDs = Zotero.Utilities.arrayUnique(collectionIDs);
	
	if (Zotero.Utilities.arrayEquals(this._collections, collectionIDs)) {
		Zotero.debug("Collections have not changed for item " + this.id);
		return;
	}
	
	this._markFieldChange("collections", this._collections);
	this._collections = collectionIDs;
	this._changed.collections = true;
};


/**
 * Add this item to a collection
 *
 * A separate save() (with options.skipDateModifiedUpdate, possibly) is required to save changes.
 *
 * @param {Number} collectionID
 */
Zotero.Item.prototype.addToCollection = function (collectionIDOrKey) {
	if (!this.libraryID) {
		this.libraryID = Zotero.Libraries.userLibraryID;
	}
	
	var collectionID = parseInt(collectionIDOrKey) == collectionIDOrKey
			? parseInt(collectionIDOrKey)
			: this.ContainerObjectsClass.getIDFromLibraryAndKey(this.libraryID, collectionIDOrKey)
	
	if (!collectionID) {
		throw new Error("Invalid collection '" + collectionIDOrKey + "'");
	}
	
	this._requireData('collections');
	if (this._collections.indexOf(collectionID) != -1) {
		Zotero.debug("Item is already in collection " + collectionID);
		return;
	}
	this.setCollections(this._collections.concat(collectionID));
};


/**
 * Remove this item from a collection
 *
 * A separate save() (with options.skipDateModifiedUpdate, possibly) is required to save changes.
 *
 * @param {Number} collectionID
 */
Zotero.Item.prototype.removeFromCollection = function (collectionIDOrKey) {
	if (!this.libraryID) {
		this.libraryID = Zotero.Libraries.userLibraryID;
	}
	
	var collectionID = parseInt(collectionIDOrKey) == collectionIDOrKey
			? parseInt(collectionIDOrKey)
			: this.ContainerObjectsClass.getIDFromLibraryAndKey(this.libraryID, collectionIDOrKey)
	
	if (!collectionID) {
		throw new Error("Invalid collection '" + collectionIDOrKey + "'");
	}
	
	Zotero.debug("REMOVING FROM COLLECTION");
	Zotero.debug(this._collections);
	
	this._requireData('collections');
	var pos = this._collections.indexOf(collectionID);
	if (pos == -1) {
		Zotero.debug("Item is not in collection " + collectionID);
		return;
	}
	this.setCollections(this._collections.slice(0, pos).concat(this._collections.slice(pos + 1)));
};


/**
* Determine whether the item belongs to a given collectionID
**/
Zotero.Item.prototype.inCollection = function (collectionID) {
	this._requireData('collections');
	return this._collections.indexOf(collectionID) != -1;
};


//
// Methods dealing with relations
//



/**
 * Return an item in the specified library equivalent to this item
 *
 * @return {Promise}
 */
Zotero.Item.prototype.getLinkedItem = function (libraryID) {
	return this._getLinkedObject(libraryID);
}


Zotero.Item.prototype.addLinkedItem = Zotero.Promise.coroutine(function* (item) {
	var url1 = Zotero.URI.getItemURI(this);
	var url2 = Zotero.URI.getItemURI(item);
	var predicate = Zotero.Relations.linkedObjectPredicate;
	if ((yield Zotero.Relations.getByURIs(url1, predicate, url2)).length
			|| (yield Zotero.Relations.getByURIs(url2, predicate, url1)).length) {
		Zotero.debug("Items " + this.key + " and " + item.key + " are already linked");
		return false;
	}
	
	// If one of the items is a personal library, store relation with that.
	// Otherwise, use current item's library (which in calling code is the
	// new, copied item).
	var userLibraryID = Zotero.Libraries.userLibraryID;
	var libraryID = (this.libraryID == userLibraryID || item.libraryID == userLibraryID)
		? userLibraryID
		: this.libraryID;
	
	yield Zotero.Relations.add(libraryID, url1, predicate, url2);
});




Zotero.Item.prototype.getImageSrc = function() {
	var itemType = Zotero.ItemTypes.getName(this.itemTypeID);
	if (itemType == 'attachment') {
		var linkMode = this.attachmentLinkMode;
		
		// Quick hack to use PDF icon for imported files and URLs --
		// extend to support other document types later
		if ((linkMode == Zotero.Attachments.LINK_MODE_IMPORTED_FILE ||
				linkMode == Zotero.Attachments.LINK_MODE_IMPORTED_URL) &&
				this.attachmentContentType == 'application/pdf') {
			itemType += '-pdf';
		}
		else if (linkMode == Zotero.Attachments.LINK_MODE_IMPORTED_FILE) {
			itemType += "-file";
		}
		else if (linkMode == Zotero.Attachments.LINK_MODE_LINKED_FILE) {
			itemType += "-link";
		}
		else if (linkMode == Zotero.Attachments.LINK_MODE_IMPORTED_URL) {
			itemType += "-snapshot";
		}
		else if (linkMode == Zotero.Attachments.LINK_MODE_LINKED_URL) {
			itemType += "-web-link";
		}
	}
	
	return Zotero.ItemTypes.getImageSrc(itemType);
}


Zotero.Item.prototype.getImageSrcWithTags = Zotero.Promise.coroutine(function* () {
	//Zotero.debug("Generating tree image for item " + this.id);
	
	var uri = this.getImageSrc();
	
	// TODO: Optimize this. Maybe load color/item associations in batch in cacheFields?
	yield this.loadTags();
	var tags = this.getTags();
	if (!tags.length) {
		return uri;
	}
	
	var tagColors = yield Zotero.Tags.getColors(this.libraryID);
	var colorData = [];
	for (let i=0; i<tags.length; i++) {
		let tag = tags[i];
		if (tagColors[tag.tag]) {
			colorData.push(tagColors[tag.tag]);
		}
	}
	if (!colorData.length) {
		return uri;
	}
	colorData.sort(function (a, b) {
		return a.position - b.position;
	});
	var colors = colorData.map(function (val) val.color);
	return Zotero.Tags.generateItemsListImage(colors, uri);
});



/**
 * Compares this item to another
 *
 * Returns a two-element array containing two objects with the differing values,
 * or FALSE if no differences
 *
 * @param	{Zotero.Item}	item						Zotero.Item to compare this item to
 * @param	{Boolean}		includeMatches			Include all fields, even those that aren't different
 * @param	{Boolean}		ignoreFields			If no fields other than those specified
 *														are different, just return false --
 *														only works for primary fields
 */
Zotero.Item.prototype.diff = function (item, includeMatches, ignoreFields) {
	var diff = [];
	
	if (!ignoreFields) {
		ignoreFields = [];
	}
	
	var thisData = this.serialize();
	var otherData = item.serialize();
	
	var numDiffs = this.ObjectsClass.diff(thisData, otherData, diff, includeMatches);
	
	diff[0].creators = [];
	diff[1].creators = [];
	// TODO: creators?
	// TODO: tags?
	// TODO: related?
	// TODO: annotations
	
	var changed = false;
	
	changed = thisData.parentKey != otherData.parentKey;
	if (includeMatches || changed) {
		diff[0].parentKey = thisData.parentKey;
		diff[1].parentKey = otherData.parentKey;
		
		if (changed) {
			numDiffs++;
		}
	}
	
	if (thisData.attachment) {
		for (var field in thisData.attachment) {
			changed = thisData.attachment[field] != otherData.attachment[field];
			if (includeMatches || changed) {
				if (!diff[0].attachment) {
					diff[0].attachment = {};
					diff[1].attachment = {};
				}
				diff[0].attachment[field] = thisData.attachment[field];
				diff[1].attachment[field] = otherData.attachment[field];
			}
			
			if (changed) {
				numDiffs++;
			}
		}
	}
	
	if (thisData.note != undefined) {
		// Whitespace and entity normalization
		//
		// Ideally this would all be fixed elsewhere so we didn't have to
		// convert on every sync diff
		//
		// TEMP: Using a try/catch to avoid unexpected errors in 2.1 releases
		try {
			var thisNote = thisData.note;
			var otherNote = otherData.note;
			
			// Stop non-Unix newlines from triggering erroneous conflicts
			thisNote = thisNote.replace(/\r\n?/g, "\n");
			otherNote = otherNote.replace(/\r\n?/g, "\n");
			
			// Normalize multiple spaces (due to differences TinyMCE, Z.U.text2html(),
			// and the server)
			var re = /(&nbsp; |&nbsp;&nbsp;|\u00a0 |\u00a0\u00a0)/g;
			thisNote = thisNote.replace(re, "  ");
			otherNote = otherNote.replace(re, "  ");
			
			// Normalize new paragraphs
			var re = /<p>(&nbsp;|\u00a0)<\/p>/g;
			thisNote = thisNote.replace(re, "<p> </p>");
			otherNote = otherNote.replace(re, "<p> </p>");
			
			// Unencode XML entities
			thisNote = thisNote.replace(/&amp;/g, "&");
			otherNote = otherNote.replace(/&amp;/g, "&");
			thisNote = thisNote.replace(/&apos;/g, "'");
			otherNote = otherNote.replace(/&apos;/g, "'");
			thisNote = thisNote.replace(/&quot;/g, '"');
			otherNote = otherNote.replace(/&quot;/g, '"');
			thisNote = thisNote.replace(/&lt;/g, "<");
			otherNote = otherNote.replace(/&lt;/g, "<");
			thisNote = thisNote.replace(/&gt;/g, ">");
			otherNote = otherNote.replace(/&gt;/g, ">");
			
			changed = thisNote != otherNote;
		}
		catch (e) {
			Zotero.debug(e);
			Components.utils.reportError(e);
			changed = thisNote != otherNote;
		}
		
		if (includeMatches || changed) {
			diff[0].note = thisNote;
			diff[1].note = otherNote;
		}
		
		if (changed) {
			numDiffs++;
		}
	}
	
	//Zotero.debug(thisData);
	//Zotero.debug(otherData);
	//Zotero.debug(diff);
	
	if (numDiffs == 0) {
		return false;
	}
	if (ignoreFields.length && diff[0].primary) {
		if (includeMatches) {
			throw ("ignoreFields cannot be used if includeMatches is set");
		}
		var realDiffs = numDiffs;
		for each(var field in ignoreFields) {
			if (diff[0].primary[field] != undefined) {
				realDiffs--;
				if (realDiffs == 0) {
					return false;
				}
			}
		}
	}
	
	return diff;
}


/**
 * Compare multiple items against this item and return fields that differ
 *
 * Currently compares only item data, not primary fields
 */
Zotero.Item.prototype.multiDiff = Zotero.Promise.coroutine(function* (otherItems, ignoreFields) {
	var thisData = yield this.toJSON();
	
	var alternatives = {};
	var hasDiffs = false;
	
	for (let i = 0; i < otherItems.length; i++) {
		let otherItem = otherItems[i];
		let diff = [];
		let otherData = yield otherItem.toJSON();
		let numDiffs = this.ObjectsClass.diff(thisData, otherData, diff);
		
		if (numDiffs) {
			for (let field in diff[1]) {
				if (ignoreFields && ignoreFields.indexOf(field) != -1) {
					continue;
				}
				
				var value = diff[1][field];
				
				if (!alternatives[field]) {
					hasDiffs = true;
					alternatives[field] = [value];
				}
				else if (alternatives[field].indexOf(value) == -1) {
					hasDiffs = true;
					alternatives[field].push(value);
				}
			}
		}
	}
	
	if (!hasDiffs) {
		return false;
	}
	
	return alternatives;
});


/**
 * Returns an unsaved copy of the item without an itemID or key
 *
 * This is used to duplicate items and copy them between libraries.
 *
 * @param {Number} [libraryID] - libraryID of the new item, or the same as original if omitted
 * @param {Boolean} [skipTags=false] - Skip tags
 * @return {Promise<Zotero.Item>}
 */
Zotero.Item.prototype.clone = Zotero.Promise.coroutine(function* (libraryID, skipTags) {
	Zotero.debug('Cloning item ' + this.id);
	
	if (libraryID !== undefined && libraryID !== null && typeof libraryID !== 'number') {
		throw new Error("libraryID must be null or an integer");
	}
	
	yield this.loadPrimaryData();
	
	if (libraryID === undefined || libraryID === null) {
		libraryID = this.libraryID;
	}
	var sameLibrary = libraryID == this.libraryID;
	
	var newItem = new Zotero.Item;
	newItem.libraryID = libraryID;
	newItem.setType(this.itemTypeID);
	
	yield this.loadItemData();
	var fieldIDs = this.getUsedFields();
	for (let i = 0; i < fieldIDs.length; i++) {
		let fieldID = fieldIDs[i];
		newItem.setField(fieldID, this.getField(fieldID));
	}
	
	// Regular item
	if (this.isRegularItem()) {
		yield this.loadCreators();
		newItem.setCreators(this.getCreators());
	}
	else {
		yield this.loadNote();
		newItem.setNote(this.getNote());
		if (sameLibrary) {
			var parent = this.parentKey;
			if (parent) {
				newItem.parentKey = parent;
			}
		}
		
		if (this.isAttachment()) {
			newItem.attachmentLinkMode = this.attachmentLinkMode;
			newItem.attachmentContentType = this.attachmentContentType;
			newItem.attachmentCharset = this.attachmentCharset;
			if (sameLibrary) {
				if (this.attachmentPath) {
					newItem.attachmentPath = this.attachmentPath;
				}
				if (this.attachmentSyncState) {
					newItem.attachmentSyncState = this.attachmentSyncState;
				}
			}
		}
	}
	
	if (!skipTags) {
		yield this.loadTags();
		newItem.setTags(this.getTags());
	}
	
	if (sameLibrary) {
		// DEBUG: this will add reverse-only relateds too
		yield this.loadRelations();
		newItem.setRelations(this.getRelations());
	}
	
	return newItem;
});


/**
 * @return {Promise<Zotero.Item>} - A copy of the item with primary data loaded
 */
Zotero.Item.prototype.copy = Zotero.Promise.coroutine(function* () {
	var newItem = new Zotero.Item;
	newItem.id = this.id;
	yield newItem.loadPrimaryData();
	return newItem;
});;


Zotero.Item.prototype._eraseInit = Zotero.Promise.coroutine(function* (env) {
	var proceed = yield Zotero.Item._super.prototype._eraseInit.apply(this, arguments);
	if (!proceed) return false;
	
	env.deletedItemNotifierData = {};
	env.deletedItemNotifierData[this.id] = {
		libraryID: this.libraryID,
		key: this.key
	};
	
	return true;
});

Zotero.Item.prototype._eraseData = Zotero.Promise.coroutine(function* (env) {
	Zotero.DB.requireTransaction();
	
	// Remove item from parent collections
	var parentCollectionIDs = this.collections;
	if (parentCollectionIDs) {
		for (var i=0; i<parentCollectionIDs.length; i++) {
			let parentCollection = yield Zotero.Collections.getAsync(parentCollectionIDs[i]);
			yield parentCollection.removeItem(this.id);
		}
	}
	
	var parentItem = this.parentKey;
	parentItem = parentItem ? this.ObjectsClass.getByLibraryAndKey(this.libraryID, parentItem) : null;
	
	// // Delete associated attachment files
	if (this.isAttachment()) {
		let linkMode = this.getAttachmentLinkMode();
		// If link only, nothing to delete
		if (linkMode != Zotero.Attachments.LINK_MODE_LINKED_URL) {
			try {
				let file = Zotero.Attachments.getStorageDirectory(this);
				yield OS.File.removeDir(file.path, {
					ignoreAbsent: true,
					ignorePermissions: true
				});
			}
			catch (e) {
				Zotero.debug(e, 2);
				Components.utils.reportError(e);
			}
		}
	}
	// Regular item
	else {
		let sql = "SELECT itemID FROM itemNotes WHERE parentItemID=?1 UNION "
			+ "SELECT itemID FROM itemAttachments WHERE parentItemID=?1";
		let toDelete = yield Zotero.DB.columnQueryAsync(sql, [this.id]);
		for (let i=0; i<toDelete.length; i++) {
			let obj = yield this.ObjectsClass.getAsync(toDelete[i]);
			yield obj.erase();
		}
	}
	
	// Flag related items for notification
	// TEMP: Do something with relations
	/*var relateds = this._getRelatedItems(true);
	for each(var id in relateds) {
		let relatedItem = Zotero.Items.get(id);
	}*/
	
	// Clear fulltext cache
	if (this.isAttachment()) {
		yield Zotero.Fulltext.clearItemWords(this.id);
		//Zotero.Fulltext.clearItemContent(this.id);
	}
	
	// Remove relations (except for merge tracker)
	var uri = Zotero.URI.getItemURI(this);
	yield Zotero.Relations.eraseByURI(uri, [Zotero.Relations.deletedItemPredicate]);
	
	env.parentItem = parentItem;
});

Zotero.Item.prototype._erasePreCommit = Zotero.Promise.coroutine(function* (env) {
	yield Zotero.DB.queryAsync('DELETE FROM items WHERE itemID=?', this.id);
	
	if (env.parentItem) {
		yield env.parentItem.reload(['primaryData', 'childItems'], true);
		env.parentItem.clearBestAttachmentState();
	}
	
	this.ObjectsClass.unload(this.id);
	
	if (!env.skipNotifier) {
		Zotero.Notifier.queue('delete', 'item', this.id, env.deletedItemNotifierData);
	}
	
	Zotero.Prefs.set('purge.items', true);
	Zotero.Prefs.set('purge.creators', true);
	Zotero.Prefs.set('purge.tags', true);
});


Zotero.Item.prototype.isCollection = function() {
	return false;
}


Zotero.Item.prototype.fromJSON = Zotero.Promise.coroutine(function* (json) {
	if (this._identified) {
		yield this.loadAllData();
	}
	
	this.setType(Zotero.ItemTypes.getID(json.itemType));
	
	var isValidForType = {};
	var setFields = {};
	
	// Primary data
	for (let field in json) {
		let val = json[field];
		
		switch (field) {
		case 'key':
		case 'version':
		case 'itemType':
		case 'note':
		// Use?
		case 'md5':
		case 'mtime':
			break;
		
		case 'dateAdded':
		case 'dateModified':
			this[field] = Zotero.Date.dateToSQL(Zotero.Date.isoToDate(val), true);
			break;
		
		case 'parentItem':
			this.parentKey = val;
			break;
		
		case 'deleted':
			this.deleted = !!val;
			break;
		
		case 'creators':
			this.setCreators(json.creators);
			break;
		
		case 'tags':
			this.setTags(json.tags);
			break;
		
		case 'collections':
			this.setCollections(json.collections);
			break;
		
		case 'relations':
			this.setRelations(json.relations);
			break;
		
		//
		// Attachment metadata
		//
		case 'linkMode':
			this.attachmentLinkMode = Zotero.Attachments["LINK_MODE_" + val.toUpperCase()];
			break;
		
		case 'contentType':
			this.attachmentContentType = val;
			break;
		
		case 'charset':
			this.attachmentCharset = val;
			break;
		
		case 'filename':
			if (val === "") {
				Zotero.logError("Ignoring empty attachment filename in item JSON");
			}
			else {
				this.attachmentFilename = val;
			}
			break;
		
		case 'path':
			this.attachmentPath = val;
			break;
		
		// Item fields
		default:
			isValidForType[field] = Zotero.ItemFields.isValidForType(
				Zotero.ItemFields.getID(field), this.itemTypeID
			);
			if (!isValidForType[field]) {
				Zotero.logError("Discarding unknown JSON field " + field);
				continue;
			}
			this.setField(field, json[field]);
			setFields[field] = true;
		}
	}
	
	// Clear existing fields not specified
	var previousFields = this.getUsedFields(true);
	for (let field of previousFields) {
		// Invalid fields will already have been cleared by the type change
		if (!setFields[field] && isValidForType[field]) {
			this.setField(field, false);
		}
	}
	
	// Both notes and attachments might have parents and notes
	if (this.isNote() || this.isAttachment()) {
		let parentKey = json.parentItem;
		this.parentKey = parentKey ? parentKey : false;
		
		let note = json.note;
		this.setNote(note !== undefined ? note : "");
	}
});


/**
 * @param {Object} options
 */
Zotero.Item.prototype.toJSON = Zotero.Promise.coroutine(function* (options) {
	options = options || {};
	
	if (options) {
		var mode = options.mode;
	}
	else {
		var mode = 'new';
	}
	
	if (mode == 'patch') {
		if (!options.patchBase) {
			throw new Error("Cannot use patch mode if patchBase not provided");
		}
	}
	else if (options.patchBase) {
		if (options.mode) {
			Zotero.debug("Zotero.Item.toJSON: ignoring provided patchBase in " + mode + " mode", 2);
		}
		// If patchBase provided and no explicit mode, use 'patch'
		else {
			mode = 'patch';
		}
	}
	
	var obj = {};
	obj.key = this.key;
	obj.version = this.version;
	obj.itemType = Zotero.ItemTypes.getName(this.itemTypeID);
	
	// Fields
	yield this.loadItemData();
	for (let i in this._itemData) {
		let val = this.getField(i) + '';
		if (val !== '' || mode == 'full') {
			obj[Zotero.ItemFields.getName(i)] = val;
		}
	}
	
	// Creators
	if (this.isRegularItem()) {
		yield this.loadCreators()
		obj.creators = this.getCreatorsJSON();
	}
	else {
		var parent = this.parentKey;
		if (parent || mode == 'full') {
			obj.parentItem = parent ? parent : false;
		}
		
		// Attachment fields
		if (this.isAttachment()) {
			obj.linkMode = this.attachmentLinkMode;
			obj.contentType = this.attachmentContentType;
			obj.charset = this.attachmentCharset;
			obj.path = this.attachmentPath;
		}
		
		// Notes and embedded attachment notes
		yield this.loadNote();
		let note = this.getNote();
		if (note !== "" || mode == 'full') {
			obj.note = note;
		}
		
		// TODO: md5, hash?
	}
	
	// Tags
	obj.tags = [];
	yield this.loadTags()
	var tags = this.getTags();
	for (let i=0; i<tags.length; i++) {
		obj.tags.push(tags[i]);
	}
	
	// Collections
	if (this.isTopLevelItem()) {
		yield this.loadCollections();
		obj.collections = this.getCollections().map(function (id) {
			return this.ContainerObjectsClass.getLibraryAndKeyFromID(id).key;
		}.bind(this));
	}
	
	// Relations
	yield this.loadRelations();
	obj.relations = {};
	var rels = yield Zotero.Relations.getByURIs(Zotero.URI.getItemURI(this));
	for each (let rel in rels) {
		obj.relations[rel.predicate] = rel.object;
	}
	var relatedItems = this._getRelatedItems().map(function (key) {
		return this.ObjectsClass.getIDFromLibraryAndKey(this.libraryID, key);
	}.bind(this)).filter(function (val) val !== false);
	relatedItems = this.ObjectsClass.get(relatedItems);
	var pred = Zotero.Relations.relatedItemPredicate;
	for (let i=0; i<relatedItems.length; i++) {
		let item = relatedItems[i];
		let uri = Zotero.URI.getItemURI(item);
		if (obj.relations[pred]) {
			if (typeof obj.relations[pred] == 'string') {
				obj.relations[pred] = [uri];
			}
			obj.relations[pred].push(uri)
		}
		else {
			obj.relations[pred] = uri;
		}
	}
	
	// Deleted
	let deleted = this.deleted;
	if (deleted || mode == 'full') {
		obj.deleted = deleted;
	}
	
	obj.dateAdded = Zotero.Date.sqlToISO8601(this.dateAdded);
	obj.dateModified = Zotero.Date.sqlToISO8601(this.dateModified);
	
	if (mode == 'patch') {
		for (let i in options.patchBase) {
			switch (i) {
			case 'key':
			case 'version':
			case 'dateModified':
				continue;
			}
			
			if (i in obj) {
				if (obj[i] === options.patchBase[i]) {
					delete obj[i];
				}
			}
			else {
				obj[i] = '';
			}
		}
	}
	
	return obj;
});


Zotero.Item.prototype.toResponseJSON = Zotero.Promise.coroutine(function* (options) {
	var json = {
		key: this.key,
		version: this.version,
		meta: {},
		data: yield this.toJSON(options)
	};
	
	// TODO: library block?
	
	// creatorSummary
	var firstCreator = this.getField('firstCreator');
	if (firstCreator) {
		json.meta.creatorSummary = firstCreator;
	}
	// parsedDate
	var parsedDate = Zotero.Date.multipartToSQL(this.getField('date', true, true));
	if (parsedDate) {
		// 0000?
		json.meta.parsedDate = parsedDate;
	}
	// numChildren
	if (this.isRegularItem()) {
		json.meta.numChildren = this.numChildren();
	}
	return json;
})


//////////////////////////////////////////////////////////////////////////////
//
// Asynchronous load methods
//
//////////////////////////////////////////////////////////////////////////////

/*
 * Load in the field data from the database
 */
Zotero.Item.prototype.loadItemData = Zotero.Promise.coroutine(function* (reload) {
	if (this._loaded.itemData && !reload) {
		return;
	}
	
	Zotero.debug("Loading item data for item " + this.libraryKey);
	
	if (!this.id) {
		throw ('ItemID not set for object before attempting to load data');
	}
	
	if (!this.isNote()) {
		var sql = "SELECT fieldID, value FROM itemData NATURAL JOIN itemDataValues WHERE itemID=?";
		yield Zotero.DB.queryAsync(
			sql,
			this.id,
			{
				onRow: function (row) {
					this.setField(row.getResultByIndex(0), row.getResultByIndex(1), true);
				}.bind(this)
			}
		);
		
		// Mark nonexistent fields as loaded
		let itemTypeFields = Zotero.ItemFields.getItemTypeFields(this.itemTypeID);
		for (let i=0; i<itemTypeFields.length; i++) {
			let fieldID = itemTypeFields[i];
			if (this._itemData[fieldID] === null) {
				this._itemData[fieldID] = false;
			}
		}
	}
	
	if (this.isNote() || this.isAttachment()) {
		var sql = "SELECT title FROM itemNotes WHERE itemID=?";
		var row = yield Zotero.DB.rowQueryAsync(sql, this.id);
		if (row) {
			let title = row.title;
			this._noteTitle = title !== false ? title : '';
		}
	}
	
	this._loaded.itemData = true;
	this._clearChanged('itemData');
	yield this.loadDisplayTitle(reload);
});


Zotero.Item.prototype.loadNote = Zotero.Promise.coroutine(function* (reload) {
	if (this._loaded.note && !reload) {
		return;
	}
	
	if (!this.isNote() && !this.isAttachment()) {
		throw new Error("Can only load note for note or attachment item");
	}
	
	Zotero.debug("Loading note data for item " + this.libraryKey);
	
	var sql = "SELECT note FROM itemNotes WHERE itemID=?";
	var row = yield Zotero.DB.rowQueryAsync(sql, this.id);
	if (row) {
		let note = row.note;
		
		// Convert non-HTML notes on-the-fly
		if (note !== "") {
			if (!note.substr(0, 36).match(/^<div class="zotero-note znv[0-9]+">/)) {
				note = Zotero.Utilities.htmlSpecialChars(note);
				note = Zotero.Notes.notePrefix + '<p>'
					+ note.replace(/\n/g, '</p><p>')
					.replace(/\t/g, '&nbsp;&nbsp;&nbsp;&nbsp;')
					.replace(/  /g, '&nbsp;&nbsp;')
					+ '</p>' + Zotero.Notes.noteSuffix;
				note = note.replace(/<p>\s*<\/p>/g, '<p>&nbsp;</p>');
				let sql = "UPDATE itemNotes SET note=? WHERE itemID=?";
				yield Zotero.DB.queryAsync(sql, [note, this.id]);
			}
			
			// Don't include <div> wrapper when returning value
			let startLen = note.substr(0, 36).match(/^<div class="zotero-note znv[0-9]+">/)[0].length;
			let endLen = 6; // "</div>".length
			note = note.substr(startLen, note.length - startLen - endLen);
		}
		
		this._noteText = note ? note : '';
	}
	
	this._loaded.note = true;
	this._clearChanged('note');
});


Zotero.Item.prototype.loadDisplayTitle = Zotero.Promise.coroutine(function* (reload) {
	if (this._displayTitle !== null && !reload) {
		return;
	}
	
	var title = this.getField('title', false, true);
	var itemTypeID = this.itemTypeID;
	var itemTypeName = Zotero.ItemTypes.getName(itemTypeID);
	
	if (title === "" && (itemTypeID == 8 || itemTypeID == 10)) { // 'letter' and 'interview' itemTypeIDs
		yield this.loadCreators();
		var creatorsData = this.getCreators();
		var authors = [];
		var participants = [];
		for (let i=0; i<creatorsData.length; i++) {
			let creatorData = creatorsData[i];
			let creatorTypeID = creatorsData[i].creatorTypeID;
			if ((itemTypeID == 8 && creatorTypeID == 16) || // 'letter'
					(itemTypeID == 10 && creatorTypeID == 7)) { // 'interview'
				participants.push(creatorData);
			}
			else if ((itemTypeID == 8 && creatorTypeID == 1) ||   // 'letter'/'author'
					(itemTypeID == 10 && creatorTypeID == 6)) { // 'interview'/'interviewee'
				authors.push(creatorData);
			}
		}
		
		var strParts = [];
		if (participants.length > 0) {
			let names = [];
			let max = Math.min(4, participants.length);
			for (let i=0; i<max; i++) {
				names.push(
					participants[i].name !== undefined
						? participants[i].name
						: participants[i].lastName
				);
			}
			switch (names.length) {
				case 1:
					var str = 'oneParticipant';
					break;
					
				case 2:
					var str = 'twoParticipants';
					break;
					
				case 3:
					var str = 'threeParticipants';
					break;
					
				default:
					var str = 'manyParticipants';
			}
			strParts.push(Zotero.getString('pane.items.' + itemTypeName + '.' + str, names));
		}
		else {
			strParts.push(Zotero.ItemTypes.getLocalizedString(itemTypeID));
		}
		
		title = '[' + strParts.join('; ') + ']';
	}
	else if (itemTypeID == 17) { // 'case' itemTypeID
		if (title) { // common law cases always have case names
			var reporter = this.getField('reporter');
			if (reporter) { 
				title = title + ' (' + reporter + ')';
			} else {
				var court = this.getField('court');
				if (court) {
					title = title + ' (' + court + ')';
				}
			}
		}
		else { // civil law cases have only shortTitle as case name
			var strParts = [];
			var caseinfo = "";
			
			var part = this.getField('court');
			if (part) {
				strParts.push(part);
			}
			
			part = Zotero.Date.multipartToSQL(this.getField('date', true, true));
			if (part) {
				strParts.push(part);
			}
			
			yield this.loadCreators()
			var creatorData = this.getCreator(0);
			if (creatorData && creatorData.creatorTypeID === 1) { // author
				strParts.push(creatorData.lastName);
			}
			
			title = '[' + strParts.join(', ') + ']';
		}
	}
	
<<<<<<< HEAD
	return this._displayTitle = title;
});
=======
	arr.tags = [];
	var tags = this.getTags();
	for (var i=0, len=tags.length; i<len; i++) {
		arr.tags.push(tags[i].serialize());
	}
	
	arr.related = this._getRelatedItems(true);
	arr.relatedReverse = this._getRelatedItemsReverse();
	
	return arr;
}

/**
 * Serializes Zotero Item into Zotero web server API JSON format
 * 
 * @param {Object} options
 *   mode {String}: [new|full|patch] "new" is default. "full" mode includes all
 *     fields even if empty. "patch" returns only fields that are different from
 *     those in patchBase
 *   patchBase {Object}: Item in API JSON format to be compared to in
 *     "patch" mode. Required if "patch" mode is specified
 */
Zotero.Item.prototype.toJSON = function(options) {
	if (this.id || this.key) {
		if (!this._primaryDataLoaded) {
			this.loadPrimaryData(true);
		}
		
		if (this.id) {
			if (!this._itemDataLoaded) this._loadItemData();
			if (this.isRegularItem() && !this._creatorsLoaded) this._loadCreators();
			if (!this._relatedItemsLoaded) this._loadRelatedItems();
		}
	}
	
	if (this.hasChanged()) {
		throw new Error("Cannot generate JSON from changed item");
	}
	
	options = options || {};
	let mode = options.mode || 'new';
	let patchBase = options.patchBase;
	
	if (mode == 'patch') {
		if (!patchBase) {
			throw new Error('Cannot use "patch" mode if patchBase not provided');
		}
	}
	else if (patchBase) {
		Zotero.debug('Zotero.Item.toJSON: ignoring provided patchBase in "' + mode + '" mode', 2);
	}
	
	let obj = {
		key: this.key || false,
		version: 0,
		itemType: Zotero.ItemTypes.getName(this.itemTypeID),
		tags: [],
		collections: [],
		relations: {}
	};
	
	// Type-specific fields
	for (let i in this._itemData) {
		let val = '' + this.getField(i);
		if (val !== '' || mode == 'full') {
			let name = Zotero.ItemFields.getName(i);
			if (name == 'version') {
				// Changed in API v3 to avoid clash with 'version' above
				// Remove this after https://github.com/zotero/zotero/issues/670
				name = 'versionNumber';
			}
			
			obj[name] = val;
		}
	}
	
	if (this.isRegularItem()) {
		// Creators
		obj.creators = [];
		let creators = this.getCreators();
		for (let i=0; i<creators.length; i++) {
			let creator = creators[i].ref;
			let creatorObj = {
				creatorType: Zotero.CreatorTypes.getName(creators[i].creatorTypeID)
			};
			
			if (creator.fieldMode == 1) {
				creatorObj.name = creator.lastName;
			} else {
				creatorObj.lastName = creator.lastName;
				creatorObj.firstName = creator.firstName;
			}
			
			obj.creators.push(creatorObj);
		}
	}
	else {
		// Notes or Attachments
		let parent = this.getSourceKey();
		if (parent || mode == 'full') {
			obj.parentItem = parent ? parent : false;
		}
		
		// Notes and embedded attachment notes
		let note = this.getNote();
		if (note !== "" || mode == 'full') {
			obj.note = note;
		}
	}
	
	// Attachment fields
	if (this.isAttachment()) {
		obj.linkMode = ['imported_file','imported_url','linked_file','linked_url'][this.attachmentLinkMode];
		obj.contentType = this.attachmentMIMEType;
		obj.charset = this.attachmentCharset;
		obj.path = this.attachmentPath;
	}
	
	// Tags
	let tags = this.getTags();
	for (let i=0; i<tags.length; i++) {
		let tag = {
			tag: tags[i].name
		};
		if (tags[i].type) tag.type = tags[i].type
		
		obj.tags.push(tag);
	}
	
	// Collections
	if (this.id) {
		let collections = this.getCollections();
		for (let i=0; i<collections.length; i++) {
			let collection = Zotero.Collections.get(collections[i]);
			obj.collections.push(collection.key);
		}
	}
	
	// Relations
	if (this.key) {
		// Relations other than through the "Related" tab
		let itemURI = Zotero.URI.getItemURI(this),
			rels = Zotero.Relations.getByURIs(itemURI);
		for (let i=0; i<rels.length; i++) {
			let rel = rels[i].load();
			obj.relations[rel.predicate] = rel.object;
		}
		
		// Related items (in both directions)
		let relatedItems = this._getRelatedItemsBidirectional();
		let pred = 'dc:relation';
		for (let i=0; i<relatedItems.length; i++) {
			let item = Zotero.Items.get(relatedItems[i]);
			let uri = Zotero.URI.getItemURI(item);
			if (obj.relations[pred]) {
				if (typeof obj.relations[pred] == 'string') {
					obj.relations[pred] = [obj.relations[pred]];
				}
				obj.relations[pred].push(uri)
			}
			else {
				obj.relations[pred] = uri;
			}
		}
	}
	
	// Deleted
	let deleted = this.deleted;
	if (deleted || mode == 'full') {
		obj.deleted = deleted;
	}
	
	obj.dateAdded = Zotero.Date.sqlToISO8601(this.dateAdded);
	obj.dateModified = Zotero.Date.sqlToISO8601(this.dateModified);
	if (obj.accessDate) obj.accessDate = Zotero.Date.sqlToISO8601(obj.accessDate);
	
	if (mode == 'patch') {
		// For "patch" mode, remove fields that have the same values
		for (let i in patchBase) {
			switch (i) {
				case 'itemKey':
				case 'itemVersion':
				case 'dateModified':
					continue;
			}
			
			if (i in obj) {
				if (obj[i] === patchBase[i]) {
					delete obj[i];
				}
			}
			else {
				obj[i] = "";
			}
		}
	}
	
	return obj;
};

>>>>>>> e868c758


/*
 * Load in the creators from the database
 */
Zotero.Item.prototype.loadCreators = Zotero.Promise.coroutine(function* (reload) {
	if (this._loaded.creators && !reload) {
		return;
	}
	
	Zotero.debug("Loading creators for item " + this.libraryKey);
	
	if (!this.id) {
		throw new Error('ItemID not set for item before attempting to load creators');
	}
	
	var sql = 'SELECT creatorID, creatorTypeID, orderIndex FROM itemCreators '
		+ 'WHERE itemID=? ORDER BY orderIndex';
	var rows = yield Zotero.DB.queryAsync(sql, this.id);
	
	this._creators = [];
	this._creatorIDs = [];
	this._loaded.creators = true;
	this._clearChanged('creators');
	
	if (!rows) {
		return true;
	}
	
	var maxOrderIndex = -1;
	for (var i=0; i<rows.length; i++) {
		let row = rows[i];
		if (row.orderIndex > maxOrderIndex) {
			maxOrderIndex = row.orderIndex;
		}
		let creatorData = yield Zotero.Creators.getAsync(row.creatorID);
		creatorData.creatorTypeID = row.creatorTypeID;
		this._creators[i] = creatorData;
		this._creatorIDs[i] = row.creatorID;
	}
	if (i <= maxOrderIndex) {
		Zotero.debug("Fixing incorrect creator indexes for item " + this.libraryKey
			+ " (" + i + ", " + maxOrderIndex + ")", 2);
		while (i <= maxOrderIndex) {
			this._changed.creators[i] = true;
			i++;
		}
	}
	
	return true;
});


Zotero.Item.prototype.loadChildItems = Zotero.Promise.coroutine(function* (reload) {
	if (this._loaded.childItems && !reload) {
		return;
	}
	
	if (this.isNote() || this.isAttachment()) {
		return;
	}
	
	// Attachments
	this._attachments = {
		rows: null,
		chronologicalWithTrashed: null,
		chronologicalWithoutTrashed: null,
		alphabeticalWithTrashed: null,
		alphabeticalWithoutTrashed: null
	};
	var sql = "SELECT A.itemID, value AS title, CASE WHEN DI.itemID IS NULL THEN 0 ELSE 1 END AS trashed "
		+ "FROM itemAttachments A "
		+ "NATURAL JOIN items I "
		+ "LEFT JOIN itemData ID ON (fieldID=110 AND A.itemID=ID.itemID) "
		+ "LEFT JOIN itemDataValues IDV USING (valueID) "
		+ "LEFT JOIN deletedItems DI USING (itemID) "
		+ "WHERE parentItemID=?";
	// Since we do the sort here and cache these results, a restart will be required
	// if this pref (off by default) is turned on, but that's OK
	if (Zotero.Prefs.get('sortAttachmentsChronologically')) {
		sql +=  " ORDER BY dateAdded";
	}
	this._attachments.rows = yield Zotero.DB.queryAsync(sql, this.id);
	
	//
	// Notes
	//
	this._notes = {
		rows: null,
		rowsEmbedded: null,
		chronologicalWithTrashed: null,
		chronologicalWithoutTrashed: null,
		alphabeticalWithTrashed: null,
		alphabeticalWithoutTrashed: null,
		numWithTrashed: null,
		numWithoutTrashed: null,
		numWithTrashedWithEmbedded: null,
		numWithoutTrashedWithoutEmbedded: null
	};
	var sql = "SELECT N.itemID, title, CASE WHEN DI.itemID IS NULL THEN 0 ELSE 1 END AS trashed "
		+ "FROM itemNotes N "
		+ "NATURAL JOIN items I "
		+ "LEFT JOIN deletedItems DI USING (itemID) "
		+ "WHERE parentItemID=?";
	if (Zotero.Prefs.get('sortAttachmentsChronologically')) {
		sql +=  " ORDER BY dateAdded";
	}
	this._notes.rows = yield Zotero.DB.queryAsync(sql, this.id);
	
	this._loaded.childItems = true;
	this._clearChanged('childItems');
});


Zotero.Item.prototype.loadTags = Zotero.Promise.coroutine(function* (reload) {
	if (this._loaded.tags && !reload) {
		return;
	}
	
	if (!this._id) {
		return;
	}
	var sql = "SELECT tagID AS id, name AS tag, type FROM itemTags "
		+ "JOIN tags USING (tagID) WHERE itemID=?";
	var rows = yield Zotero.DB.queryAsync(sql, this.id);
	
	this._tags = [];
	for (let i=0; i<rows.length; i++) {
		let row = rows[i];
		this._tags.push(Zotero.Tags.cleanData(row));
	}
	
	this._loaded.tags = true;
	this._clearChanged('tags');
});



Zotero.Item.prototype.loadCollections = Zotero.Promise.coroutine(function* (reload) {
	if (this._loaded.collections && !reload) {
		return;
	}
	if (!this._id) {
		return;
	}
	var sql = "SELECT collectionID FROM collectionItems WHERE itemID=?";
	this._collections = yield Zotero.DB.columnQueryAsync(sql, this.id);
	this._loaded.collections = true;
	this._clearChanged('collections');
});


Zotero.Item.prototype.loadRelations = Zotero.Promise.coroutine(function* (reload) {
	if (this._loaded.relations && !reload) {
		return;
	}
	
	Zotero.debug("Loading relations for item " + this.libraryKey);
	
	this._requireData('primaryData');
	
	var itemURI = Zotero.URI.getItemURI(this);
	
	var relations = yield Zotero.Relations.getByURIs(itemURI);
	relations = relations.map(function (rel) [rel.predicate, rel.object]);
	
	// Related items are bidirectional, so include any with this item as the object
	var reverseRelations = yield Zotero.Relations.getByURIs(
		false, Zotero.Relations.relatedItemPredicate, itemURI
	);
	for (let i=0; i<reverseRelations.length; i++) {
		let rel = reverseRelations[i];
		relations.push([rel.predicate, rel.subject]);
	}
	
	// Also include any owl:sameAs relations with this item as the object
	reverseRelations = yield Zotero.Relations.getByURIs(
		false, Zotero.Relations.linkedObjectPredicate, itemURI
	);
	for (let i=0; i<reverseRelations.length; i++) {
		let rel = reverseRelations[i];
		relations.push([rel.predicate, rel.subject]);
	}
	
	this._relations = relations;
	this._loaded.relations = true;
	this._clearChanged('relations');
});


//////////////////////////////////////////////////////////////////////////////
//
// Private methods
//
//////////////////////////////////////////////////////////////////////////////
/**
 * Returns related items this item point to
 *
 * @return {String[]} - An array of item keys
 */
Zotero.Item.prototype._getRelatedItems = function () {
	this._requireData('relations');
	
	var predicate = Zotero.Relations.relatedItemPredicate;
	
	var relatedItemURIs = this.getRelations()[predicate];
	if (!relatedItemURIs) {
		return [];
	}
	
	if (typeof relatedItemURIs == 'string') relatedItemURIs = [relatedItemURIs];
	
	// Pull out object values from related-item relations, turn into items, and pull out keys
	var keys = [];
	for (let i=0; i<relatedItemURIs.length; i++) {
		let {libraryID, key} = Zotero.URI.getURIItemLibraryKey(relatedItemURIs[i]);
		if (key) {
			keys.push(key);
		}
	}
<<<<<<< HEAD
	return keys;
=======
	else if (!related.length) {
		return [];
	}
	return related;
>>>>>>> e868c758
}



Zotero.Item.prototype._setRelatedItems = Zotero.Promise.coroutine(function* (itemIDs) {
	if (!this._loaded.relatedItems) {
		yield this._loadRelatedItems();
	}
	
	if (itemIDs.constructor.name != 'Array') {
		throw ('ids must be an array in Zotero.Items._setRelatedItems()');
	}
	
	var currentIDs = this._getRelatedItems(true);
	var oldIDs = []; // children being kept
	var newIDs = []; // new children
	
	if (itemIDs.length == 0) {
		if (currentIDs.length == 0) {
			Zotero.debug('No related items added', 4);
			return false;
		}
	}
	else {
		for (var i in itemIDs) {
			var id = itemIDs[i];
			var parsedInt = parseInt(id);
			if (parsedInt != id) {
				throw ("itemID '" + id + "' not an integer in Zotero.Item.addRelatedItem()");
			}
			id = parsedInt;
			
			if (id == this.id) {
				Zotero.debug("Can't relate item to itself in Zotero.Item._setRelatedItems()", 2);
				continue;
			}
			
			if (currentIDs.indexOf(id) != -1) {
				Zotero.debug("Item " + this.id + " is already related to item " + id);
				oldIDs.push(id);
				continue;
			}
			
			var item = yield this.ObjectsClass.getAsync(id);
			if (!item) {
				throw ("Can't relate item to invalid item " + id
					+ " in Zotero.Item._setRelatedItems()");
			}
			/*
			var otherCurrent = item.relatedItems;
			if (otherCurrent.length && otherCurrent.indexOf(this.id) != -1) {
				Zotero.debug("Other item " + id + " already related to item "
					+ this.id + " in Zotero.Item._setRelatedItems()");
				return false;
			}
			*/
			
			newIDs.push(id);
		}
	}
	
	// Mark as changed if new or removed ids
	if (newIDs.length > 0 || oldIDs.length != currentIDs.length) {
		this._markFieldChange('related', currentIDs);
		this._changed.relatedItems = true
	}
	else {
		Zotero.debug('Related items not changed in Zotero.Item._setRelatedItems()', 4);
		return false;
	}
	
	newIDs = oldIDs.concat(newIDs);
	this._relatedItems = [];
	for each(var itemID in newIDs) {
		this._relatedItems.push(yield this.ObjectsClass.getAsync(itemID));
	}
	return true;
});


/**
 * @return {Object} Return a copy of the creators, with additional 'id' properties
 */
Zotero.Item.prototype._getOldCreators = function () {
	var oldCreators = {};
	for (i=0; i<this._creators.length; i++) {
		let old = {};
		for (let field in this._creators[i]) {
			old[field] = this._creators[i][field];
		}
		// Add 'id' property for efficient DB updates
		old.id = this._creatorIDs[i];
		oldCreators[i] = old;
	}
	return oldCreators;
}<|MERGE_RESOLUTION|>--- conflicted
+++ resolved
@@ -4181,6 +4181,7 @@
 	
 	obj.dateAdded = Zotero.Date.sqlToISO8601(this.dateAdded);
 	obj.dateModified = Zotero.Date.sqlToISO8601(this.dateModified);
+	if (obj.accessDate) obj.accessDate = Zotero.Date.sqlToISO8601(obj.accessDate);
 	
 	if (mode == 'patch') {
 		for (let i in options.patchBase) {
@@ -4434,211 +4435,8 @@
 		}
 	}
 	
-<<<<<<< HEAD
 	return this._displayTitle = title;
 });
-=======
-	arr.tags = [];
-	var tags = this.getTags();
-	for (var i=0, len=tags.length; i<len; i++) {
-		arr.tags.push(tags[i].serialize());
-	}
-	
-	arr.related = this._getRelatedItems(true);
-	arr.relatedReverse = this._getRelatedItemsReverse();
-	
-	return arr;
-}
-
-/**
- * Serializes Zotero Item into Zotero web server API JSON format
- * 
- * @param {Object} options
- *   mode {String}: [new|full|patch] "new" is default. "full" mode includes all
- *     fields even if empty. "patch" returns only fields that are different from
- *     those in patchBase
- *   patchBase {Object}: Item in API JSON format to be compared to in
- *     "patch" mode. Required if "patch" mode is specified
- */
-Zotero.Item.prototype.toJSON = function(options) {
-	if (this.id || this.key) {
-		if (!this._primaryDataLoaded) {
-			this.loadPrimaryData(true);
-		}
-		
-		if (this.id) {
-			if (!this._itemDataLoaded) this._loadItemData();
-			if (this.isRegularItem() && !this._creatorsLoaded) this._loadCreators();
-			if (!this._relatedItemsLoaded) this._loadRelatedItems();
-		}
-	}
-	
-	if (this.hasChanged()) {
-		throw new Error("Cannot generate JSON from changed item");
-	}
-	
-	options = options || {};
-	let mode = options.mode || 'new';
-	let patchBase = options.patchBase;
-	
-	if (mode == 'patch') {
-		if (!patchBase) {
-			throw new Error('Cannot use "patch" mode if patchBase not provided');
-		}
-	}
-	else if (patchBase) {
-		Zotero.debug('Zotero.Item.toJSON: ignoring provided patchBase in "' + mode + '" mode', 2);
-	}
-	
-	let obj = {
-		key: this.key || false,
-		version: 0,
-		itemType: Zotero.ItemTypes.getName(this.itemTypeID),
-		tags: [],
-		collections: [],
-		relations: {}
-	};
-	
-	// Type-specific fields
-	for (let i in this._itemData) {
-		let val = '' + this.getField(i);
-		if (val !== '' || mode == 'full') {
-			let name = Zotero.ItemFields.getName(i);
-			if (name == 'version') {
-				// Changed in API v3 to avoid clash with 'version' above
-				// Remove this after https://github.com/zotero/zotero/issues/670
-				name = 'versionNumber';
-			}
-			
-			obj[name] = val;
-		}
-	}
-	
-	if (this.isRegularItem()) {
-		// Creators
-		obj.creators = [];
-		let creators = this.getCreators();
-		for (let i=0; i<creators.length; i++) {
-			let creator = creators[i].ref;
-			let creatorObj = {
-				creatorType: Zotero.CreatorTypes.getName(creators[i].creatorTypeID)
-			};
-			
-			if (creator.fieldMode == 1) {
-				creatorObj.name = creator.lastName;
-			} else {
-				creatorObj.lastName = creator.lastName;
-				creatorObj.firstName = creator.firstName;
-			}
-			
-			obj.creators.push(creatorObj);
-		}
-	}
-	else {
-		// Notes or Attachments
-		let parent = this.getSourceKey();
-		if (parent || mode == 'full') {
-			obj.parentItem = parent ? parent : false;
-		}
-		
-		// Notes and embedded attachment notes
-		let note = this.getNote();
-		if (note !== "" || mode == 'full') {
-			obj.note = note;
-		}
-	}
-	
-	// Attachment fields
-	if (this.isAttachment()) {
-		obj.linkMode = ['imported_file','imported_url','linked_file','linked_url'][this.attachmentLinkMode];
-		obj.contentType = this.attachmentMIMEType;
-		obj.charset = this.attachmentCharset;
-		obj.path = this.attachmentPath;
-	}
-	
-	// Tags
-	let tags = this.getTags();
-	for (let i=0; i<tags.length; i++) {
-		let tag = {
-			tag: tags[i].name
-		};
-		if (tags[i].type) tag.type = tags[i].type
-		
-		obj.tags.push(tag);
-	}
-	
-	// Collections
-	if (this.id) {
-		let collections = this.getCollections();
-		for (let i=0; i<collections.length; i++) {
-			let collection = Zotero.Collections.get(collections[i]);
-			obj.collections.push(collection.key);
-		}
-	}
-	
-	// Relations
-	if (this.key) {
-		// Relations other than through the "Related" tab
-		let itemURI = Zotero.URI.getItemURI(this),
-			rels = Zotero.Relations.getByURIs(itemURI);
-		for (let i=0; i<rels.length; i++) {
-			let rel = rels[i].load();
-			obj.relations[rel.predicate] = rel.object;
-		}
-		
-		// Related items (in both directions)
-		let relatedItems = this._getRelatedItemsBidirectional();
-		let pred = 'dc:relation';
-		for (let i=0; i<relatedItems.length; i++) {
-			let item = Zotero.Items.get(relatedItems[i]);
-			let uri = Zotero.URI.getItemURI(item);
-			if (obj.relations[pred]) {
-				if (typeof obj.relations[pred] == 'string') {
-					obj.relations[pred] = [obj.relations[pred]];
-				}
-				obj.relations[pred].push(uri)
-			}
-			else {
-				obj.relations[pred] = uri;
-			}
-		}
-	}
-	
-	// Deleted
-	let deleted = this.deleted;
-	if (deleted || mode == 'full') {
-		obj.deleted = deleted;
-	}
-	
-	obj.dateAdded = Zotero.Date.sqlToISO8601(this.dateAdded);
-	obj.dateModified = Zotero.Date.sqlToISO8601(this.dateModified);
-	if (obj.accessDate) obj.accessDate = Zotero.Date.sqlToISO8601(obj.accessDate);
-	
-	if (mode == 'patch') {
-		// For "patch" mode, remove fields that have the same values
-		for (let i in patchBase) {
-			switch (i) {
-				case 'itemKey':
-				case 'itemVersion':
-				case 'dateModified':
-					continue;
-			}
-			
-			if (i in obj) {
-				if (obj[i] === patchBase[i]) {
-					delete obj[i];
-				}
-			}
-			else {
-				obj[i] = "";
-			}
-		}
-	}
-	
-	return obj;
-};
-
->>>>>>> e868c758
 
 
 /*
@@ -4859,14 +4657,7 @@
 			keys.push(key);
 		}
 	}
-<<<<<<< HEAD
 	return keys;
-=======
-	else if (!related.length) {
-		return [];
-	}
-	return related;
->>>>>>> e868c758
 }
 
 
