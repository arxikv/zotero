--- conflicted
+++ resolved
@@ -265,11 +265,7 @@
 		}
 		Zotero.DB.query('INSERT OR IGNORE INTO fulltextWords (word) SELECT word FROM indexing.fulltextWords');
 		Zotero.DB.query('DELETE FROM fulltextItemWords WHERE itemID = ?', [itemID]);
-<<<<<<< HEAD
-		Zotero.DB.query('INSERT INTO fulltextItemWords (wordID, itemID) SELECT wordID, ? FROM fulltextWords JOIN indexing.fulltextWords USING(word)', [itemID]);
-=======
 		Zotero.DB.query('INSERT OR IGNORE INTO fulltextItemWords (wordID, itemID) SELECT wordID, ? FROM fulltextWords JOIN indexing.fulltextWords USING(word)', [itemID]);
->>>>>>> f70d0c0b
 		Zotero.DB.query("REPLACE INTO fulltextItems (itemID, version) VALUES (?,?)", [itemID, 0]);
 		Zotero.DB.query("DELETE FROM indexing.fulltextWords");
 	
@@ -1544,10 +1540,7 @@
 				text = this.decoder.convertStringToUTF8(text, charset, true);
 			}
 		} catch (err) {
-<<<<<<< HEAD
-=======
 			Zotero.debug("Error converting from charset " + charset, 1);
->>>>>>> f70d0c0b
 			Zotero.debug(err, 1);
 		}
 		
