--- conflicted
+++ resolved
@@ -298,17 +298,13 @@
 		var versionFile = exec.parent;
 		versionFile.append(fileName + '.version');
 		if (versionFile.exists()) {
-<<<<<<< HEAD
-			var version = (yield Zotero.File.getSample(versionFile)).split(/[\r\n\s]/)[0];
-=======
 			try {
-				var version = Zotero.File.getSample(versionFile).split(/[\r\n\s]/)[0];
+				var version = (yield Zotero.File.getSample(versionFile)).split(/[\r\n\s]/)[0];
 			}
 			catch (e) {
 				Zotero.debug(e, 1);
 				Components.utils.reportError(e);
 			}
->>>>>>> 9511c434
 		}
 		if (!version) {
 			var version = 'UNKNOWN';
@@ -607,20 +603,12 @@
 		else {
 			var parentDirPath = OS.Path.dirname(filePath);
 		}
+		var infoFilePath = OS.Path.join(parentDirPath, this.pdfInfoCacheFile);
 		var cacheFilePath = OS.Path.join(parentDirPath, this.pdfConverterCacheFile);
 		
-<<<<<<< HEAD
-		if (_pdfInfo) {
-			var infoFilePath = OS.Path.join(parentDirPath, this.pdfInfoCacheFile);
-			Zotero.debug('Running pdfinfo "' + filePath + '" "' + infoFilePath + '"');
-=======
 		// Modified 3.02 version that can output a text file directly
 		if (_pdfInfo && _pdfInfoVersion.startsWith('3.02')) {
-			var infoFile = cacheFile.parent;
-			infoFile.append(this.pdfInfoCacheFile);
->>>>>>> 9511c434
-			
-			var args = [file.path, infoFile.path];
+			var args = [filePath, infoFilePath];
 			
 			Zotero.debug("Running " + _pdfInfo.path + ' '
 				+ args.map(arg => "'" + arg + "'").join(' '));
@@ -629,10 +617,6 @@
 				.createInstance(Components.interfaces.nsIProcess);
 			proc.init(_pdfInfo);
 			
-<<<<<<< HEAD
-			var args = [filePath, infoFilePath];
-=======
->>>>>>> 9511c434
 			try {
 				proc.runw(true, args, args.length);
 				var totalPages = yield getTotalPagesFromFile(itemID);
@@ -643,10 +627,7 @@
 		}
 		// Use redirection script
 		else if (_pdfInfoScript) {
-			var infoFile = cacheFile.parent;
-			infoFile.append(this.pdfInfoCacheFile);
-			
-			var args = [_pdfInfo.path, file.path, infoFile.path];
+			var args = [_pdfInfo.path, filePath, infoFilePath];
 			
 			Zotero.debug("Running " + _pdfInfoScript.path + ' '
 				+ args.map(arg => "'" + arg + "'").join(' '));
@@ -669,20 +650,10 @@
 			Zotero.debug(this.pdfInfoName + " is not available");
 		}
 		
-<<<<<<< HEAD
-		Zotero.debug('Running pdftotext -enc UTF-8 -nopgbrk '
-			+ (allPages ? '' : '-l ' + maxPages) + ' "' + filePath + '" "'
-			+ cacheFilePath + '"');
-		
-		var proc = Components.classes["@mozilla.org/process/util;1"].
-				createInstance(Components.interfaces.nsIProcess);
-		proc.init(_pdfConverter);
-=======
 		var proc = Components.classes["@mozilla.org/process/util;1"]
 			.createInstance(Components.interfaces.nsIProcess);
 		var {exec, args} = this.getPDFConverterExecAndArgs();
 		args.push('-enc', 'UTF-8', '-nopgbrk');
->>>>>>> 9511c434
 		
 		if (allPages) {
 			if (totalPages) {
@@ -693,14 +664,10 @@
 			args.push('-l', maxPages);
 			var pagesIndexed = Math.min(maxPages, totalPages);
 		}
-<<<<<<< HEAD
 		args.push(filePath, cacheFilePath);
-=======
-		args.push(file.path, cacheFile.path);
 		
 		Zotero.debug("Running " + exec.path + " " + args.map(arg => "'" + arg + "'").join(" "));
 		
->>>>>>> 9511c434
 		try {
 			proc.init(exec);
 			proc.runw(true, args, args.length);
