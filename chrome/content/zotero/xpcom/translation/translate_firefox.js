--- conflicted
+++ resolved
@@ -391,7 +391,6 @@
 	
 	// import functions missing from global scope into Fx sandbox
 	this.sandbox.XPathResult = Components.interfaces.nsIDOMXPathResult;
-<<<<<<< HEAD
 	if(typeof sandboxLocation === "object" &&
 			("wrappedJSObject" in sandboxLocation
 			? "DOMParser" in sandboxLocation.wrappedJSObject
@@ -403,14 +402,13 @@
 		this.sandbox.DOMParser = function() {
 			var uri, principal;
 			// get URI
-			// DEBUG: In Fx 4 we can just use document.nodePrincipal, but in Fx 3.6 this doesn't work
 			if(typeof sandboxLocation === "string") {	// if sandbox specified by URI
-				// if sandbox specified by URI, get codebase principal from security manager
 				var secMan = Services.scriptSecurityManager;
-				principal = (secMan.getCodebasePrincipal || secMan.getSimpleCodebasePrincipal)
-					(Services.io.newURI(sandboxLocation, "UTF-8", null));
+				uri = Services.io.newURI(sandboxLocation, "UTF-8", null);
+				principal = (secMan.getCodebasePrincipal || secMan.getSimpleCodebasePrincipal)(uri);
 			} else {									// if sandbox specified by DOM document
-				uri = sandboxLocation.document.nodePrincipal;
+				principal = sandboxLocation.document.nodePrincipal;
+				uri = sandboxLocation.document.documentURIObject;
 			}
 			
 			// initialize DOM parser
@@ -420,36 +418,11 @@
 			
 			// expose parseFromString
 			this.__exposedProps__ = {"parseFromString":"r"};
-			if(Zotero.isFx5) {
-				this.parseFromString = function(str, contentType) {
-					return Zotero.Translate.DOMWrapper.wrap(_DOMParser.parseFromString(str, contentType));
-				}
+			this.parseFromString = function(str, contentType) {
+				return Zotero.Translate.SandboxManager.Fx5DOMWrapper(_DOMParser.parseFromString(str, contentType));
 			}
-=======
-	this.sandbox.DOMParser = function() {
-		var uri, principal;
-		// get URI
-		if(typeof sandboxLocation === "string") {	// if sandbox specified by URI
-			var secMan = Services.scriptSecurityManager;
-			uri = Services.io.newURI(sandboxLocation, "UTF-8", null);
-			principal = (secMan.getCodebasePrincipal || secMan.getSimpleCodebasePrincipal)(uri);
-		} else {									// if sandbox specified by DOM document
-			principal = sandboxLocation.document.nodePrincipal;
-			uri = sandboxLocation.document.documentURIObject;
-		}
-		
-		// initialize DOM parser
-		var _DOMParser = Components.classes["@mozilla.org/xmlextras/domparser;1"]
-			.createInstance(Components.interfaces.nsIDOMParser);
-		_DOMParser.init(principal, uri, uri);
-		
-		// expose parseFromString
-		this.__exposedProps__ = {"parseFromString":"r"};
-		this.parseFromString = function(str, contentType) {
-			return Zotero.Translate.SandboxManager.Fx5DOMWrapper(_DOMParser.parseFromString(str, contentType));
->>>>>>> 52f4bd8f
-		}
-	};
+		};
+	}
 	this.sandbox.DOMParser.__exposedProps__ = {"prototype":"r"};
 	this.sandbox.DOMParser.prototype = {};
 	this.sandbox.XMLSerializer = function() {
