--- conflicted
+++ resolved
@@ -324,26 +324,10 @@
 						var ioService = Components.classes["@mozilla.org/network/io-service;1"] 
 							.getService(Components.interfaces.nsIIOService);
 						
-<<<<<<< HEAD
 						var outerSandboxURI = ioService.newURI(typeof translate._sandboxLocation === "object" ?
 							translate._sandboxLocation.location : translate._sandboxLocation, null, null);
 						var innerSandboxURI = ioService.newURI(typeof translation._sandboxLocation === "object" ?
 							translation._sandboxLocation.location : translation._sandboxLocation, null, null);
-=======
-						translation._prepareTranslation();
-						setDefaultHandlers(translate, translation);
-						sandbox = translation._sandboxManager.sandbox;
-						if(!Zotero.Utilities.isEmpty(sandbox.exports)) {
-							sandbox.exports.Zotero = sandbox.Zotero;
-							sandbox = sandbox.exports;
-							if(Zotero.isFx && sandbox.wrappedJSObject) sandbox = sandbox.wrappedJSObject;
-						} else {
-							translate._debug("COMPAT WARNING: "+translation.translator[0].label+" does "+
-								"not export any properties. Only detect"+translation._entryFunctionSuffix+
-								" and do"+translation._entryFunctionSuffix+" will be available in "+
-								"connectors.");
-						}
->>>>>>> 92191009
 						
 						try {
 							secMan.checkSameOriginURI(outerSandboxURI, innerSandboxURI, false);
@@ -360,6 +344,7 @@
 					if(!Zotero.Utilities.isEmpty(sandbox.exports)) {
 						sandbox.exports.Zotero = sandbox.Zotero;
 						sandbox = sandbox.exports;
+						if(Zotero.isFx && sandbox.wrappedJSObject) sandbox = sandbox.wrappedJSObject;
 					} else {
 						translate._debug("COMPAT WARNING: "+translation.translator[0].label+" does "+
 							"not export any properties. Only detect"+translation._entryFunctionSuffix+
