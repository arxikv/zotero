--- conflicted
+++ resolved
@@ -339,23 +339,6 @@
 			if(_x11 === false) return;
 			if(!_x11) {
 				try {
-<<<<<<< HEAD
-					var libName = ctypes.libraryName("X11");
-				} catch(e) {
-					_x11 = false;
-					Zotero.debug("Integration: Could not get libX11 name; not activating");
-					Zotero.logError(e);
-					return;
-				}
-				
-				try {
-					_x11 = ctypes.open(libName);
-				} catch(e) {
-					_x11 = false;
-					Zotero.debug("Integration: Could not open "+libName+"; not activating");
-					Zotero.logError(e);
-					return;
-=======
 					_x11 = ctypes.open("libX11.so.6");
 				} catch(e) {
 					try {
@@ -375,7 +358,6 @@
 						Zotero.logError(e);
 						return;
 					}
->>>>>>> 5f5bc956
 				}
 				
 				const Status = ctypes.int,
@@ -542,11 +524,6 @@
 				event.format = 32;
 				event.l0 = 2;
 				var mask = 1<<20 /* SubstructureRedirectMask */ | 1<<19 /* SubstructureNotifyMask */;
-<<<<<<< HEAD
-				Zotero.debug(event.toSource());
-				Zotero.debug([_x11Display, rootWindow, 0, mask, event.address()]);
-=======
->>>>>>> 5f5bc956
 				
 				if(XSendEvent(_x11Display, rootWindow, 0, mask, event.address())) {
 					XMapRaised(_x11Display, x11Window);
@@ -560,24 +537,6 @@
 			win.addEventListener("load", function() {
 				intervalID = win.setInterval(_X11BringToForeground, 50);
 			}, false);
-<<<<<<< HEAD
-		}
-	}
-	
-	function _X11FindWindow(display, w, searchName) {
-		Components.utils.import("resource://gre/modules/ctypes.jsm");
-		
-		var childrenPtr = new ctypes.unsigned_long.ptr(),
-			dummy = new ctypes.unsigned_long(),
-			foundName = new ctypes.char.ptr(),
-			nChildren = new ctypes.unsigned_int();
-		
-		if(XFetchName(display, w, foundName.address())) {
-			var foundNameString = foundName.readString();
-			XFree(foundName);
-			if(foundNameString === searchName) return w;
-=======
->>>>>>> 5f5bc956
 		}
 		
 		var dummyPtr = dummy.address();
