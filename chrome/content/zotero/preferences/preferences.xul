--- conflicted
+++ resolved
@@ -339,10 +339,7 @@
 						<separator class="thin"/>
 						
 						<vbox>
-<<<<<<< HEAD
-=======
 							<label class="zotero-text-link" style="margin-top:.3em; margin-left: 0" value="&zotero.preferences.sync.fileSyncing.about;" href="http://www.zotero.org/support/sync#file_syncing"/>
->>>>>>> 2aa9784c
 							<hbox id="storage-terms" style="margin-top: .4em" align="center">
 								<label>&zotero.preferences.sync.fileSyncing.tos1;</label>
 								<label class="zotero-text-link" href="http://www.digitalscholar.org/z_terms" value="&zotero.preferences.sync.fileSyncing.tos2;"/>
