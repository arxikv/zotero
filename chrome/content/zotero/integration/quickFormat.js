/*
    ***** BEGIN LICENSE BLOCK *****
    
    Copyright © 2011 Center for History and New Media
				     George Mason University, Fairfax, Virginia, USA
				     http://zotero.org
    
    This file is part of Zotero.
    
    Zotero is free software: you can redistribute it and/or modify
    it under the terms of the GNU Affero General Public License as published by
    the Free Software Foundation, either version 3 of the License, or
    (at your option) any later version.
    
    Zotero is distributed in the hope that it will be useful,
    but WITHOUT ANY WARRANTY; without even the implied warranty of
    MERCHANTABILITY or FITNESS FOR A PARTICULAR PURPOSE.  See the
    GNU Affero General Public License for more details.
    
    You should have received a copy of the GNU Affero General Public License
    along with Zotero.  If not, see <http://www.gnu.org/licenses/>.
    
    ***** END LICENSE BLOCK *****
*/
Components.utils.import("resource://gre/modules/Services.jsm");

var Zotero_QuickFormat = new function () {
	const pixelRe = /^([0-9]+)px$/
	const specifiedLocatorRe = /^(?:,? *(p{0,2})(?:\. *| +)|:)([0-9\-]+) *$/;
	const yearRe = /,? *([0-9]+) *(B[. ]*C[. ]*(?:E[. ]*)?|A[. ]*D[. ]*|C[. ]*E[. ]*)?$/i;
	const locatorRe = /(?:,? *(p{0,2})\.?|(\:)) *([0-9\-–]+)$/i;
	const creatorSplitRe = /(?:,| *(?:and|\&)) +/;
	const charRe = /[\w\u007F-\uFFFF]/;
	const numRe = /^[0-9\-–]+$/;
	
	var initialized, io, qfs, qfi, qfiWindow, qfiDocument, qfe, qfb, qfbHeight, qfGuidance,
		keepSorted,  showEditor, referencePanel, referenceBox, referenceHeight = 0,
		separatorHeight = 0, currentLocator, currentLocatorLabel, currentSearchTime, dragging,
		panel, panelPrefix, panelSuffix, panelSuppressAuthor, panelLocatorLabel, panelLocator,
		panelLibraryLink, panelInfo, panelRefersToBubble, panelFrameHeight = 0, accepted = false,
		searchTimeout;
	
	const SHOWN_REFERENCES = 7;
	
	/**
	 * Pre-initialization, when the dialog has loaded but has not yet appeared
	 */
	this.onDOMContentLoaded = function(event) {
		if(event.target === document) {
			initialized = true;
			io = window.arguments[0].wrappedJSObject;
			
			// Only hide chrome on Windows or Mac
			if(Zotero.isMac || Zotero.isWin) {
				document.documentElement.setAttribute("hidechrome", true);
			}
			
			// Include a different key combo in message on Mac
			if(Zotero.isMac) {
				var qf = document.getElementById('quick-format-guidance');
				qf.setAttribute('about', qf.getAttribute('about') + "Mac");
			}
			
			new WindowDraggingElement(document.getElementById("quick-format-dialog"), window);
			
			qfs = document.getElementById("quick-format-search");
			qfi = document.getElementById("quick-format-iframe");
			qfb = document.getElementById("quick-format-entry");
			qfbHeight = qfb.scrollHeight;
			referencePanel = document.getElementById("quick-format-reference-panel");
			referenceBox = document.getElementById("quick-format-reference-list");
			
			if(Zotero.isWin && Zotero.Prefs.get('integration.keepAddCitationDialogRaised')) {
				qfb.setAttribute("square", "true");
			}
			
			// add labels to popup
			var locators = Zotero.Cite.labels;
			var menu = document.getElementById("locator-label");
			var labelList = document.getElementById("locator-label-popup");
			for each(var locator in locators) {
				// TODO localize
				var locatorLabel = locator[0].toUpperCase()+locator.substr(1);
				
				// add to list of labels
				var child = document.createElement("menuitem");
				child.setAttribute("value", locator);
				child.setAttribute("label", locatorLabel);
				labelList.appendChild(child);
			}
			menu.selectedIndex = 0;
			
			keepSorted = document.getElementById("keep-sorted");
			showEditor = document.getElementById("show-editor");
			if(io.sortable) {
				keepSorted.hidden = false;
				if(!io.citation.properties.unsorted) {
					keepSorted.setAttribute("checked", "true");
				}
			}
			
			// Nodes for citation properties panel
			panel = document.getElementById("citation-properties");
			panelPrefix = document.getElementById("prefix");
			panelSuffix = document.getElementById("suffix");
			panelSuppressAuthor = document.getElementById("suppress-author");
			panelLocatorLabel = document.getElementById("locator-label");
			panelLocator = document.getElementById("locator");
			panelInfo = document.getElementById("citation-properties-info");
			panelLibraryLink = document.getElementById("citation-properties-library-link");
			
			// Don't need to set noautohide dynamically on these platforms, so do it now
			if(Zotero.isMac || Zotero.isWin) {
				referencePanel.setAttribute("noautohide", true);
			}
		} else if(event.target === qfi.contentDocument) {			
			qfiWindow = qfi.contentWindow;
			qfiDocument = qfi.contentDocument;
			qfb.addEventListener("keypress", _onQuickSearchKeyPress, false);
			qfe = qfiDocument.getElementById("quick-format-editor");
			qfe.addEventListener("drop", _onBubbleDrop, false);
			qfe.addEventListener("paste", _onPaste, false);
		}
	}
	
	/**
	 * Initialize add citation dialog
	 */
	this.onLoad = function(event) {
		if(event.target !== document) return;		
		// make sure we are visible
		window.setTimeout(function() {
			window.resizeTo(window.outerWidth, qfb.clientHeight);
			var screenX = window.screenX;
			var screenY = window.screenY;
			var xRange = [window.screen.availLeft, window.screen.width-window.outerWidth];
			var yRange = [window.screen.availTop, window.screen.height-window.outerHeight];
			if(screenX < xRange[0] || screenX > xRange[1] || screenY < yRange[0] || screenY > yRange[1]) {
				var targetX = Math.max(Math.min(screenX, xRange[1]), xRange[0]);
				var targetY = Math.max(Math.min(screenY, yRange[1]), yRange[0]);
				Zotero.debug("Moving window to "+targetX+", "+targetY);
				window.moveTo(targetX, targetY);
			}
			qfGuidance = document.getElementById('quick-format-guidance');
			qfGuidance.show();
			_refocusQfe();
		}, 0);
		
		window.focus();
		qfe.focus();
		
		// load citation data
		if(io.citation.citationItems.length) {
			// hack to get spacing right
			var evt = qfiDocument.createEvent("KeyboardEvent");
			evt.initKeyEvent("keypress", true, true, qfiWindow,
				0, 0, 0, 0,
				0, " ".charCodeAt(0))
			qfe.dispatchEvent(evt);
			window.setTimeout(function() {				
				var node = qfe.firstChild;
				node.nodeValue = "";
				_showCitation(node);
				_resize();
			}, 1);
		}
	};
	
	function _refocusQfe() {
		referencePanel.blur();
		window.focus();
		qfe.focus();
	}
	
	/**
	 * Gets the content of the text node that the cursor is currently within
	 */
	function _getCurrentEditorTextNode() {
		var selection = qfiWindow.getSelection();
		var range = selection.getRangeAt(0);
		
		var node = range.startContainer;
		if(node !== range.endContainer) return false;
		if(node.nodeType === Node.TEXT_NODE) return node;

		// Range could be referenced to the body element
		if(node === qfe) {
			var offset = range.startOffset;
			if(offset !== range.endOffset) return false;
			node = qfe.childNodes[Math.min(qfe.childNodes.length-1, offset)];
			if(node.nodeType === Node.TEXT_NODE) return node;
		}
		return false;
	}
	
	/**
	 * Gets text within the currently selected node
	 * @param {Boolean} [clear] If true, also remove these nodes
	 */
	function _getEditorContent(clear) {
		var node = _getCurrentEditorTextNode();
		return node ? node.wholeText : false;
	}
	
	/**
	 * Does the dirty work of figuring out what the user meant to type
	 */
	function _quickFormat() {
		var str = _getEditorContent();
		var haveConditions = false;
		
		const etAl = " et al.";
		
		var m,
			year = false,
			isBC = false,
			dateID = false;
		
		currentLocator = false;
		currentLocatorLabel = false;
		
		// check for adding a number onto a previous page number
		if(numRe.test(str)) {
			// add to previous cite
			var node = _getCurrentEditorTextNode();
			var prevNode = node.previousSibling;
			if(prevNode && prevNode.citationItem && prevNode.citationItem.locator) {
				prevNode.citationItem.locator += str;
				prevNode.value = _buildBubbleString(prevNode.citationItem);
				node.nodeValue = "";
				_clearEntryList();
				return;
			}
		}
		
		if(str && str.length > 1) {
			// check for specified locator
			m = specifiedLocatorRe.exec(str);
			if(m) {
				if(m.index === 0) {
					// add to previous cite
					var node = _getCurrentEditorTextNode();
					var prevNode = node.previousSibling;
					if(prevNode && prevNode.citationItem) {
						prevNode.citationItem.locator = m[2];
						prevNode.value = _buildBubbleString(prevNode.citationItem);
						node.nodeValue = "";
						_clearEntryList();
						return;
					}
				}
				
				// TODO support types other than page
				currentLocator = m[2];
				str = str.substring(0, m.index);
			}
			
			// check for year and pages
			str = _updateLocator(str);
			m = yearRe.exec(str);
			if(m) {
				year = parseInt(m[1]);
				isBC = m[2] && m[2][0] === "B";
				str = str.substr(0, m.index)+str.substring(m.index+m[0].length);
			}
			if(year) str += " "+year;
			
			var s = new Zotero.Search();
			str = str.replace(" & ", " ", "g").replace(" and ", " ", "g");
			if(charRe.test(str)) {
				Zotero.debug("QuickFormat: QuickSearch: "+str);
				s.addCondition("quicksearch-titleCreatorYear", "contains", str);
				s.addCondition("itemType", "isNot", "attachment");
				haveConditions = true;
			}
		}
		
		if(haveConditions) {		
			var searchResultIDs = (haveConditions ? s.search() : []);
			
			// Check to see which search results match items already in the document
			var citedItems, completed = false, isAsync = false;
			// Save current search so that when we get items, we know whether it's too late to
			// process them or not
			var lastSearchTime = currentSearchTime = Date.now();
			io.getItems().then(function(citedItems) {
				// Don't do anything if panel is already closed
				if(isAsync &&
						((referencePanel.state !== "open" && referencePanel.state !== "showing")
						|| lastSearchTime !== currentSearchTime)) return;
				
				completed = true;
				
				if(str.toLowerCase() === Zotero.getString("integration.ibid").toLowerCase()) {
					// If "ibid" is entered, show all cited items
					citedItemsMatchingSearch = citedItems;
				} else {
					Zotero.debug("Searching cited items");
					// Search against items. We do this here because it's possible that some of these
					// items are only in the doc, and not in the DB.
					var splits = Zotero.Fulltext.semanticSplitter(str),
						citedItemsMatchingSearch = [];
					for(var i=0, iCount=citedItems.length; i<iCount; i++) {
						// Generate a string to search for each item
						var item = citedItems[i],
							itemStr = [creator.ref.firstName+" "+creator.ref.lastName for each(creator in item.getCreators())];
						itemStr = itemStr.concat([item.getField("title"), item.getField("date", true, true).substr(0, 4)]).join(" ");
						
						// See if words match
						for(var j=0, jCount=splits.length; j<jCount; j++) {
							var split = splits[j];
							if(itemStr.toLowerCase().indexOf(split) === -1) break;
						}
						
						// If matched, add to citedItemsMatchingSearch
						if(j === jCount) citedItemsMatchingSearch.push(item);
					}
					Zotero.debug("Searched cited items");
				}
				
				_updateItemList(citedItems, citedItemsMatchingSearch, str, searchResultIDs, isAsync);
			}).done();
			
			if(!completed) {
				// We are going to have to wait until items have been retrieved from the document.
				// Until then, show item list without cited items.
				Zotero.debug("Getting cited items asynchronously");
				_updateItemList(false, false, str, searchResultIDs);
				isAsync = true;
			} else {
				Zotero.debug("Got cited items synchronously");
			}
		} else {
			// No search conditions, so just clear the box
			_updateItemList([], [], "", []);
		}
	}
	
	/**
	 * Updates currentLocator based on a string
	 * @param {String} str String to search for locator
	 * @return {String} str without locator
	 */
	function _updateLocator(str) {
		m = locatorRe.exec(str);
		if(m && (m[1] || m[2] || m[3].length !== 4)) {
			currentLocator = m[3];
			str = str.substr(0, m.index)+str.substring(m.index+m[0].length);
		}
		return str;
	}
	
	/**
	 * Updates the item list
	 */
	function _updateItemList(citedItems, citedItemsMatchingSearch, searchString, searchResultIDs, preserveSelection) {
		var selectedIndex = 1, previousItemID;
		
		// Do this so we can preserve the selected item after cited items have been loaded
		if(preserveSelection && referenceBox.selectedIndex !== -1 && referenceBox.selectedIndex !== 2) {
			previousItemID = parseInt(referenceBox.selectedItem.getAttribute("zotero-item"), 10);
		}
		
		while(referenceBox.hasChildNodes()) referenceBox.removeChild(referenceBox.firstChild);
		
		var nCitedItemsFromLibrary = {};
		if(!citedItems) {
			// We don't know whether or not we have cited items, because we are waiting for document
			// data
			referenceBox.appendChild(_buildListSeparator(Zotero.getString("integration.cited.loading")));
			selectedIndex = 2;
		} else if(citedItems.length) {
			// We have cited items
			for(var i=0, n=citedItems.length; i<n; i++) {
				var citedItem = citedItems[i];
				// Tabulate number of items in document for each library
				if(!citedItem.cslItemID) {
					var libraryID = citedItem.libraryID;
					if(libraryID in nCitedItemsFromLibrary) {
						nCitedItemsFromLibrary[libraryID]++;
					} else {
						nCitedItemsFromLibrary[libraryID] = 1;
					}
				}
			}
			
			if(citedItemsMatchingSearch && citedItemsMatchingSearch.length) {
				referenceBox.appendChild(_buildListSeparator(Zotero.getString("integration.cited")));
				for(var i=0; i<Math.min(citedItemsMatchingSearch.length, 50); i++) {
					var citedItem = citedItemsMatchingSearch[i];
					referenceBox.appendChild(_buildListItem(citedItem));
				}
			}
		}
		
		// Also take into account items cited in this citation. This means that the sorting isn't
		// exactly by # of items cited from each library, but maybe it's better this way.
		_updateCitationObject();
		for each(var citationItem in io.citation.citationItems) {
			var citedItem = Zotero.Cite.getItem(citationItem.id);
			if(!citedItem.cslItemID) {
				var libraryID = citedItem.libraryID;
				if(libraryID in nCitedItemsFromLibrary) {
					nCitedItemsFromLibrary[libraryID]++;
				} else {
					nCitedItemsFromLibrary[libraryID] = 1;
				}
			}
		}

		if(searchResultIDs.length && (!citedItemsMatchingSearch || citedItemsMatchingSearch.length < 50)) {
			var items = Zotero.Items.get(searchResultIDs);
			
			searchString = searchString.toLowerCase();
			var collation = Zotero.getLocaleCollation();
			
			items.sort(function _itemSort(a, b) {
<<<<<<< HEAD
				var libA = a.libraryID, libB = b.libraryID;
=======
				var firstCreatorA = a.firstCreator, firstCreatorB = b.firstCreator;
				
				// Favor left-bound name matches (e.g., "Baum" < "Appelbaum"),
				// using last name of first author
				if (firstCreatorA && firstCreatorB) {
					let caStartsWith = firstCreatorA.toLowerCase().indexOf(searchString) == 0;
					let cbStartsWith = firstCreatorB.toLowerCase().indexOf(searchString) == 0;
					if (caStartsWith && !cbStartsWith) {
						return -1;
					}
					else if (!caStartsWith && cbStartsWith) {
						return 1;
					}
				}
				
				var libA = a.libraryID ? a.libraryID : 0, libB = b.libraryID ? b.libraryID : 0;
>>>>>>> 9511c434
				if(libA !== libB) {
					// Sort by number of cites for library
					if(nCitedItemsFromLibrary[libA] && !nCitedItemsFromLibrary[libB]) {
						return -1;
					}
					if(!nCitedItemsFromLibrary[libA] && nCitedItemsFromLibrary[libB]) {
						return 1;
					}
					if(nCitedItemsFromLibrary[libA] !== nCitedItemsFromLibrary[libB]) {
						return nCitedItemsFromLibrary[libB] - nCitedItemsFromLibrary[libA];
					}
					
					// Sort by ID even if number of cites is equal
					return libA - libB;
				}
			
				// Sort by last name of first author
				if (firstCreatorA !== "" && firstCreatorB === "") {
					return -1;
				} else if (firstCreatorA === "" && firstCreatorB !== "") {
					return 1
				} else if (firstCreatorA) {
					return collation.compareString(1, firstCreatorA, firstCreatorB);
				}
				
				// Sort by date
				var yearA = a.getField("date", true, true).substr(0, 4),
					yearB = b.getField("date", true, true).substr(0, 4);
				return yearA - yearB;
			});
			
			var previousLibrary = -1;
			for(var i=0, n=Math.min(items.length, citedItemsMatchingSearch ? 50-citedItemsMatchingSearch.length : 50); i<n; i++) {
				var item = items[i], libraryID = item.libraryID;
				
				if(previousLibrary != libraryID) {
					var libraryName = libraryID ? Zotero.Libraries.getName(libraryID)
						: Zotero.getString('pane.collections.library');
					referenceBox.appendChild(_buildListSeparator(libraryName));
				}

				referenceBox.appendChild(_buildListItem(item));
				previousLibrary = libraryID;
				
				if(preserveSelection && (item.cslItemID ? item.cslItemID : item.id) === previousItemID) {
					selectedIndex = referenceBox.childNodes.length-1;
				}
			}
		}
		
		_resize();
		if((citedItemsMatchingSearch && citedItemsMatchingSearch.length) || searchResultIDs.length) {
			referenceBox.selectedIndex = selectedIndex;
			referenceBox.ensureIndexIsVisible(selectedIndex);
		}
	}
	
	/**
	 * Builds a string describing an item. We avoid CSL here for speed.
	 */
	function _buildItemDescription(item, infoHbox) {
		var nodes = [];
		
		var author, authorDate = "";
		if(item.firstCreator) author = authorDate = item.firstCreator;
		var date = item.getField("date", true, true);
		if(date && (date = date.substr(0, 4)) !== "0000") {
			authorDate += " ("+date+")";
		}
		authorDate = authorDate.trim();
		if(authorDate) nodes.push(authorDate);
		
		var publicationTitle = item.getField("publicationTitle", false, true);
		if(publicationTitle) {
			var label = document.createElement("label");
			label.setAttribute("value", publicationTitle);
			label.setAttribute("crop", "end");
			label.style.fontStyle = "italic";
			nodes.push(label);
		}
		
		var volumeIssue = item.getField("volume");
		var issue = item.getField("issue");
		if(issue) volumeIssue += "("+issue+")";
		if(volumeIssue) nodes.push(volumeIssue);
		
		var publisherPlace = [], field;
		if((field = item.getField("publisher"))) publisherPlace.push(field);
		if((field = item.getField("place"))) publisherPlace.push(field);
		if(publisherPlace.length) nodes.push(publisherPlace.join(": "));
		
		var pages = item.getField("pages");
		if(pages) nodes.push(pages);
		
		if(!nodes.length) {
			var url = item.getField("url");
			if(url) nodes.push(url);
		}
		
		// compile everything together
		var str = "";
		for(var i=0, n=nodes.length; i<n; i++) {
			var node = nodes[i];
			
			if(i != 0) str += ", ";
			
			if(typeof node === "object") {
				var label = document.createElement("label");
				label.setAttribute("value", str);
				label.setAttribute("crop", "end");
				infoHbox.appendChild(label);
				infoHbox.appendChild(node);
				str = "";
			} else {
				str += node;
			}
		}
		
		if(nodes.length && (!str.length || str[str.length-1] !== ".")) str += ".";
		var label = document.createElement("label");
		label.setAttribute("value", str);
		label.setAttribute("crop", "end");
		label.setAttribute("flex", "1");
		infoHbox.appendChild(label);
	}
	
	/**
	 * Creates an item to be added to the item list
	 */
	function _buildListItem(item) {
		var titleNode = document.createElement("label");
		titleNode.setAttribute("class", "quick-format-title");
		titleNode.setAttribute("flex", "1");
		titleNode.setAttribute("crop", "end");
		titleNode.setAttribute("value", item.getDisplayTitle());
		
		var infoNode = document.createElement("hbox");
		infoNode.setAttribute("class", "quick-format-info");
		_buildItemDescription(item, infoNode);
		
		// add to rich list item
		var rll = document.createElement("richlistitem");
		rll.setAttribute("orient", "vertical");
		rll.setAttribute("class", "quick-format-item");
		rll.setAttribute("zotero-item", item.cslItemID ? item.cslItemID : item.id);
		rll.appendChild(titleNode);
		rll.appendChild(infoNode);
		rll.addEventListener("click", _bubbleizeSelected, false);
		
		return rll;
	}

	/**
	 * Creates a list separator to be added to the item list
	 */
	function _buildListSeparator(labelText, loading) {
		var titleNode = document.createElement("label");
		titleNode.setAttribute("class", "quick-format-separator-title");
		titleNode.setAttribute("flex", "1");
		titleNode.setAttribute("crop", "end");
		titleNode.setAttribute("value", labelText);
		
		// add to rich list item
		var rll = document.createElement("richlistitem");
		rll.setAttribute("orient", "vertical");
		rll.setAttribute("disabled", true);
		rll.setAttribute("class", loading ? "quick-format-loading" : "quick-format-separator");
		rll.appendChild(titleNode);
		rll.addEventListener("mousedown", _ignoreClick, true);
		rll.addEventListener("click", _ignoreClick, true);
		
		return rll;
	}
	
	/**
	 * Builds the string to go inside a bubble
	 */
	function _buildBubbleString(citationItem) {
		var item = Zotero.Cite.getItem(citationItem.id);
		// create text for bubble
		
		// Creator
		var title, delimiter;
		var str = item.getField("firstCreator");
		
		// Title, if no creator (getDisplayTitle in order to get case, e-mail, statute which don't have a title field)
 		if(!str) {
			str = Zotero.getString("punctuation.openingQMark") + item.getDisplayTitle() + Zotero.getString("punctuation.closingQMark");
		}
		
		// Date
		var date = item.getField("date", true, true);
		if(date && (date = date.substr(0, 4)) !== "0000") {
			str += ", "+date;
		}
		
		// Locator
		if(citationItem.locator) {
			if(citationItem.label) {
				// TODO localize and use short forms
				var label = citationItem.label;
			} else if(/[\-–,]/.test(citationItem.locator)) {
				var label = "pp.";
			} else {
				var label = "p."
			}
			
			str += ", "+label+" "+citationItem.locator;
		}
		
		// Prefix
		if(citationItem.prefix && Zotero.CiteProc.CSL.ENDSWITH_ROMANESQUE_REGEXP) {
			str = citationItem.prefix
				+(Zotero.CiteProc.CSL.ENDSWITH_ROMANESQUE_REGEXP.test(citationItem.prefix) ? " " : "")
				+str;
		}
		
		// Suffix
		if(citationItem.suffix && Zotero.CiteProc.CSL.STARTSWITH_ROMANESQUE_REGEXP) {
			str += (Zotero.CiteProc.CSL.STARTSWITH_ROMANESQUE_REGEXP.test(citationItem.suffix) ? " " : "")
				+citationItem.suffix;
		}
		
		return str;
	}
	
	/**
	 * Insert a bubble into the DOM at a specified position
	 */
	function _insertBubble(citationItem, nextNode) {
		var str = _buildBubbleString(citationItem);
		
		// It's entirely unintuitive why, but after trying a bunch of things, it looks like using
		// a XUL label for these things works best. A regular span causes issues with moving the
		// cursor.
		var bubble = qfiDocument.createElement("span");
		bubble.setAttribute("class", "quick-format-bubble");
		bubble.setAttribute("draggable", "true");
		bubble.textContent = str;
		bubble.addEventListener("click", _onBubbleClick, false);
		bubble.addEventListener("dragstart", _onBubbleDrag, false);
		bubble.citationItem = citationItem;
		if(nextNode && nextNode instanceof Range) {
			nextNode.insertNode(bubble);
		} else {
			qfe.insertBefore(bubble, (nextNode ? nextNode : null));
		}
		
		// make sure that there are no rogue <br>s
		var elements = qfe.getElementsByTagName("br");
		while(elements.length) {
			elements[0].parentNode.removeChild(elements[0]);
		}
		return bubble;
	}
	
	/**
	 * Clear list of bubbles
	 */
	function _clearEntryList() {
		while(referenceBox.hasChildNodes()) referenceBox.removeChild(referenceBox.firstChild);
		_resize();
	}
	
	/**
	 * Converts the selected item to a bubble
	 */
	function _bubbleizeSelected() {
		if(!referenceBox.hasChildNodes() || !referenceBox.selectedItem) return false;
		
		var citationItem = {"id":referenceBox.selectedItem.getAttribute("zotero-item")};
		if(typeof citationItem.id === "string" && citationItem.id.indexOf("/") !== -1) {
			var item = Zotero.Cite.getItem(citationItem.id);
			citationItem.uris = item.cslURIs;
			citationItem.itemData = item.cslItemData;
		}
		
		_updateLocator(_getEditorContent());
		if(currentLocator) {
			 citationItem["locator"] = currentLocator;
			if(currentLocatorLabel) {
				citationItem["label"] = currentLocatorLabel;
			}
		}
		
		// get next node and clear this one
		var node = _getCurrentEditorTextNode();
		node.nodeValue = "";
		var bubble = _insertBubble(citationItem, node);
		_clearEntryList();
		_previewAndSort();
		_refocusQfe();
		
		return true;
	}
	
	/**
	 * Ignores clicks (for use on separators in the rich list box)
	 */
	function _ignoreClick(e) {
		e.stopPropagation();
		e.preventDefault();
	}
	
	/**
	 * Resizes window to fit content
	 */
	function _resize() {
		var childNodes = referenceBox.childNodes, numReferences = 0, numSeparators = 0,
			firstReference, firstSeparator, height;
		for(var i=0, n=childNodes.length; i<n && numReferences < SHOWN_REFERENCES; i++) {
			if(childNodes[i].className === "quick-format-item") {
				numReferences++;
				if(!firstReference) {
					firstReference = childNodes[i];
					if(referenceBox.selectedIndex === -1) referenceBox.selectedIndex = i;
				}
			} else if(childNodes[i].className === "quick-format-separator") {
				numSeparators++;
				if(!firstSeparator) firstSeparator = childNodes[i];
			}
		}
		
		if(qfe.scrollHeight > 30) {
			qfe.setAttribute("multiline", true);
			qfs.setAttribute("multiline", true);
			qfs.style.height = (4+qfe.scrollHeight)+"px";
			window.sizeToContent();
		} else {
			delete qfs.style.height;
			qfe.removeAttribute("multiline");
			qfs.removeAttribute("multiline");
			window.sizeToContent();
		}
		var panelShowing = referencePanel.state === "open" || referencePanel.state === "showing";
		
		if(numReferences || numSeparators) {
			if(((!referenceHeight && firstReference) || (!separatorHeight && firstSeparator)
					|| !panelFrameHeight) && !panelShowing) {
				_openReferencePanel();
				panelShowing = true;
			}
		
			if(!referenceHeight && firstReference) {
				referenceHeight = firstReference.scrollHeight + 1;
			}
			
			if(!separatorHeight && firstSeparator) {
				separatorHeight = firstSeparator.scrollHeight + 1;
			}
			
			if(!panelFrameHeight) {
				panelFrameHeight = referencePanel.boxObject.height - referencePanel.clientHeight;
				var computedStyle = window.getComputedStyle(referenceBox, null);
				for each(var attr in ["border-top-width", "border-bottom-width"]) {
					var val = computedStyle.getPropertyValue(attr);
					if(val) {
						var m = pixelRe.exec(val);
						if(m) panelFrameHeight += parseInt(m[1], 10);
					}
				}
			}
			
			referencePanel.sizeTo(window.outerWidth-30,
				numReferences*referenceHeight+numSeparators*separatorHeight+panelFrameHeight);
			if(!panelShowing) _openReferencePanel();
		} else if(panelShowing) {
			referencePanel.hidePopup();
			referencePanel.sizeTo(window.outerWidth-30, 0);
			_refocusQfe();
		}
	}
	
	/**
	 * Opens the reference panel and potentially refocuses the main text box
	 */
	function _openReferencePanel() {
		if(!Zotero.isMac && !Zotero.isWin) {
			// noautohide and noautofocus are incompatible on Linux
			// https://bugzilla.mozilla.org/show_bug.cgi?id=545265
			referencePanel.setAttribute("noautohide", "false");
		}
		
		referencePanel.openPopup(document.documentElement, "after_start", 15,
			qfb.clientHeight-window.clientHeight, false, false, null);
		
		if(!Zotero.isMac && !Zotero.isWin) {
			// reinstate noautohide after the window is shown
			referencePanel.addEventListener("popupshowing", function() {
				referencePanel.removeEventListener("popupshowing", arguments.callee, false);
				referencePanel.setAttribute("noautohide", "true");
			}, false);
		}
	}
	
	/**
	 * Clears all citations
	 */
	function _clearCitation() {
		var citations = qfe.getElementsByClassName("quick-format-bubble");
		while(citations.length) {
			citations[0].parentNode.removeChild(citations[0]);
		}
	}
	
	/**
	 * Shows citations in the citation object
	 */
	function _showCitation(insertBefore) {
		if(!io.citation.properties.unsorted
				&& keepSorted.hasAttribute("checked")
				&& io.citation.sortedItems
				&& io.citation.sortedItems.length) {
			for(var i=0, n=io.citation.sortedItems.length; i<n; i++) {
				_insertBubble(io.citation.sortedItems[i][1], insertBefore);
			}
		} else {
			for(var i=0, n=io.citation.citationItems.length; i<n; i++) {
				_insertBubble(io.citation.citationItems[i], insertBefore);
			}
		}
	}
	
	/**
	 * Populates the citation object
	 */
	function _updateCitationObject() {
		var nodes = qfe.childNodes;
		io.citation.citationItems = [];
		for(var i=0, n=nodes.length; i<n; i++) {
			if(nodes[i].citationItem) io.citation.citationItems.push(nodes[i].citationItem);
		}
		
		if(io.sortable) {
			if(keepSorted.hasAttribute("checked")) {
				delete io.citation.properties.unsorted;
			} else {
				io.citation.properties.unsorted = true;
			}
		}
	}
	
	/**
	 * Move cursor to end of the textbox
	 */
	function _moveCursorToEnd() {
		var nodeRange = qfiDocument.createRange();
		nodeRange.selectNode(qfe.lastChild);
		nodeRange.collapse(false);
		
		var selection = qfiWindow.getSelection();
		selection.removeAllRanges();
		selection.addRange(nodeRange);
	}
	
	/**
	 * Generates the preview and sorts citations
	 */
	function _previewAndSort() {
		var shouldKeepSorted = keepSorted.hasAttribute("checked"),
			editorShowing = showEditor.hasAttribute("checked");
		if(!shouldKeepSorted && !editorShowing) return;
		
		_updateCitationObject();
		io.sort();
		if(shouldKeepSorted) {
			// means we need to resort citations
			_clearCitation();
			_showCitation();
			
			// select past last citation
			var lastBubble = qfe.getElementsByClassName("quick-format-bubble");
			lastBubble = lastBubble[lastBubble.length-1];
			
			_moveCursorToEnd();
		}
	}
	
	/**
	 * Shows the citation properties panel for a given bubble
	 */
	function _showCitationProperties(target) {
		panelRefersToBubble = target;
		panelPrefix.value = target.citationItem["prefix"] ? target.citationItem["prefix"] : "";
		panelSuffix.value = target.citationItem["suffix"] ? target.citationItem["suffix"] : "";
		if(target.citationItem["label"]) {
			var option = panelLocatorLabel.getElementsByAttribute("value", target.citationItem["label"]);
			if(option.length) {
				panelLocatorLabel.selectedItem = option[0];
			} else {
				panelLocatorLabel.selectedIndex = 0;
			}
		} else {
			panelLocatorLabel.selectedIndex = 0;
		}
		panelLocator.value = target.citationItem["locator"] ? target.citationItem["locator"] : "";
		panelSuppressAuthor.checked = !!target.citationItem["suppress-author"];
		
		Zotero.Cite.getItem(panelRefersToBubble.citationItem.id).key;

		var item = Zotero.Cite.getItem(target.citationItem.id);
		document.getElementById("citation-properties-title").textContent = item.getDisplayTitle();
		while(panelInfo.hasChildNodes()) panelInfo.removeChild(panelInfo.firstChild);
		_buildItemDescription(item, panelInfo);
		
		panelLibraryLink.hidden = !item.id;
		if(item.id) {
			var libraryName = item.libraryID ? Zotero.Libraries.getName(item.libraryID)
							: Zotero.getString('pane.collections.library');
			panelLibraryLink.textContent = Zotero.getString("integration.openInLibrary", libraryName);
		}

		target.setAttribute("selected", "true");
		panel.openPopup(target, "after_start",
			target.clientWidth/2, 0, false, false, null);
		panelLocator.focus();
	}
	
	/**
	 * Called when progress changes
	 */
	function _onProgress(percent) {
		var meter = document.getElementById("quick-format-progress-meter");
		if(percent === null) {
			meter.mode = "undetermined";
		} else {
			meter.mode = "determined";
			meter.value = Math.round(percent);
		}
	}
	
	/**
	 * Accepts current selection and adds citation
	 */
	function _accept() {
		if(accepted) return;
		accepted = true;
		try {
			_updateCitationObject();
			document.getElementById("quick-format-deck").selectedIndex = 1;
			io.accept(_onProgress);
		} catch(e) {
			Zotero.debug(e);
		}
	}
	
	/**
	 * Handles windows closed with the close box
	 */
	this.onUnload = function() {
		if(accepted) return;
		accepted = true;
		io.citation.citationItems = [];
		io.accept();
	}
	
	/**
	 * Handle escape for entire window
	 */
	this.onKeyPress = function(event) {
		var keyCode = event.keyCode;
		if(keyCode === event.DOM_VK_ESCAPE && !accepted) {
			accepted = true;
			io.citation.citationItems = [];
			io.accept();
		}
	}

	/**
	 * Get bubbles within the current selection
	 */
	function _getSelectedBubble(right) {
		var selection = qfiWindow.getSelection(),
			range = selection.getRangeAt(0);
		qfe.normalize();
		
		// Check whether the bubble is selected
		// Not sure whether this ever happens anymore
		var container = range.startContainer;
		if(container !== qfe) {
			if(container.citationItem) {
				return container;
			} else if(container.nodeType === Node.TEXT_NODE && container.wholeText == "") {
				if(container.parentNode === qfe) {
					var node = container;
					while((node = container.previousSibling)) {
						if(node.citationItem) {
							return node;
						}
					}
				}
			}
			return null;
		}

		// Check whether there is a bubble anywhere to the left of this one
		var offset = range.startOffset,
			childNodes = qfe.childNodes,
			node = childNodes[offset-(right ? 0 : 1)];
		if(node && node.citationItem) return node;
		return null;
	}

	/**
	 * Reset timer that controls when search takes place. We use this to avoid searching after each
	 * keypress, since searches can be slow.
	 */
	function _resetSearchTimer() {
		if(searchTimeout) clearTimeout(searchTimeout);
		searchTimeout = setTimeout(_quickFormat, 250);
	}
	
	/**
	 * Handle return or escape
	 */
	function _onQuickSearchKeyPress(event) {
		if(qfGuidance) qfGuidance.hide();
		
		var keyCode = event.keyCode;
		if (keyCode === event.DOM_VK_RETURN) {
			event.preventDefault();
			if(!_bubbleizeSelected() && !_getEditorContent()) {
				_accept();
			}
		} else if(keyCode === event.DOM_VK_TAB || event.charCode === 59 /* ; */) {
			event.preventDefault();
			_bubbleizeSelected();
		} else if(keyCode === event.DOM_VK_BACK_SPACE || keyCode === event.DOM_VK_DELETE) {
			var bubble = _getSelectedBubble(keyCode === event.DOM_VK_DELETE);

			if(bubble) {
				event.preventDefault();
				bubble.parentNode.removeChild(bubble);
			}

			_resize();
			_resetSearchTimer();
		} else if(keyCode === event.DOM_VK_LEFT || keyCode === event.DOM_VK_RIGHT) {
			var right = keyCode === event.DOM_VK_RIGHT,
				bubble = _getSelectedBubble(right);
			if(bubble) {
				event.preventDefault();

				var nodeRange = qfiDocument.createRange();
				nodeRange.selectNode(bubble);
				nodeRange.collapse(!right);

				var selection = qfiWindow.getSelection();
				selection.removeAllRanges();
				selection.addRange(nodeRange);
			}

		} else if(keyCode === event.DOM_VK_UP) {
			var selectedItem = referenceBox.selectedItem;

			var previousSibling;
			
			// Seek the closet previous sibling that is not disabled
			while((previousSibling = selectedItem.previousSibling) && previousSibling.hasAttribute("disabled")) {
				selectedItem = previousSibling;
			}
			// If found, change to that
			if(previousSibling) {
				referenceBox.selectedItem = previousSibling;
				
				// If there are separators before this item, ensure that they are visible
				var visibleItem = previousSibling;

				while(visibleItem.previousSibling && visibleItem.previousSibling.hasAttribute("disabled")) {
					visibleItem = visibleItem.previousSibling;
				}
				referenceBox.ensureElementIsVisible(visibleItem);
				event.preventDefault();
			};
		} else if(keyCode === event.DOM_VK_DOWN) {
			if((Zotero.isMac ? event.metaKey : event.ctrlKey)) {
				// If meta key is held down, show the citation properties panel
				var bubble = _getSelectedBubble();

				if(bubble) _showCitationProperties(bubble);
				event.preventDefault();
			} else {
				var selectedItem = referenceBox.selectedItem;
				var nextSibling;
				
				// Seek the closet next sibling that is not disabled
				while((nextSibling = selectedItem.nextSibling) && nextSibling.hasAttribute("disabled")) {
					selectedItem = nextSibling;
				}
				
				// If found, change to that
				if(nextSibling){
					referenceBox.selectedItem = nextSibling;
					referenceBox.ensureElementIsVisible(nextSibling);
					event.preventDefault();
				};
			}
		} else {
			_resetSearchTimer();
		}
	}
	
	/**
	 * Adds a dummy element to make dragging work
	 */
	function _onBubbleDrag(event) {
		dragging = event.currentTarget;
		event.dataTransfer.setData("text/plain", '<span id="zotero-drag"/>');
		event.stopPropagation();
	}

	/**
	 * Get index of bubble in citations
	 */
	function _getBubbleIndex(bubble) {
		var nodes = qfe.childNodes, oldPosition = -1, index = 0;
		for(var i=0, n=nodes.length; i<n; i++) {
			if(nodes[i].citationItem) {
				if(nodes[i] == bubble) return index;
				index++;
			}
		}
		return -1;
	}
	
	/**
	 * Replaces the dummy element with a node to make dropping work
	 */
	function _onBubbleDrop(event) {
		event.preventDefault();
		event.stopPropagation();

		var range = document.createRange();

		// Find old position in list
		var oldPosition = _getBubbleIndex(dragging);
		range.setStart(event.rangeParent, event.rangeOffset);
		dragging.parentNode.removeChild(dragging);
		var bubble = _insertBubble(dragging.citationItem, range);

		// If moved out of order, turn off "Keep Sources Sorted"
		if(io.sortable && keepSorted.hasAttribute("checked") && oldPosition !== -1 &&
				oldPosition != _getBubbleIndex(bubble)) {
			keepSorted.removeAttribute("checked");
		}

		_previewAndSort();
		_moveCursorToEnd();
	}
	
	/**
	 * Handle a click on a bubble
	 */
	function _onBubbleClick(event) {
		_moveCursorToEnd();
		_showCitationProperties(event.currentTarget);
	}

	/**
	 * Called when the user attempts to paste
	 */
	function _onPaste(event) {
		event.stopPropagation();
		event.preventDefault();

		var str = Zotero.Utilities.Internal.getClipboard("text/unicode");
		if(str) {
			var selection = qfiWindow.getSelection();
			var range = selection.getRangeAt(0);
			range.deleteContents();
			range.insertNode(document.createTextNode(str.replace(/[\r\n]/g, " ").trim()));
			range.collapse(false);
			_resetSearchTimer();
		}
	}
	
	/**
	 * Handle changes to citation properties
	 */
	this.onCitationPropertiesChanged = function(event) {
		if(panelPrefix.value) {
			panelRefersToBubble.citationItem["prefix"] = panelPrefix.value;
		} else {
			delete panelRefersToBubble.citationItem["prefix"];
		}
		if(panelSuffix.value) {
			panelRefersToBubble.citationItem["suffix"] = panelSuffix.value;
		} else {
			delete panelRefersToBubble.citationItem["suffix"];
		}
		if(panelLocatorLabel.selectedIndex !== 0) {
			panelRefersToBubble.citationItem["label"] = panelLocatorLabel.selectedItem.value;
		} else {
			delete panelRefersToBubble.citationItem["label"];
		}
		if(panelLocator.value) {
			panelRefersToBubble.citationItem["locator"] = panelLocator.value;
		} else {
			delete panelRefersToBubble.citationItem["locator"];
		}
		if(panelSuppressAuthor.checked) {
			panelRefersToBubble.citationItem["suppress-author"] = true;
		} else {
			delete panelRefersToBubble.citationItem["suppress-author"];
		}
		panelRefersToBubble.value = _buildBubbleString(panelRefersToBubble.citationItem);
	};
	
	/**
	 * Handle closing citation properties panel
	 */
	this.onCitationPropertiesClosed = function(event) {
		panelRefersToBubble.removeAttribute("selected");
		Zotero_QuickFormat.onCitationPropertiesChanged();
	}
	
	/**
	 * Makes "Enter" work in the panel
	 */
	this.onPanelKeyPress = function(event) {
		var keyCode = event.keyCode;
		if (keyCode === event.DOM_VK_RETURN) {
			document.getElementById("citation-properties").hidePopup();
		}
	};
	
	/**
	 * Handle checking/unchecking "Keep Citations Sorted"
	 */
	this.onKeepSortedCommand = function(event) {
		_previewAndSort();
	};
	
	/**
	 * Open classic Add Citation window
	 */
	this.onClassicViewCommand = function(event) {
		_updateCitationObject();
		var newWindow = window.newWindow = Components.classes["@mozilla.org/embedcomp/window-watcher;1"]
			.getService(Components.interfaces.nsIWindowWatcher)
			.openWindow(null, 'chrome://zotero/content/integration/addCitationDialog.xul',
			'', 'chrome,centerscreen,resizable', io);
		newWindow.addEventListener("focus", function() {
			newWindow.removeEventListener("focus", arguments.callee, true);
			window.close();
		}, true);
		accepted = true;
	}
	
	/**
	 * Show an item in the library it came from
	 */
	this.showInLibrary = function() {
		var id = panelRefersToBubble.citationItem.id;
		var pane = Zotero.getActiveZoteroPane();
		if(pane) {
			pane.show();
			pane.selectItem(id);
		} else {
			var win = window.open('zotero://select/item/'+id);
		}
		
		// Pull window to foreground
		Zotero.Integration.activate(pane.document.defaultView);
	}
	
	/**
	 * Resizes windows
	 * @constructor
	 */
	var Resizer = function(panel, targetWidth, targetHeight, pixelsPerStep, stepsPerSecond) {
		this.panel = panel;
		this.curWidth = panel.clientWidth;
		this.curHeight = panel.clientHeight;
		this.difX = (targetWidth ? targetWidth - this.curWidth : 0);
		this.difY = (targetHeight ? targetHeight - this.curHeight : 0);
		this.step = 0;
		this.steps = Math.ceil(Math.max(Math.abs(this.difX), Math.abs(this.difY))/pixelsPerStep);
		this.timeout = (1000/stepsPerSecond);
		
		var me = this;
		this._animateCallback = function() { me.animate() };
	};
	
	/**
	 * Performs a step of the animation
	 */
	Resizer.prototype.animate = function() {
		if(this.stopped) return;
		this.step++;
		this.panel.sizeTo(this.curWidth+Math.round(this.step*this.difX/this.steps),
			this.curHeight+Math.round(this.step*this.difY/this.steps));
		if(this.step !== this.steps) {
			window.setTimeout(this._animateCallback, this.timeout);
		}
	};
	
	/**
	 * Halts resizing
	 */
	Resizer.prototype.stop = function() {
		this.stopped = true;
	};
}

window.addEventListener("DOMContentLoaded", Zotero_QuickFormat.onDOMContentLoaded, false);
window.addEventListener("load", Zotero_QuickFormat.onLoad, false);<|MERGE_RESOLUTION|>--- conflicted
+++ resolved
@@ -415,9 +415,6 @@
 			var collation = Zotero.getLocaleCollation();
 			
 			items.sort(function _itemSort(a, b) {
-<<<<<<< HEAD
-				var libA = a.libraryID, libB = b.libraryID;
-=======
 				var firstCreatorA = a.firstCreator, firstCreatorB = b.firstCreator;
 				
 				// Favor left-bound name matches (e.g., "Baum" < "Appelbaum"),
@@ -433,8 +430,7 @@
 					}
 				}
 				
-				var libA = a.libraryID ? a.libraryID : 0, libB = b.libraryID ? b.libraryID : 0;
->>>>>>> 9511c434
+				var libA = a.libraryID, libB = b.libraryID;
 				if(libA !== libB) {
 					// Sort by number of cites for library
 					if(nCitedItemsFromLibrary[libA] && !nCitedItemsFromLibrary[libB]) {
