/*
    ***** BEGIN LICENSE BLOCK *****
    
    Copyright © 2009 Center for History and New Media
                     George Mason University, Fairfax, Virginia, USA
                     http://zotero.org
    
    This file is part of Zotero.
    
    Zotero is free software: you can redistribute it and/or modify
    it under the terms of the GNU Affero General Public License as published by
    the Free Software Foundation, either version 3 of the License, or
    (at your option) any later version.
    
    Zotero is distributed in the hope that it will be useful,
    but WITHOUT ANY WARRANTY; without even the implied warranty of
    MERCHANTABILITY or FITNESS FOR A PARTICULAR PURPOSE.  See the
    GNU Affero General Public License for more details.
    
    You should have received a copy of the GNU Affero General Public License
    along with Zotero.  If not, see <http://www.gnu.org/licenses/>.
    
    ***** END LICENSE BLOCK *****
*/
const ZOTERO_TAB_URL = "chrome://zotero/content/tab.xul";

/*
 * This object contains the various functions for the interface
 */
var ZoteroPane = new function()
{
	var _unserialized = false;
	this.collectionsView = false;
	this.itemsView = false;
	this._listeners = {};
	this.__defineGetter__('loaded', function () _loaded);
	
	//Privileged methods
	this.init = init;
	this.destroy = destroy;
	this.isShowing = isShowing;
	this.isFullScreen = isFullScreen;
	this.handleKeyDown = handleKeyDown;
	this.handleKeyUp = handleKeyUp;
	this.setHighlightedRowsCallback = setHighlightedRowsCallback;
	this.handleKeyPress = handleKeyPress;
	this.handleSearchKeypress = handleSearchKeypress;
	this.handleSearchInput = handleSearchInput;
	this.getSelectedCollection = getSelectedCollection;
	this.getSelectedSavedSearch = getSelectedSavedSearch;
	this.getSelectedItems = getSelectedItems;
	this.getSortedItems = getSortedItems;
	this.getSortField = getSortField;
	this.getSortDirection = getSortDirection;
	this.loadURI = loadURI;
	this.setItemsPaneMessage = setItemsPaneMessage;
	this.clearItemsPaneMessage = clearItemsPaneMessage;
	this.contextPopupShowing = contextPopupShowing;
	this.openNoteWindow = openNoteWindow;
	this.addAttachmentFromDialog = addAttachmentFromDialog;
	this.viewSelectedAttachment = viewSelectedAttachment;
	this.showAttachmentNotFoundDialog = showAttachmentNotFoundDialog;
	this.reportErrors = reportErrors;
	this.displayErrorMessage = displayErrorMessage;
	
	this.document = document;
	
	const COLLECTIONS_HEIGHT = 32; // minimum height of the collections pane and toolbar
	
	var self = this,
		_loaded = false, _madeVisible = false,
		titlebarcolorState, titleState, observerService,
		_reloadFunctions = [], _beforeReloadFunctions = [];
	
	/**
	 * Called when the window containing Zotero pane is open
	 */
	function init() {
		Zotero.debug("Initializing Zotero pane");
		
		// Set "Report Errors..." label via property rather than DTD entity,
		// since we need to reference it in script elsewhere
		document.getElementById('zotero-tb-actions-reportErrors').setAttribute('label',
			Zotero.getString('errorReport.reportErrors'));
		// Set key down handler
		document.getElementById('appcontent').addEventListener('keydown', ZoteroPane_Local.handleKeyDown, true);
		
		_loaded = true;
		
		var zp = document.getElementById('zotero-pane');
		Zotero.setFontSize(zp);
		ZoteroPane_Local.updateToolbarPosition();
		window.addEventListener("resize", ZoteroPane_Local.updateToolbarPosition, false);
		window.setTimeout(ZoteroPane_Local.updateToolbarPosition, 0);
		
		Zotero.updateQuickSearchBox(document);
		
		if (Zotero.isMac) {
			//document.getElementById('zotero-tb-actions-zeroconf-update').setAttribute('hidden', false);
			document.getElementById('zotero-pane-stack').setAttribute('platform', 'mac');
		} else if(Zotero.isWin) {
			document.getElementById('zotero-pane-stack').setAttribute('platform', 'win');
		}
		
		// Use pre-Yosemite search fields before Fx34
		// See note in chrome/content/zotero-platform/mac/overlay.css
		if (Zotero.isMac && Zotero.platformMajorVersion < 34 && Zotero.oscpu.contains(' 10.10')) {
			document.getElementById('zotero-pane-stack').setAttribute('oldsearchfield', 'true')
		}
		
		// register an observer for Zotero reload
		observerService = Components.classes["@mozilla.org/observer-service;1"]
					  .getService(Components.interfaces.nsIObserverService);
		observerService.addObserver(_reloadObserver, "zotero-reloaded", false);
		observerService.addObserver(_reloadObserver, "zotero-before-reload", false);
		this.addBeforeReloadListener(function(newMode) {
			if(newMode == "connector") {
				ZoteroPane_Local.setItemsPaneMessage(Zotero.getString('connector.standaloneOpen'));
			}
			return;
		});
		this.addReloadListener(_loadPane);
		
		// continue loading pane
		_loadPane();
	}
	
	/**
	 * Called on window load or when has been reloaded after switching into or out of connector
	 * mode
	 */
	function _loadPane() {
		if(!Zotero || !Zotero.initialized || Zotero.isConnector) return;
		
		ZoteroPane_Local.setItemsPaneMessage(Zotero.getString('pane.items.loading'));
		
		//Initialize collections view
		ZoteroPane_Local.collectionsView = new Zotero.CollectionTreeView();
		// Handle an error in setTree()/refresh()
		ZoteroPane_Local.collectionsView.onError = function (e) {
			ZoteroPane_Local.displayErrorMessage();
		};
		var collectionsTree = document.getElementById('zotero-collections-tree');
		collectionsTree.view = ZoteroPane_Local.collectionsView;
		collectionsTree.controllers.appendController(new Zotero.CollectionTreeCommandController(collectionsTree));
		collectionsTree.addEventListener("mousedown", ZoteroPane_Local.onTreeMouseDown, true);
		collectionsTree.addEventListener("click", ZoteroPane_Local.onTreeClick, true);
		
		var itemsTree = document.getElementById('zotero-items-tree');
		itemsTree.controllers.appendController(new Zotero.ItemTreeCommandController(itemsTree));
		itemsTree.addEventListener("mousedown", ZoteroPane_Local.onTreeMouseDown, true);
		itemsTree.addEventListener("click", ZoteroPane_Local.onTreeClick, true);
		
		var menu = document.getElementById("contentAreaContextMenu");
		menu.addEventListener("popupshowing", ZoteroPane_Local.contextPopupShowing, false);
		
		var tagSelector = document.getElementById('zotero-tag-selector');
		tagSelector.onchange = function () {
			return ZoteroPane_Local.updateTagFilter();
		};
		
		Zotero.Keys.windowInit(document);
		
		if (Zotero.restoreFromServer) {
			Zotero.restoreFromServer = false;
			
			setTimeout(function () {
				var ps = Components.classes["@mozilla.org/embedcomp/prompt-service;1"]
										.getService(Components.interfaces.nsIPromptService);
				var buttonFlags = (ps.BUTTON_POS_0) * (ps.BUTTON_TITLE_IS_STRING)
									+ (ps.BUTTON_POS_1) * (ps.BUTTON_TITLE_CANCEL);
				var index = ps.confirmEx(
					null,
					"Zotero Restore",
					"The local Zotero database has been cleared."
						+ " "
						+ "Would you like to restore from the Zotero server now?",
					buttonFlags,
					"Sync Now",
					null, null, null, {}
				);
				
				if (index == 0) {
					Zotero.Sync.Server.sync({
						onSuccess: function () {
							Zotero.Sync.Runner.setSyncIcon();
							
							ps.alert(
								null,
								"Restore Completed",
								"The local Zotero database has been successfully restored."
							);
						},
						
						onError: function (msg) {
							ps.alert(
								null,
								"Restore Failed",
								"An error occurred while restoring from the server:\n\n"
									+ msg
							);
							
							Zotero.Sync.Runner.error(msg);
						}
					});
				}
			}, 1000);
		}
		// If the database was initialized or there are no sync credentials and
		// Zotero hasn't been run before in this profile, display the start page
		// -- this way the page won't be displayed when they sync their DB to
		// another profile or if the DB is initialized erroneously (e.g. while
		// switching data directory locations)
		else if (Zotero.Prefs.get('firstRun2')) {
			if (Zotero.Schema.dbInitialized || !Zotero.Sync.Server.enabled) {
				setTimeout(function () {
					if(Zotero.isStandalone) {
						ZoteroPane_Local.loadURI("https://www.zotero.org/start_standalone");
					} else {
						gBrowser.selectedTab = gBrowser.addTab("https://www.zotero.org/start");
					}
				}, 400);
			}
			Zotero.Prefs.set('firstRun2', false);
			try {
				Zotero.Prefs.clear('firstRun');
			}
			catch (e) {}
		}
		
		// Hide sync debugging menu by default
		if (Zotero.Prefs.get('sync.debugMenu')) {
			var sep = document.getElementById('zotero-tb-actions-sync-separator');
			sep.hidden = false;
			sep.nextSibling.hidden = false;
			sep.nextSibling.nextSibling.hidden = false;
			sep.nextSibling.nextSibling.nextSibling.hidden = false;
		}
		
		if (Zotero.openPane) {
			Zotero.openPane = false;
			setTimeout(function () {
				ZoteroPane_Local.show();
			}, 0);
		}
	}
	
	
	/*
	 * Create the New Item (+) submenu with each item type
	 */
	this.buildItemTypeSubMenu = function () {
		var moreMenu = document.getElementById('zotero-tb-add-more');
		
		while (moreMenu.hasChildNodes()) {
			moreMenu.removeChild(moreMenu.firstChild);
		}
		
		// Sort by localized name
		var t = Zotero.ItemTypes.getSecondaryTypes();
		var itemTypes = [];
		for (var i=0; i<t.length; i++) {
			itemTypes.push({
				id: t[i].id,
				name: t[i].name,
				localized: Zotero.ItemTypes.getLocalizedString(t[i].id)
			});
		}
		var collation = Zotero.getLocaleCollation();
		itemTypes.sort(function(a, b) {
			return collation.compareString(1, a.localized, b.localized);
		});
		
		for (var i = 0; i<itemTypes.length; i++) {
			var menuitem = document.createElement("menuitem");
			menuitem.setAttribute("label", itemTypes[i].localized);
			menuitem.setAttribute("tooltiptext", "");
			let type = itemTypes[i].id;
			menuitem.addEventListener("command", function() { ZoteroPane_Local.newItem(type, {}, null, true).done(); }, false);
			moreMenu.appendChild(menuitem);
		}
	}
	
	
	this.updateNewItemTypes = function () {
		var addMenu = document.getElementById('zotero-tb-add').firstChild;
		
		// Remove all nodes so we can regenerate
		var options = addMenu.getElementsByAttribute("class", "zotero-tb-add");
		while (options.length) {
			var p = options[0].parentNode;
			p.removeChild(options[0]);
		}
		
		var separator = addMenu.firstChild;
		
		// Sort by localized name
		var t = Zotero.ItemTypes.getPrimaryTypes();
		var itemTypes = [];
		for (var i=0; i<t.length; i++) {
			itemTypes.push({
				id: t[i].id,
				name: t[i].name,
				localized: Zotero.ItemTypes.getLocalizedString(t[i].id)
			});
		}
		var collation = Zotero.getLocaleCollation();
		itemTypes.sort(function(a, b) {
			return collation.compareString(1, a.localized, b.localized);
		});
		
		for (var i = 0; i<itemTypes.length; i++) {
			var menuitem = document.createElement("menuitem");
			menuitem.setAttribute("label", itemTypes[i].localized);
			menuitem.setAttribute("tooltiptext", "");
			let type = itemTypes[i].id;
			menuitem.addEventListener("command", function() { ZoteroPane_Local.newItem(type, {}, null, true).done(); }, false);
			menuitem.className = "zotero-tb-add";
			addMenu.insertBefore(menuitem, separator);
		}
	}
	
	
	
	/*
	 * Called when the window closes
	 */
	function destroy()
	{
		if (!Zotero || !Zotero.initialized || !_loaded) {
			return;
		}
		
		if(this.isShowing()) {
			this.serializePersist();
		}
		
		var tagSelector = document.getElementById('zotero-tag-selector');
		tagSelector.unregister();
		
		if(this.collectionsView) this.collectionsView.unregister();
		if(this.itemsView) this.itemsView.unregister();
		
		observerService.removeObserver(_reloadObserver, "zotero-reloaded");
	}
	
	/**
	 * Called before Zotero pane is to be made visible
	 * @return {Boolean} True if Zotero pane should be loaded, false otherwise (if an error
	 * 		occurred)
	 */
	this.makeVisible = Zotero.Promise.coroutine(function* () {
		if (Zotero.locked) {
			Zotero.showZoteroPaneProgressMeter();
		}
		
		yield Zotero.unlockPromise;
		
		Zotero.hideZoteroPaneOverlays();
		
		// If pane not loaded, load it or display an error message
		if (!ZoteroPane_Local.loaded) {
			ZoteroPane_Local.init();
		}
		
		// If Zotero could not be initialized, display an error message and return
		if (!Zotero || Zotero.skipLoading) {
			this.displayStartupError();
			return false;
		}
		
		if(!_madeVisible) {
			this.buildItemTypeSubMenu();
		}
		_madeVisible = true;
		
		yield this.unserializePersist();
		this.updateToolbarPosition();
		this.updateTagSelectorSize();
		
		// restore saved row selection (for tab switching)
		var containerWindow = (window.ZoteroTab ? window.ZoteroTab.containerWindow : window);
		if(containerWindow.zoteroSavedCollectionSelection) {
			yield this.collectionsView.rememberSelection(containerWindow.zoteroSavedCollectionSelection);
			delete containerWindow.zoteroSavedCollectionSelection;
		}
		
		// restore saved item selection (for tab switching)
		if(containerWindow.zoteroSavedItemSelection) {
			let self = this;
			// hack to restore saved selection after itemTreeView finishes loading
			window.setTimeout(function() {
				if(containerWindow.zoteroSavedItemSelection) {
					yield self.itemsView.rememberSelection(containerWindow.zoteroSavedItemSelection);
					delete containerWindow.zoteroSavedItemSelection;
				}
			}, 51);
		}
		
		// Focus the quicksearch on pane open
		var searchBar = document.getElementById('zotero-tb-search');
		setTimeout(function () {
			searchBar.inputField.select();
		}, 1);
		
		var d = new Date();
		yield Zotero.purgeDataObjects();
		var d2 = new Date();
		Zotero.debug("Purged data tables in " + (d2 - d) + " ms");
		
		// Auto-sync on pane open
		if (Zotero.Prefs.get('sync.autoSync')) {
			yield Zotero.proxyAuthComplete.delay(1000);
			
			if (!Zotero.Sync.Server.enabled) {
				Zotero.debug('Sync not enabled -- skipping auto-sync', 4);
				return;
			}
			
			if (Zotero.Sync.Server.syncInProgress || Zotero.Sync.Storage.syncInProgress) {
				Zotero.debug('Sync already running -- skipping auto-sync', 4);
				return;
			}
			
			if (Zotero.Sync.Server.manualSyncRequired) {
				Zotero.debug('Manual sync required -- skipping auto-sync', 4);
				return;
			}
			
			Zotero.Sync.Runner.sync({
				background: true
			});
		}
		
		// Set sync icon to spinning or not
		//
		// We don't bother setting an error state at open
		if (Zotero.Sync.Server.syncInProgress || Zotero.Sync.Storage.syncInProgress) {
			Zotero.Sync.Runner.setSyncIcon('animate');
		}
		
		return true;
	});
	
	/**
	 * Function to be called before ZoteroPane_Local is hidden. Does not actually hide the Zotero pane.
	 */
	this.makeHidden = function() {
		this.serializePersist();
	}
	
	function isShowing() {
		var zoteroPane = document.getElementById('zotero-pane-stack');
		return zoteroPane.getAttribute('hidden') != 'true' &&
				zoteroPane.getAttribute('collapsed') != 'true';
	}
	
	function isFullScreen() {
		return document.getElementById('zotero-pane-stack').getAttribute('fullscreenmode') == 'true';
	}
	
	
	/*
	 * Trigger actions based on keyboard shortcuts
	 */
	function handleKeyDown(event, from) {
		try {
			// Ignore keystrokes outside of Zotero pane
			if (!(event.originalTarget.ownerDocument instanceof XULDocument)) {
				return;
			}
		}
		catch (e) {
			Zotero.debug(e);
		}
		
		if (Zotero.locked) {
			event.preventDefault();
			return;
		}
		
		if (from == 'zotero-pane') {
			// Highlight collections containing selected items
			//
			// We use Control (17) on Windows because Alt triggers the menubar;
			// 	otherwise we use Alt/Option (18)
			if ((Zotero.isWin && event.keyCode == 17 && !event.altKey) ||
					(!Zotero.isWin && event.keyCode == 18 && !event.ctrlKey)
					&& !event.shiftKey && !event.metaKey) {
				
				this.highlightTimer = Components.classes["@mozilla.org/timer;1"].
					createInstance(Components.interfaces.nsITimer);
				// {} implements nsITimerCallback
				this.highlightTimer.initWithCallback({
					notify: ZoteroPane_Local.setHighlightedRowsCallback
				}, 225, Components.interfaces.nsITimer.TYPE_ONE_SHOT);
			}
			// Unhighlight on key up
			else if ((Zotero.isWin && event.ctrlKey) ||
					(!Zotero.isWin && event.altKey)) {
				if (this.highlightTimer) {
					this.highlightTimer.cancel();
					this.highlightTimer = null;
				}
				ZoteroPane_Local.collectionsView.setHighlightedRows();
			}
		}
	}
	
	
	function handleKeyUp(event, from) {
		if (from == 'zotero-pane') {
			if ((Zotero.isWin && event.keyCode == 17) ||
					(!Zotero.isWin && event.keyCode == 18)) {
				if (this.highlightTimer) {
					this.highlightTimer.cancel();
					this.highlightTimer = null;
				}
				ZoteroPane_Local.collectionsView.setHighlightedRows();
			}
		}
	}
	
	
	/*
	 * Highlights collections containing selected items on Ctrl (Win) or
	 * Option/Alt (Mac/Linux) press
	 */
	function setHighlightedRowsCallback() {
		var itemIDs = ZoteroPane_Local.getSelectedItems(true);
		if (itemIDs && itemIDs.length) {
			Zotero.Promise.coroutine(function* () {
				var collectionIDs = yield Zotero.Collections.getCollectionsContainingItems(itemIDs, true);
				var ids = collectionIDs.map(id => "C" + id);
				Zotero.debug(Zotero.Items.get(itemIDs).some(item => !item.publication));
				if (!Zotero.Items.get(itemIDs).some(item => !item.publication)) {
					ids.push("P");
				}
				if (ids.length) {
					ZoteroPane_Local.collectionsView.setHighlightedRows(ids);
				}
			})();
		}
	}
	
	
	function handleKeyPress(event) {
		var from = event.originalTarget.id;
		
		// Ignore keystrokes if Zotero pane is closed
		var zoteroPane = document.getElementById('zotero-pane-stack');
		if (zoteroPane.getAttribute('hidden') == 'true' ||
				zoteroPane.getAttribute('collapsed') == 'true') {
			return;
		}
		
		if (Zotero.locked) {
			event.preventDefault();
			return;
		}
		
		if (from == 'zotero-collections-tree') {
			if ((event.keyCode == event.DOM_VK_BACK_SPACE && Zotero.isMac) ||
					event.keyCode == event.DOM_VK_DELETE) {
				var deleteItems = event.metaKey || (!Zotero.isMac && event.shiftKey);
				ZoteroPane_Local.deleteSelectedCollection(deleteItems);
				event.preventDefault();
				return;
			}
		}
		else if (from == 'zotero-items-tree') {
			// Focus TinyMCE explicitly on tab key, since the normal focusing
			// doesn't work right
			if (!event.shiftKey && event.keyCode == event.DOM_VK_TAB) {
				var deck = document.getElementById('zotero-item-pane-content');
				if (deck.selectedPanel.id == 'zotero-view-note') {
					setTimeout(function () {
						document.getElementById('zotero-note-editor').focus();
					}, 0);
				}
			}
			else if ((event.keyCode == event.DOM_VK_BACK_SPACE && Zotero.isMac) ||
					event.keyCode == event.DOM_VK_DELETE) {
				// If Cmd/Shift delete, use forced mode, which does different
				// things depending on the context
				var force = event.metaKey || (!Zotero.isMac && event.shiftKey);
				ZoteroPane_Local.deleteSelectedItems(force);
				event.preventDefault();
				return;
			}
			else if (event.keyCode == event.DOM_VK_RETURN) {
				var items = this.itemsView.getSelectedItems();
				// Don't do anything if more than 20 items selected
				if (!items.length || items.length > 20) {
					return;
				}
				ZoteroPane_Local.viewItems(items, event);
				// These don't seem to do anything. Instead we override
				// the tree binding's _handleEnter method in itemTreeView.js.
				//event.preventDefault();
				//event.stopPropagation();
				return;
			}
		}
		
		var key = String.fromCharCode(event.which);
		if (!key) {
			Zotero.debug('No key');
			return;
		}
		
		// Ignore modifiers other than Ctrl-Shift/Cmd-Shift
		if (!((Zotero.isMac ? event.metaKey : event.ctrlKey) && event.shiftKey)) {
			return;
		}
		
		var command = Zotero.Keys.getCommand(key);
		if (!command) {
			return;
		}
		
		Zotero.debug(command);
		
		// Errors don't seem to make it out otherwise
		try {
			switch (command) {
				case 'openZotero':
					try {
						// Ignore Cmd-Shift-Z keystroke in text areas
						if (Zotero.isMac && key == 'Z' &&
								(event.originalTarget.localName == 'input'
									|| event.originalTarget.localName == 'textarea')) {
							try {
								var isSearchBar = event.originalTarget.parentNode.parentNode.id == 'zotero-tb-search';
							}
							catch (e) {
								Zotero.debug(e, 1);
								Components.utils.reportError(e);
							}
							if (!isSearchBar) {
								Zotero.debug('Ignoring keystroke in text field');
								return;
							}
						}
					}
					catch (e) {
						Zotero.debug(e);
					}
					if (window.ZoteroOverlay) window.ZoteroOverlay.toggleDisplay()
					break;
				case 'library':
					document.getElementById('zotero-collections-tree').focus();
					break;
				case 'quicksearch':
					document.getElementById('zotero-tb-search').select();
					break;
				case 'newItem':
					Zotero.Promise.coroutine(function* () {
						// Default to most recent item type from here or the
						// New Type menu
						var mru = Zotero.Prefs.get('newItemTypeMRU');
						// Or fall back to 'book'
						var typeID = mru ? mru.split(',')[0] : 2;
						yield ZoteroPane_Local.newItem(typeID);
						let itemBox = document.getElementById('zotero-editpane-item-box');
						var menu = itemBox.itemTypeMenu;
						var self = this;
						var handleTypeChange = function () {
							self.addItemTypeToNewItemTypeMRU(this.itemTypeMenu.value);
							itemBox.removeHandler('itemtypechange', handleTypeChange);
						};
						// Only update the MRU when the menu is opened for the
						// keyboard shortcut, not on subsequent opens
						var removeTypeChangeHandler = function () {
							itemBox.removeHandler('itemtypechange', handleTypeChange);
							itemBox.itemTypeMenu.firstChild.removeEventListener('popuphiding', removeTypeChangeHandler);
							// Focus the title field after menu closes
							itemBox.focusFirstField();
						};
						itemBox.addHandler('itemtypechange', handleTypeChange);
						itemBox.itemTypeMenu.firstChild.addEventListener('popuphiding', removeTypeChangeHandler);
						
						menu.focus();
						document.getElementById('zotero-editpane-item-box').itemTypeMenu.menupopup.openPopup(menu, "before_start", 0, 0);
					})();
					break;
				case 'newNote':
					// If a regular item is selected, use that as the parent.
					// If a child item is selected, use its parent as the parent.
					// Otherwise create a standalone note.
					var parentKey = false;
					var items = ZoteroPane_Local.getSelectedItems();
					if (items.length == 1) {
						if (items[0].isRegularItem()) {
							parentKey = items[0].key;
						}
						else {
							parentKey = items[0].parentItemKey;
						}
					}
					// Use key that's not the modifier as the popup toggle
					ZoteroPane_Local.newNote(event.altKey, parentKey);
					break;
				case 'toggleTagSelector':
					ZoteroPane_Local.toggleTagSelector();
					break;
				case 'toggleFullscreen':
					ZoteroPane_Local.toggleTab();
					break;
				case 'copySelectedItemCitationsToClipboard':
					ZoteroPane_Local.copySelectedItemsToClipboard(true)
					break;
				case 'copySelectedItemsToClipboard':
					ZoteroPane_Local.copySelectedItemsToClipboard();
					break;
				case 'importFromClipboard':
					Zotero_File_Interface.importFromClipboard();
					break;
				case 'sync':
					Zotero.Sync.Runner.sync();
					break;
				default:
					throw ('Command "' + command + '" not found in ZoteroPane_Local.handleKeyDown()');
			}
		}
		catch (e) {
			Zotero.debug(e, 1);
			Components.utils.reportError(e);
		}
		
		event.preventDefault();
	}
	
	
	/*
	 * Create a new item
	 *
	 * _data_ is an optional object with field:value for itemData
	 */
	this.newItem = Zotero.Promise.coroutine(function* (typeID, data, row, manual)
	{
		yield Zotero.DB.waitForTransaction();
		
		if ((row === undefined || row === null) && this.collectionsView.selection) {
			row = this.collectionsView.selection.currentIndex;
			
			// Make sure currently selected view is editable
			if (!this.canEdit(row)) {
				this.displayCannotEditLibraryMessage();
				return;
			}
		}
		
		if (row !== undefined && row !== null) {
			var collectionTreeRow = this.collectionsView.getRow(row);
			var libraryID = collectionTreeRow.ref.libraryID;
		}
		else {
			var libraryID = Zotero.Libraries.userLibraryID;
			var collectionTreeRow = null;
		}
		
		let itemID;
		yield Zotero.DB.executeTransaction(function* () {
			var item = new Zotero.Item(typeID);
			item.libraryID = libraryID;
			for (var i in data) {
				item.setField(i, data[i]);
			}
			itemID = yield item.save();
			
			if (collectionTreeRow && collectionTreeRow.isCollection()) {
				yield collectionTreeRow.ref.addItem(itemID);
			}
		});
		
		//set to Info tab
		document.getElementById('zotero-view-item').selectedIndex = 0;
		
		if (manual) {
			// Update most-recently-used list for New Item menu
			this.addItemTypeToNewItemTypeMRU(typeID);
			
			yield this.selectItem(itemID);
			// Focus the title field
			document.getElementById('zotero-editpane-item-box').focusFirstField();
		}
		
		return Zotero.Items.get(itemID);
	});
	
	
	this.addItemTypeToNewItemTypeMRU = function (itemTypeID) {
		var mru = Zotero.Prefs.get('newItemTypeMRU');
		if (mru) {
			var mru = mru.split(',');
			var pos = mru.indexOf(itemTypeID + '');
			if (pos != -1) {
				mru.splice(pos, 1);
			}
			mru.unshift(itemTypeID);
		}
		else {
			var mru = [itemTypeID + ''];
		}
		Zotero.Prefs.set('newItemTypeMRU', mru.slice(0, 5).join(','));
	}
	
	
	this.newCollection = Zotero.Promise.coroutine(function* (parentKey) {
		yield Zotero.DB.waitForTransaction();
		
		if (!this.canEditLibrary()) {
			this.displayCannotEditLibraryMessage();
			return;
		}
		
		var libraryID = this.getSelectedLibraryID();
		
		var promptService = Components.classes["@mozilla.org/embedcomp/prompt-service;1"]
								.getService(Components.interfaces.nsIPromptService);
		var untitled = yield Zotero.DB.getNextName(
			libraryID,
			'collections',
			'collectionName',
			Zotero.getString('pane.collections.untitled')
		);
		
		var newName = { value: untitled };
		var result = promptService.prompt(window,
			Zotero.getString('pane.collections.newCollection'),
			Zotero.getString('pane.collections.name'), newName, "", {});
		
		if (!result)
		{
			return;
		}
		
		if (!newName.value)
		{
			newName.value = untitled;
		}
		
		var collection = new Zotero.Collection;
		collection.libraryID = libraryID;
		collection.name = newName.value;
		collection.parentKey = parentKey;
		return collection.save();
	});
	
	
	this.newGroup = function () {
		this.loadURI(Zotero.Groups.addGroupURL);
	}
	
	
	this.newSearch = Zotero.Promise.coroutine(function* () {
		yield Zotero.DB.waitForTransaction();
		
		var s = new Zotero.Search();
		s.libraryID = this.getSelectedLibraryID();
		yield s.addCondition('title', 'contains', '');
		
		var untitled = Zotero.getString('pane.collections.untitled');
		untitled = yield Zotero.DB.getNextName('savedSearches', 'savedSearchName',
			Zotero.getString('pane.collections.untitled'));
		var io = {dataIn: {search: s, name: untitled}, dataOut: null};
		window.openDialog('chrome://zotero/content/searchDialog.xul','','chrome,modal',io);
	});
	
	
	this.setVirtual = function (libraryID, mode, show) {
		switch (mode) {
			case 'duplicates':
				var prefKey = 'duplicateLibraries';
				var lastViewedFolderID = 'D' + libraryID;
				break;
			
			case 'unfiled':
				var prefKey = 'unfiledLibraries';
				var lastViewedFolderID = 'U' + libraryID;
				break;
			
			default:
				throw ("Invalid virtual mode '" + mode + "' in ZoteroPane.setVirtual()");
		}
		
		try {
			var ids = Zotero.Prefs.get(prefKey).split(',');
		}
		catch (e) {
			var ids = [];
		}
		
		if (!libraryID) {
			libraryID = Zotero.Libraries.userLibraryID;
		}
		
		var newids = [];
		for each(var id in ids) {
			id = parseInt(id);
			if (isNaN(id)) {
				continue;
			}
			// Remove current library if hiding
			if (id == libraryID && !show) {
				continue;
			}
			// Remove libraryIDs that no longer exist
			if (id != 0 && !Zotero.Libraries.exists(id)) {
				continue;
			}
			newids.push(id);
		}
		
		// Add the current library if it's not already set
		if (show && newids.indexOf(libraryID) == -1) {
			newids.push(libraryID);
		}
		
		newids.sort();
		
		Zotero.Prefs.set(prefKey, newids.join());
		
		this.collectionsView.refresh();
		
		// If group is closed, open it
		this.collectionsView.selectLibrary(libraryID);
		row = this.collectionsView.selection.currentIndex;
		if (!this.collectionsView.isContainerOpen(row)) {
			this.collectionsView.toggleOpenState(row);
		}
		
		// Select new row
		if (show) {
			Zotero.Prefs.set('lastViewedFolder', lastViewedFolderID);
			var row = this.collectionsView.getLastViewedRow();
			this.collectionsView.selection.select(row);
		}
	}
	
	
	this.openLookupWindow = Zotero.Promise.coroutine(function* () {
		yield Zotero.DB.waitForTransaction();
		
		if (!this.canEdit()) {
			this.displayCannotEditLibraryMessage();
			return;
		}
		
		window.openDialog('chrome://zotero/content/lookup.xul', 'zotero-lookup', 'chrome,modal');
	});
	
	
	this.openAdvancedSearchWindow = Zotero.Promise.coroutine(function* () {
		var wm = Components.classes["@mozilla.org/appshell/window-mediator;1"]
					.getService(Components.interfaces.nsIWindowMediator);
		var enumerator = wm.getEnumerator('zotero:search');
		while (enumerator.hasMoreElements()) {
			var win = enumerator.getNext();
		}
		
		if (win) {
			win.focus();
			return;
		}
		
		var s = new Zotero.Search();
		s.libraryID = this.getSelectedLibraryID();
		yield s.addCondition('title', 'contains', '');
		
		var io = {dataIn: {search: s}, dataOut: null};
		window.openDialog('chrome://zotero/content/advancedSearch.xul', '', 'chrome,dialog=no,centerscreen', io);
	});
	
	
	this.toggleTagSelector = Zotero.Promise.coroutine(function* () {
		var tagSelector = document.getElementById('zotero-tag-selector');
		
		var showing = tagSelector.getAttribute('collapsed') == 'true';
		tagSelector.setAttribute('collapsed', !showing);
		this.updateTagSelectorSize();
		
		// If showing, set scope to items in current view
		// and focus filter textbox
		if (showing) {
			yield this.setTagScope();
			tagSelector.focusTextbox();
		}
		// If hiding, clear selection
		else {
			tagSelector.uninit();
		}
	});
	
	
	this.updateTagSelectorSize = function () {
		//Zotero.debug('Updating tag selector size');
		var zoteroPane = document.getElementById('zotero-pane-stack');
		var splitter = document.getElementById('zotero-tags-splitter');
		var tagSelector = document.getElementById('zotero-tag-selector');
		
		// Nothing should be bigger than appcontent's height
		var max = document.getElementById('appcontent').boxObject.height
					- splitter.boxObject.height;
		
		// Shrink tag selector to appcontent's height
		var maxTS = max - COLLECTIONS_HEIGHT;
		if (parseInt(tagSelector.getAttribute("height")) > maxTS) {
			//Zotero.debug("Limiting tag selector height to appcontent");
			tagSelector.setAttribute('height', maxTS);
		}
		
		var height = tagSelector.boxObject.height;
		
		
		/*Zotero.debug("tagSelector.boxObject.height: " + tagSelector.boxObject.height);
		Zotero.debug("tagSelector.getAttribute('height'): " + tagSelector.getAttribute('height'));
		Zotero.debug("zoteroPane.boxObject.height: " + zoteroPane.boxObject.height);
		Zotero.debug("zoteroPane.getAttribute('height'): " + zoteroPane.getAttribute('height'));*/
		
		
		// Don't let the Z-pane jump back down to its previous height
		// (if shrinking or hiding the tag selector let it clear the min-height)
		if (zoteroPane.getAttribute('height') < zoteroPane.boxObject.height) {
			//Zotero.debug("Setting Zotero pane height attribute to " +  zoteroPane.boxObject.height);
			zoteroPane.setAttribute('height', zoteroPane.boxObject.height);
		}
		
		if (tagSelector.getAttribute('collapsed') == 'true') {
			// 32px is the default Z pane min-height in overlay.css
			height = 32;
		}
		else {
			// tS.boxObject.height doesn't exist at startup, so get from attribute
			if (!height) {
				height = parseInt(tagSelector.getAttribute('height'));
			}
			// 121px seems to be enough room for the toolbar and collections
			// tree at minimum height
			height = height + COLLECTIONS_HEIGHT;
		}
		
		//Zotero.debug('Setting Zotero pane minheight to ' + height);
		zoteroPane.setAttribute('minheight', height);
		
		if (this.isShowing() && !this.isFullScreen()) {
			zoteroPane.setAttribute('savedHeight', zoteroPane.boxObject.height);
		}
		
		// Fix bug whereby resizing the Z pane downward after resizing
		// the tag selector up and then down sometimes caused the Z pane to
		// stay at a fixed size and get pushed below the bottom
		tagSelector.height++;
		tagSelector.height--;
	}
	
	
	function getTagSelection () {
		var tagSelector = document.getElementById('zotero-tag-selector');
		return tagSelector.selection ? tagSelector.selection : {};
	}
	
	
	this.clearTagSelection = Zotero.Promise.coroutine(function* () {
		if (Zotero.Utilities.isEmpty(getTagSelection())) {
			return false;
		}
		var tagSelector = document.getElementById('zotero-tag-selector');
		yield tagSelector.clearAll();
		return true;
	});
	
	
	/*
	 * Sets the tag filter on the items view
	 */
	this.updateTagFilter = Zotero.Promise.coroutine(function* () {
		if (this.itemsView) {
			yield this.itemsView.setFilter('tags', getTagSelection());
		}
	});
	
	
	/*
	 * Set the tags scope to the items in the current view
	 *
	 * Passed to the items tree to trigger on changes
	 */
	this.setTagScope = Zotero.Promise.coroutine(function* () {
		var collectionTreeRow = self.getCollectionTreeRow();
		var tagSelector = document.getElementById('zotero-tag-selector');
		if (!tagSelector.getAttribute('collapsed') ||
				tagSelector.getAttribute('collapsed') == 'false') {
			Zotero.debug('Updating tag selector with current tags');
			if (collectionTreeRow.editable) {
				tagSelector.mode = 'edit';
			}
			else {
				tagSelector.mode = 'view';
			}
			tagSelector.collectionTreeRow = collectionTreeRow;
			tagSelector.updateScope = self.setTagScope;
			tagSelector.libraryID = collectionTreeRow.ref.libraryID;
			tagSelector.scope = yield collectionTreeRow.getChildTags();
		}
	});
	
	
	this.onCollectionSelected = Zotero.Promise.coroutine(function* () {
		var collectionTreeRow = this.getCollectionTreeRow();
		
		if (this.itemsView && this.itemsView.collectionTreeRow == collectionTreeRow) {
			Zotero.debug("Collection selection hasn't changed");
			return;
		}
		
		if (this.itemsView) {
			this.itemsView.unregister();
			document.getElementById('zotero-items-tree').view = this.itemsView = null;
		}
		
		if (this.collectionsView.selection.count != 1) {
			return;
		}
		
		// Clear quick search and tag selector when switching views
		document.getElementById('zotero-tb-search').value = "";
		yield document.getElementById('zotero-tag-selector').clearAll();
		
		// Not necessary with seltype="cell", which calls nsITreeView::isSelectable()
		/*if (collectionTreeRow.isSeparator()) {
			document.getElementById('zotero-items-tree').view = this.itemsView = null;
			return;
		}*/
		
		collectionTreeRow.setSearch('');
		collectionTreeRow.setTags(getTagSelection());
		
		// Enable or disable toolbar icons and menu options as necessary
		const disableIfNoEdit = [
			"cmd_zotero_newCollection",
			"cmd_zotero_newSavedSearch",
			"zotero-tb-add",
			"cmd_zotero_newItemFromCurrentPage",
			"zotero-tb-lookup",
			"cmd_zotero_newStandaloneNote",
			"zotero-tb-note-add",
			"zotero-tb-attachment-add"
		];
		for(var i=0; i<disableIfNoEdit.length; i++) {
			var el = document.getElementById(disableIfNoEdit[i]);
			
			// If a trash is selected, new collection depends on the
			// editability of the library
			if (collectionTreeRow.isTrash() &&
					disableIfNoEdit[i] == 'cmd_zotero_newCollection') {
				if (collectionTreeRow.ref.libraryID) {
					var overrideEditable =
						Zotero.Libraries.isEditable(collectionTreeRow.ref.libraryID);
				}
				else {
					var overrideEditable = true;
				}
			}
			else {
				var overrideEditable = false;
			}
			
			if (collectionTreeRow.editable || overrideEditable) {
				if(el.hasAttribute("disabled")) el.removeAttribute("disabled");
			} else {
				el.setAttribute("disabled", "true");
			}
		}
		
		this.itemsView = new Zotero.ItemTreeView(collectionTreeRow);
		this.itemsView.onError = function () {
			ZoteroPane_Local.displayErrorMessage();
		};
		// If any queued load listeners, set them to run when the tree is ready
		if (this._listeners.itemsLoaded) {
			let listener;
			while (listener = this._listeners.itemsLoaded.shift()) {
				this.itemsView.addEventListener('load', listener);
			}
		}
		this.itemsView.addEventListener('load', this.setTagScope);
		document.getElementById('zotero-items-tree').view = this.itemsView;
		
		// Add events to treecolpicker to update menu before showing/hiding
		try {
			let treecols = document.getElementById('zotero-items-columns-header');
			let treecolpicker = treecols.boxObject.firstChild.nextSibling;
			let menupopup = treecolpicker.boxObject.firstChild.nextSibling;
			let attr = menupopup.getAttribute('onpopupshowing');
			if (attr.indexOf('Zotero') == -1) {
				menupopup.setAttribute('onpopupshowing', 'ZoteroPane.itemsView.onColumnPickerShowing(event);')
					// Keep whatever else is there
					+ ' ' + attr;
				menupopup.setAttribute('onpopuphidden', 'ZoteroPane.itemsView.onColumnPickerHidden(event);')
					// Keep whatever else is there
					+ ' ' + menupopup.getAttribute('onpopuphidden');
			}
		}
		catch (e) {
			Zotero.debug(e);
		}
		
		Zotero.Prefs.set('lastViewedFolder', collectionTreeRow.id);
	});
	
	
	this.getCollectionTreeRow = function () {
		if (!this.collectionsView.selection.count) {
			return false;
		}
		return this.collectionsView.getRow(this.collectionsView.selection.currentIndex);
	}
	
	
	/**
	 * @return {Promise}
	 */
	this.itemSelected = function (event) {
		return Zotero.spawn(function* () {
			yield Zotero.DB.waitForTransaction();
			
			// Display restore button if items selected in Trash
			if (this.itemsView.selection.count) {
				document.getElementById('zotero-item-restore-button').hidden
					= !this.getCollectionTreeRow().isTrash()
						|| _nonDeletedItemsSelected(this.itemsView);
			}
			else {
				document.getElementById('zotero-item-restore-button').hidden = true;
			}
			
			var tabs = document.getElementById('zotero-view-tabbox');
			
			// save note when switching from a note
			if(document.getElementById('zotero-item-pane-content').selectedIndex == 2) {
				// TODO: only try to save when selected item is different
				yield document.getElementById('zotero-note-editor').save();
			}
			
			var collectionTreeRow = this.getCollectionTreeRow();
			
			// Single item selected
			if (this.itemsView.selection.count == 1 && this.itemsView.selection.currentIndex != -1)
			{
				var item = this.itemsView.getSelectedItems()[0];
				
				if (item.isNote()) {
					var noteEditor = document.getElementById('zotero-note-editor');
					noteEditor.mode = this.collectionsView.editable ? 'edit' : 'view';
					
					var clearUndo = noteEditor.item ? noteEditor.item.id != item.id : false;
					
					noteEditor.parent = null;
					noteEditor.item = item;
					
					// If loading new or different note, disable undo while we repopulate the text field
					// so Undo doesn't end up clearing the field. This also ensures that Undo doesn't
					// undo content from another note into the current one.
					if (clearUndo) {
						noteEditor.clearUndo();
					}
					
					var viewButton = document.getElementById('zotero-view-note-button');
					if (this.collectionsView.editable) {
						viewButton.hidden = false;
						viewButton.setAttribute('noteID', item.id);
						if (!item.isTopLevelItem()) {
							viewButton.setAttribute('parentItemID', item.parentItemID);
						}
						else {
							viewButton.removeAttribute('parentItemID');
						}
					}
					else {
						viewButton.hidden = true;
					}
					
					document.getElementById('zotero-item-pane-content').selectedIndex = 2;
				}
				
				else if (item.isAttachment()) {
					var attachmentBox = document.getElementById('zotero-attachment-box');
					attachmentBox.mode = this.collectionsView.editable ? 'edit' : 'view';
					attachmentBox.item = item;
					
					document.getElementById('zotero-item-pane-content').selectedIndex = 3;
				}
				
				// Regular item
				else {
					var isCommons = collectionTreeRow.isBucket();
					
					document.getElementById('zotero-item-pane-content').selectedIndex = 1;
					var tabBox = document.getElementById('zotero-view-tabbox');
					var pane = tabBox.selectedIndex;
					tabBox.firstChild.hidden = isCommons;
					
					var button = document.getElementById('zotero-item-show-original');
					if (isCommons) {
						button.hidden = false;
						button.disabled = !this.getOriginalItem();
					}
					else {
						button.hidden = true;
					}
					
					if (this.collectionsView.editable) {
						yield ZoteroItemPane.viewItem(item, null, pane);
						tabs.selectedIndex = document.getElementById('zotero-view-item').selectedIndex;
					}
					else {
						yield ZoteroItemPane.viewItem(item, 'view', pane);
						tabs.selectedIndex = document.getElementById('zotero-view-item').selectedIndex;
					}
				}
			}
			// Zero or multiple items selected
			else {
				var count = this.itemsView.selection.count;
				
				// Display duplicates merge interface in item pane
				if (collectionTreeRow.isDuplicates()) {
					if (!collectionTreeRow.editable) {
						if (count) {
							var msg = Zotero.getString('pane.item.duplicates.writeAccessRequired');
						}
						else {
							var msg = Zotero.getString('pane.item.selected.zero');
						}
						this.setItemPaneMessage(msg);
					}
					else if (count) {
						document.getElementById('zotero-item-pane-content').selectedIndex = 4;
						
						// Load duplicates UI code
						if (typeof Zotero_Duplicates_Pane == 'undefined') {
							Zotero.debug("Loading duplicatesMerge.js");
							Components.classes["@mozilla.org/moz/jssubscript-loader;1"]
								.getService(Components.interfaces.mozIJSSubScriptLoader)
								.loadSubScript("chrome://zotero/content/duplicatesMerge.js");
						}
						
						// On a Select All of more than a few items, display a row
						// count instead of the usual item type mismatch error
						var displayNumItemsOnTypeError = count > 5 && count == this.itemsView.rowCount;
						
						// Initialize the merge pane with the selected items
						Zotero_Duplicates_Pane.setItems(this.getSelectedItems(), displayNumItemsOnTypeError);
					}
					else {
						var msg = Zotero.getString('pane.item.duplicates.selectToMerge');
						this.setItemPaneMessage(msg);
					}
				}
				// Display label in the middle of the item pane
				else {
					if (count) {
						var msg = Zotero.getString('pane.item.selected.multiple', count);
					}
					else {
						var rowCount = this.itemsView.rowCount;
						var str = 'pane.item.unselected.';
						switch (rowCount){
							case 0:
								str += 'zero';
								break;
							case 1:
								str += 'singular';
								break;
							default:
								str += 'plural';
								break;
						}
						var msg = Zotero.getString(str, [rowCount]);
					}
					
					this.setItemPaneMessage(msg);
				}
			}
		}, this)
		.then(function () {
			// See note in itemTreeView.js::selectItem()
			if (this.itemsView._itemSelectedPromiseResolver) {
				this.itemsView._itemSelectedPromiseResolver.resolve();
			}
		}.bind(this))
		.catch(function (e) {
			Zotero.debug(e, 1);
			if (this.itemsView._itemSelectedPromiseResolver) {
				this.itemsView._itemSelectedPromiseResolver.reject(e);
			}
			throw e;
		}.bind(this));
	};
	
	
	/**
	 * Check if any selected items in the passed (trash) treeview are not deleted
	 *
	 * @param	{nsITreeView}
	 * @return	{Boolean}
	 */
	function _nonDeletedItemsSelected(itemsView) {
		var start = {};
		var end = {};
		for (var i=0, len=itemsView.selection.getRangeCount(); i<len; i++) {
			itemsView.selection.getRangeAt(i, start, end);
			for (var j=start.value; j<=end.value; j++) {
				if (!itemsView.getRow(j).ref.deleted) {
					return true;
				}
			}
		}
		return false;
	}
	
	
	/**
	 * @return {Promise}
	 */
	this.updateNoteButtonMenu = function () {
		var items = ZoteroPane_Local.getSelectedItems();
		var cmd = document.getElementById('cmd_zotero_newChildNote');
		cmd.setAttribute("disabled", !this.canEdit() ||
			!(items.length == 1 && (items[0].isRegularItem() || !items[0].isTopLevelItem())));
	}
	
	
	this.updateAttachmentButtonMenu = function (popup) {
		var items = ZoteroPane_Local.getSelectedItems();
		
		var disabled = !this.canEdit() || !(items.length == 1 && items[0].isRegularItem());
		
		if (disabled) {
			for each(var node in popup.childNodes) {
				node.disabled = true;
			}
			return;
		}
		
		var collectionTreeRow = this.collectionsView.selectedTreeRow;
		var canEditFiles = this.canEditFiles();
		
		var prefix = "menuitem-iconic zotero-menuitem-attachments-";
		
		for (var i=0; i<popup.childNodes.length; i++) {
			var node = popup.childNodes[i];
			var className = node.className.replace('standalone-no-display', '').trim();
			
			switch (className) {
				case prefix + 'link':
					node.disabled = collectionTreeRow.isWithinGroup();
					break;
				
				case prefix + 'snapshot':
				case prefix + 'file':
					node.disabled = !canEditFiles;
					break;
				
				case prefix + 'web-link':
					node.disabled = false;
					break;
				
				default:
					throw ("Invalid class name '" + className + "' in ZoteroPane_Local.updateAttachmentButtonMenu()");
			}
		}
	}
	
	
	this.checkPDFConverter = function () {
		if (Zotero.Fulltext.pdfConverterIsRegistered()) {
			return true;
		}
		
		var ps = Components.classes["@mozilla.org/embedcomp/prompt-service;1"]
			.getService(Components.interfaces.nsIPromptService);
		var buttonFlags = (ps.BUTTON_POS_0) * (ps.BUTTON_TITLE_IS_STRING)
			+ (ps.BUTTON_POS_1) * (ps.BUTTON_TITLE_CANCEL);
		var index = ps.confirmEx(
			null,
			Zotero.getString('pane.item.attachments.PDF.installTools.title'),
			Zotero.getString('pane.item.attachments.PDF.installTools.text'),
			buttonFlags,
			Zotero.getString('general.openPreferences'),
			null, null, null, {}
		);
		if (index == 0) {
			ZoteroPane_Local.openPreferences('zotero-prefpane-search', 'pdftools-install');
		}
		return false;
	}
	
	
	/**
	 * @return {Promise}
	 */
	this.reindexItem = Zotero.Promise.coroutine(function* () {
		var items = this.getSelectedItems();
		if (!items) {
			return;
		}
		
		var itemIDs = [];
		var checkPDF = false;
		for (var i=0; i<items.length; i++) {
			// If any PDFs, we need to make sure the converter is installed and
			// prompt for installation if not
			if (!checkPDF && items[i].attachmentContentType && items[i].attachmentContentType == "application/pdf") {
				checkPDF = true;
			}
			itemIDs.push(items[i].id);
		}
		
		if (checkPDF) {
			var installed = this.checkPDFConverter();
			if (!installed) {
				yield document.getElementById('zotero-attachment-box').updateItemIndexedState();
				return;
			}
		}
		
		yield Zotero.Fulltext.indexItems(itemIDs, true);
		yield document.getElementById('zotero-attachment-box').updateItemIndexedState();
	});
	
	
	/**
	 * @return {Promise}
	 */
	this.duplicateSelectedItem = Zotero.Promise.coroutine(function* () {
		var self = this;
		if (!self.canEdit()) {
			self.displayCannotEditLibraryMessage();
			return;
		}
		
		var item = self.getSelectedItems()[0];
		var newItem;
		
		yield Zotero.DB.executeTransaction(function () {
			// Create new unsaved clone item in target library
			newItem = new Zotero.Item(item.itemTypeID);
			newItem.libraryID = item.libraryID;
			// DEBUG: save here because clone() doesn't currently work on unsaved tagged items
			var id = yield newItem.save();
			
			var newItem = yield Zotero.Items.getAsync(id);
			yield item.clone(false, newItem, false, !Zotero.Prefs.get('groups.copyTags'));
			yield newItem.save();
			
			if (self.collectionsView.selectedTreeRow.isCollection() && newItem.isTopLevelItem()) {
				self.collectionsView.selectedTreeRow.ref.addItem(newItem.id);
			}
		});
		
		yield self.selectItem(newItem.id);
	});
	
	
	this.deleteSelectedItem = function () {
		Zotero.debug("ZoteroPane_Local.deleteSelectedItem() is deprecated -- use ZoteroPane_Local.deleteSelectedItems()");
		this.deleteSelectedItems();
	}
	
	/*
	 * Remove, trash, or delete item(s), depending on context
	 *
	 * @param  {Boolean}  [force=false]     Trash or delete even if in a collection or search,
	 *                                      or trash without prompt in library
	 * @param  {Boolean}  [fromMenu=false]  If triggered from context menu, which always prompts for deletes
	 */
	this.deleteSelectedItems = function (force, fromMenu) {
		if (!this.itemsView || !this.itemsView.selection.count) {
			return;
		}
		var collectionTreeRow = this.collectionsView.selectedTreeRow;
		
		if (!collectionTreeRow.isTrash() && !collectionTreeRow.isBucket() && !this.canEdit()) {
			this.displayCannotEditLibraryMessage();
			return;
		}
		
		var toTrash = {
			title: Zotero.getString('pane.items.trash.title'),
			text: Zotero.getString(
				'pane.items.trash' + (this.itemsView.selection.count > 1 ? '.multiple' : '')
			)
		};
		var toDelete = {
			title: Zotero.getString('pane.items.delete.title'),
			text: Zotero.getString(
				'pane.items.delete' + (this.itemsView.selection.count > 1 ? '.multiple' : '')
			)
		};
		
		if (collectionTreeRow.isPublications()) {
			var prompt = toDelete;
		}
		else if (collectionTreeRow.isLibrary(true)) {
			// In library, don't prompt if meta key was pressed
			var prompt = (force && !fromMenu) ? false : toTrash;
		}
		else if (collectionTreeRow.isCollection()) {
			// In collection, only prompt if trashing
			var prompt = force ? toTrash : false;
		}
		else if (collectionTreeRow.isSearch() || collectionTreeRow.isUnfiled() || collectionTreeRow.isDuplicates()) {
			if (!force) {
				return;
			}
			var prompt = toTrash;
		}
		// Do nothing in trash view if any non-deleted items are selected
		else if (collectionTreeRow.isTrash()) {
			var start = {};
			var end = {};
			for (var i=0, len=this.itemsView.selection.getRangeCount(); i<len; i++) {
				this.itemsView.selection.getRangeAt(i, start, end);
				for (var j=start.value; j<=end.value; j++) {
					if (!this.itemsView.getRow(j).ref.deleted) {
						return;
					}
				}
			}
			var prompt = toDelete;
		}
		else if (collectionTreeRow.isBucket()) {
			var prompt = toDelete;
		}
		// Do nothing in share views
		else if (collectionTreeRow.isShare()) {
			return;
		}
		
		var promptService = Components.classes["@mozilla.org/embedcomp/prompt-service;1"]
										.getService(Components.interfaces.nsIPromptService);
		if (!prompt || promptService.confirm(window, prompt.title, prompt.text)) {
			this.itemsView.deleteSelection(force);
		}
	}
	
	
	this.mergeSelectedItems = function () {
		if (!this.canEdit()) {
			this.displayCannotEditLibraryMessage();
			return;
		}
		
		document.getElementById('zotero-item-pane-content').selectedIndex = 4;
		
		if (typeof Zotero_Duplicates_Pane == 'undefined') {
			Zotero.debug("Loading duplicatesMerge.js");
			Components.classes["@mozilla.org/moz/jssubscript-loader;1"]
				.getService(Components.interfaces.mozIJSSubScriptLoader)
				.loadSubScript("chrome://zotero/content/duplicatesMerge.js");
		}
		
		// Initialize the merge pane with the selected items
		Zotero_Duplicates_Pane.setItems(this.getSelectedItems());
	}
	
	
	this.deleteSelectedCollection = function (deleteItems) {
		var collectionTreeRow = this.getCollectionTreeRow();
		
		// Remove virtual duplicates collection
		if (collectionTreeRow.isDuplicates()) {
			this.setVirtual(collectionTreeRow.ref.libraryID, 'duplicates', false);
			return;
		}
		// Remove virtual unfiled collection
		else if (collectionTreeRow.isUnfiled()) {
			this.setVirtual(collectionTreeRow.ref.libraryID, 'unfiled', false);
			return;
		}
		
		if (!this.canEdit()) {
			this.displayCannotEditLibraryMessage();
			return;
		}
		
		
		var ps = Components.classes["@mozilla.org/embedcomp/prompt-service;1"]
			.getService(Components.interfaces.nsIPromptService);
		buttonFlags = ps.BUTTON_POS_0 * ps.BUTTON_TITLE_IS_STRING
			+ ps.BUTTON_POS_1 * ps.BUTTON_TITLE_CANCEL;
		if (this.collectionsView.selection.count == 1) {
			if (collectionTreeRow.isCollection())
			{
				if (deleteItems) {
					var index = ps.confirmEx(
						null,
						Zotero.getString('pane.collections.deleteWithItems.title'),
						Zotero.getString('pane.collections.deleteWithItems'),
						buttonFlags,
						Zotero.getString('pane.collections.deleteWithItems.title'),
						"", "", "", {}
					);
				}
				else {
					var index = ps.confirmEx(
						null,
						Zotero.getString('pane.collections.delete.title'),
						Zotero.getString('pane.collections.delete')
							+ "\n\n"
							+ Zotero.getString('pane.collections.delete.keepItems'),
						buttonFlags,
						Zotero.getString('pane.collections.delete.title'),
						"", "", "", {}
					);
				}
				if (index == 0) {
					this.collectionsView.deleteSelection(deleteItems);
				}
			}
			else if (collectionTreeRow.isSearch())
			{
				
				var index = ps.confirmEx(
					null,
					Zotero.getString('pane.collections.deleteSearch.title'),
					Zotero.getString('pane.collections.deleteSearch'),
					buttonFlags,
					Zotero.getString('pane.collections.deleteSearch.title'),
					"", "", "", {}
				);
				if (index == 0) {
					this.collectionsView.deleteSelection();
				}
			}
		}
	}
	
	
	// Currently used only for Commons to find original linked item
	this.getOriginalItem = function () {
		var item = this.getSelectedItems()[0];
		var collectionTreeRow = this.getCollectionTreeRow();
		// TEMP: Commons buckets only
		return collectionTreeRow.ref.getLocalItem(item);
	}
	
	
	this.showOriginalItem = function () {
		var item = this.getOriginalItem();
		if (!item) {
			Zotero.debug("Original item not found");
			return;
		}
		this.selectItem(item.id).done();
	}
	
	
	/**
	 * @return {Promise}
	 */
	this.restoreSelectedItems = Zotero.Promise.coroutine(function* () {
		var items = this.getSelectedItems();
		if (!items) {
			return;
		}
		
		yield Zotero.DB.executeTransaction(function* () {
			for (let i=0; i<items.length; i++) {
				items[i].deleted = false;
				items[i].save({
					skipDateModifiedUpdate: true
				});
			}
		}.bind(this));
	});
	
	
	/**
	 * @return {Promise}
	 */
	this.emptyTrash = Zotero.Promise.coroutine(function* () {
		var libraryID = this.getSelectedLibraryID();
		
		var ps = Components.classes["@mozilla.org/embedcomp/prompt-service;1"]
								.getService(Components.interfaces.nsIPromptService);
		
		var result = ps.confirm(
			null,
			"",
			Zotero.getString('pane.collections.emptyTrash') + "\n\n"
				+ Zotero.getString('general.actionCannotBeUndone')
		);
		if (result) {
			let deleted = yield Zotero.Items.emptyTrash(libraryID);
			yield Zotero.purgeDataObjects(true);
		}
	});
	
	
	this.editSelectedCollection = function () {
		if (!this.canEdit()) {
			this.displayCannotEditLibraryMessage();
			return;
		}
		
		if (this.collectionsView.selection.count > 0) {
			var row = this.collectionsView.getRow(this.collectionsView.selection.currentIndex);
			
			if (row.isCollection()) {
				var promptService = Components.classes["@mozilla.org/embedcomp/prompt-service;1"]
										.getService(Components.interfaces.nsIPromptService);
				
				var newName = { value: row.getName() };
				var result = promptService.prompt(window, "",
					Zotero.getString('pane.collections.rename'), newName, "", {});
				
				if (result && newName.value) {
					row.ref.name = newName.value;
					row.ref.save();
				}
			}
			else {
				var s = new Zotero.Search();
				s.id = row.ref.id;
				s.loadPrimaryData()
				.then(function () {
					return s.loadConditions();
				})
				.then(function () {
					var io = {dataIn: {search: s, name: row.getName()}, dataOut: null};
					window.openDialog('chrome://zotero/content/searchDialog.xul','','chrome,modal',io);
					if (io.dataOut) {
						this.onCollectionSelected(); //reload itemsView
					}
				}.bind(this));
			}
		}
	}
	
	
	this.copySelectedItemsToClipboard = function (asCitations) {
		var items = this.getSelectedItems();
		if (!items.length) {
			return;
		}
		
		// Make sure at least one item is a regular item
		//
		// DEBUG: We could copy notes via keyboard shortcut if we altered
		// Z_F_I.copyItemsToClipboard() to use Z.QuickCopy.getContentFromItems(),
		// but 1) we'd need to override that function's drag limit and 2) when I
		// tried it the OS X clipboard seemed to be getting text vs. HTML wrong,
		// automatically converting text/html to plaintext rather than using
		// text/unicode. (That may be fixable, however.)
		var canCopy = false;
		for each(var item in items) {
			if (item.isRegularItem()) {
				canCopy = true;
				break;
			}
		}
		if (!canCopy) {
			var ps = Components.classes["@mozilla.org/embedcomp/prompt-service;1"]
									.getService(Components.interfaces.nsIPromptService);
			ps.alert(null, "", Zotero.getString("fileInterface.noReferencesError"));
			return;
		}
		
		var url = (window.content && window.content.location ? window.content.location.href : null);
		var [mode, format] = (yield Zotero.QuickCopy.getFormatFromURL(url)).split('=');
		var [mode, contentType] = mode.split('/');
		
		if (mode == 'bibliography') {
			if (asCitations) {
				Zotero_File_Interface.copyCitationToClipboard(items, format, contentType == 'html');
			}
			else {
				Zotero_File_Interface.copyItemsToClipboard(items, format, contentType == 'html');
			}
		}
		else if (mode == 'export') {
			// Copy citations doesn't work in export mode
			if (asCitations) {
				return;
			}
			else {
				Zotero_File_Interface.exportItemsToClipboard(items, format);
			}
		}
	}
	
	
	this.clearQuicksearch = Zotero.Promise.coroutine(function* () {
		var search = document.getElementById('zotero-tb-search');
		if (search.value !== '') {
			search.value = '';
			yield ZoteroPane_Local.search();
			return true;
		}
		return false;
	});
	
	
	function handleSearchKeypress(textbox, event) {
		// Events that turn find-as-you-type on
		if (event.keyCode == event.DOM_VK_ESCAPE) {
			textbox.value = '';
			ZoteroPane_Local.setItemsPaneMessage(Zotero.getString('searchInProgress'));
			setTimeout(function () {
				ZoteroPane_Local.search();
				ZoteroPane_Local.clearItemsPaneMessage();
			}, 1);
		}
		else if (event.keyCode == event.DOM_VK_RETURN) {
			ZoteroPane_Local.setItemsPaneMessage(Zotero.getString('searchInProgress'));
			setTimeout(function () {
				ZoteroPane_Local.search(true);
				ZoteroPane_Local.clearItemsPaneMessage();
			}, 1);
		}
	}
	
	
	function handleSearchInput(textbox, event) {
		// This is the new length, except, it seems, when the change is a
		// result of Undo or Redo
		if (!textbox.value.length) {
			ZoteroPane_Local.setItemsPaneMessage(Zotero.getString('searchInProgress'));
			setTimeout(function () {
				ZoteroPane_Local.search();
				ZoteroPane_Local.clearItemsPaneMessage();
			}, 1);
		}
		else if (textbox.value.indexOf('"') != -1) {
			ZoteroPane_Local.setItemsPaneMessage(Zotero.getString('advancedSearchMode'));
		}
	}
	
	
	/**
	 * @return {Promise}
	 */
	this.search = Zotero.Promise.coroutine(function* (runAdvanced) {
		if (!this.itemsView) {
			return;
		}
		var search = document.getElementById('zotero-tb-search');
		if (!runAdvanced && search.value.indexOf('"') != -1) {
			return;
		}
		var searchVal = search.value;
		return this.itemsView.setFilter('search', searchVal);
	});
	
	
	/*
	 * Select item in current collection or, if not there, in Library
	 *
	 * If _inLibrary_, force switch to Library
	 * If _expand_, open item if it's a container
	 */
	this.selectItem = Zotero.Promise.coroutine(function* (itemID, inLibrary, expand)
	{
		if (!itemID) {
			return false;
		}
		
		var item = yield Zotero.Items.getAsync(itemID);
		if (!item) {
			return false;
		}
		
		// Restore window if it's in the dock
		if (window.windowState == Components.interfaces.nsIDOMChromeWindow.STATE_MINIMIZED) {
			window.restore();
		}
		
		if (!this.collectionsView) {
			throw new Error("Collections view not loaded");
		}
		
		var self = this;
		var deferred = Zotero.Promise.defer();
		this.collectionsView.addEventListener('load', function () {
			Zotero.spawn(function* () {
				var currentLibraryID = self.getSelectedLibraryID();
				// If in a different library
				if (item.libraryID != currentLibraryID) {
					Zotero.debug("Library ID differs; switching library");
					yield self.collectionsView.selectLibrary(item.libraryID);
				}
				// Force switch to library view
				else if (!self.collectionsView.selectedTreeRow.isLibrary() && inLibrary) {
					Zotero.debug("Told to select in library; switching to library");
					yield self.collectionsView.selectLibrary(item.libraryID);
				}
				
				self.addEventListener('itemsLoaded', function () {
					Zotero.spawn(function* () {
						var selected = yield self.itemsView.selectItem(itemID, expand);
						if (!selected) {
							Zotero.debug("Item was not selected; switching to library");
							yield self.collectionsView.selectLibrary(item.libraryID);
							yield self.itemsView.selectItem(itemID, expand);
						}
						deferred.resolve(true);
					})
					.catch(function(e) {
						deferred.reject(e);
					});
				});
			})
			.catch(function(e) {
				deferred.reject(e);
			});
		});
		
		// open Zotero pane
		this.show();
		
		return deferred.promise;
	});
	
	
	this.addEventListener = function (event, listener) {
		if (event == 'itemsLoaded') {
			if (this.itemsView) {
				this.itemsView.addEventListener('load', listener);
			}
			else {
				if (!this._listeners.itemsLoaded) {
					this._listeners.itemsLoaded = [];
				}
				this._listeners.itemsLoaded.push(listener);
			}
		}
	};
	
	
	this._runListeners = Zotero.Promise.coroutine(function* (event) {
		if (!this._listeners[event]) {
			return;
		}
		
		var listener;
		while (listener = this._listeners[event].shift()) {
			yield Zotero.Promise.resolve(listener());
		}
	});
	
	
	this.getSelectedLibraryID = function () {
		return this.collectionsView.getSelectedLibraryID();
	}
	
	
	function getSelectedCollection(asID) {
		return this.collectionsView ? this.collectionsView.getSelectedCollection(asID) : false;
	}
	
	
	function getSelectedSavedSearch(asID)
	{
		if (this.collectionsView.selection.count > 0 && this.collectionsView.selection.currentIndex != -1) {
			var collection = this.collectionsView.getRow(this.collectionsView.selection.currentIndex);
			if (collection && collection.isSearch()) {
				return asID ? collection.ref.id : collection.ref;
			}
		}
		return false;
	}
	
	
	/*
	 * Return an array of Item objects for selected items
	 *
	 * If asIDs is true, return an array of itemIDs instead
	 */
	function getSelectedItems(asIDs)
	{
		if (!this.itemsView) {
			return [];
		}
		
		return this.itemsView.getSelectedItems(asIDs);
	}
	
	
	this.getSelectedGroup = function (asID) {
		if (this.collectionsView.selection
				&& this.collectionsView.selection.count > 0
				&& this.collectionsView.selection.currentIndex != -1) {
		
			var collectionTreeRow = this.getCollectionTreeRow();
			if (collectionTreeRow && collectionTreeRow.isGroup()) {
				return asID ? collectionTreeRow.ref.id : collectionTreeRow.ref;
			}
		}
		return false;
	}
	
	
	/*
	 * Returns an array of Zotero.Item objects of visible items in current sort order
	 *
	 * If asIDs is true, return an array of itemIDs instead
	 */
	function getSortedItems(asIDs) {
		if (!this.itemsView) {
			return [];
		}
		
		return this.itemsView.getSortedItems(asIDs);
	}
	
	
	function getSortField() {
		if (!this.itemsView) {
			return false;
		}
		
		return this.itemsView.getSortField();
	}
	
	
	function getSortDirection() {
		if (!this.itemsView) {
			return false;
		}
		
		return this.itemsView.getSortDirection();
	}
	
	
	this.buildCollectionContextMenu = function () {
		var options = [
			"newCollection",
			"newSavedSearch",
			"newSubcollection",
			"sep1",
			"showDuplicates",
			"showUnfiled",
			"editSelectedCollection",
			"deleteCollection",
			"deleteCollectionAndItems",
			"sep2",
			"exportCollection",
			"createBibCollection",
			"exportFile",
			"loadReport",
			"emptyTrash",
			"createCommonsBucket",
			"refreshCommonsBucket"
		];
		
		var m = {};
		var i = 0;
		for each(var option in options) {
			m[option] = i++;
		}
		
		var menu = document.getElementById('zotero-collectionmenu');
		
		var collectionTreeRow = this.collectionsView.selectedTreeRow;
		
		// By default things are hidden and visible, so we only need to record
		// when things are visible and when they're visible but disabled
		var show = [], disable = [];
		
		if (collectionTreeRow.isCollection()) {
			show = [
				m.newSubcollection,
				m.sep1,
				m.editSelectedCollection,
				m.deleteCollection,
				m.deleteCollectionAndItems,
				m.sep2,
				m.exportCollection,
				m.createBibCollection,
				m.loadReport
			];
			var s = [m.exportCollection, m.createBibCollection, m.loadReport];
			if (!this.itemsView.rowCount) {
				if (!this.collectionsView.isContainerEmpty(this.collectionsView.selection.currentIndex)) {
					disable = [m.createBibCollection, m.loadReport];
				}
				else {
					disable = s;
				}
			}
			
			// Adjust labels
			menu.childNodes[m.editSelectedCollection].setAttribute('label', Zotero.getString('pane.collections.menu.rename.collection'));
			menu.childNodes[m.deleteCollection].setAttribute('label', Zotero.getString('pane.collections.menu.delete.collection'));
			menu.childNodes[m.deleteCollectionAndItems].setAttribute('label', Zotero.getString('pane.collections.menu.delete.collectionAndItems'));
			menu.childNodes[m.exportCollection].setAttribute('label', Zotero.getString('pane.collections.menu.export.collection'));
			menu.childNodes[m.createBibCollection].setAttribute('label', Zotero.getString('pane.collections.menu.createBib.collection'));
			menu.childNodes[m.loadReport].setAttribute('label', Zotero.getString('pane.collections.menu.generateReport.collection'));
		}
		else if (collectionTreeRow.isSearch()) {
			show = [
				m.editSelectedCollection,
				m.deleteCollection,
				m.sep2,
				m.exportCollection,
				m.createBibCollection,
				m.loadReport
			];
			
			menu.childNodes[m.deleteCollection].setAttribute('label', Zotero.getString('pane.collections.menu.delete.savedSearch'));
			
			var s = [m.exportCollection, m.createBibCollection, m.loadReport];
			if (!this.itemsView.rowCount) {
				disable = s;
			}
			
			// Adjust labels
			menu.childNodes[m.editSelectedCollection].setAttribute('label', Zotero.getString('pane.collections.menu.edit.savedSearch'));
			menu.childNodes[m.exportCollection].setAttribute('label', Zotero.getString('pane.collections.menu.export.savedSearch'));
			menu.childNodes[m.createBibCollection].setAttribute('label', Zotero.getString('pane.collections.menu.createBib.savedSearch'));
			menu.childNodes[m.loadReport].setAttribute('label', Zotero.getString('pane.collections.menu.generateReport.savedSearch'));
		}
		else if (collectionTreeRow.isTrash()) {
			show = [m.emptyTrash];
		}
		else if (collectionTreeRow.isGroup()) {
			show = [m.newCollection, m.newSavedSearch, m.sep1, m.showDuplicates, m.showUnfiled];
		}
		else if (collectionTreeRow.isDuplicates() || collectionTreeRow.isUnfiled()) {
			show = [
				m.deleteCollection
			];
			
			menu.childNodes[m.deleteCollection].setAttribute('label', Zotero.getString('general.hide'));
		}
		else if (collectionTreeRow.isHeader()) {
			if (collectionTreeRow.ref.id == 'commons-header') {
				show = [m.createCommonsBucket];
			}
		}
		else if (collectionTreeRow.isBucket()) {
			show = [m.refreshCommonsBucket];
		}
		// Library
		else
		{
			show = [m.newCollection, m.newSavedSearch, m.sep1, m.showDuplicates, m.showUnfiled, m.sep2, m.exportFile];
		}
		
		// Disable some actions if user doesn't have write access
		//
		// Some actions are disabled via their commands in onCollectionSelected()
		var s = [m.newSubcollection, m.editSelectedCollection, m.deleteCollection, m.deleteCollectionAndItems];
		if (collectionTreeRow.isWithinGroup() && !collectionTreeRow.editable && !collectionTreeRow.isDuplicates() && !collectionTreeRow.isUnfiled()) {
			disable = disable.concat(s);
		}
		
		// If within non-editable group or trash it empty, disable Empty Trash
		if (collectionTreeRow.isTrash()) {
			if ((collectionTreeRow.isWithinGroup() && !collectionTreeRow.isWithinEditableGroup()) || !this.itemsView.rowCount) {
				disable.push(m.emptyTrash);
			}
		}
		
		// Hide and enable all actions by default (so if they're shown they're enabled)
		for each(var pos in m) {
			menu.childNodes[pos].setAttribute('hidden', true);
			menu.childNodes[pos].setAttribute('disabled', false);
		}
		
		for (var i in show)
		{
			menu.childNodes[show[i]].setAttribute('hidden', false);
		}
		
		for (var i in disable)
		{
			menu.childNodes[disable[i]].setAttribute('disabled', true);
		}
	}
	
	this.buildItemContextMenu = Zotero.Promise.coroutine(function* () {
		var options = [
			'showInLibrary',
			'sep1',
			'addNote',
			'addAttachments',
			'sep2',
			'duplicateItem',
			'deleteItem',
			'deleteFromLibrary',
			'restoreToLibrary',
			'mergeItems',
			'sep3',
			'exportItems',
			'createBib',
			'loadReport',
			'sep4',
			'recognizePDF',
			'createParent',
			'renameAttachments',
			'reindexItem'
		];
		
		var m = {};
		var i = 0;
		for each(var option in options) {
			m[option] = i++;
		}
		
		var menu = document.getElementById('zotero-itemmenu');
		
		// remove old locate menu items
		while(menu.firstChild && menu.firstChild.getAttribute("zotero-locate")) {
			menu.removeChild(menu.firstChild);
		}
		
		var disable = [], show = [], multiple = '';
		
		if (!this.itemsView) {
			return;
		}
		
		var collectionTreeRow = this.getCollectionTreeRow();
		
		if(collectionTreeRow.isTrash()) {
			show.push(m.restoreToLibrary);
		} else {
			show.push(m.deleteFromLibrary);
		}
		
		show.push(m.sep3, m.exportItems, m.createBib, m.loadReport);
		
		if (this.itemsView.selection.count > 0) {
			// Multiple items selected
			if (this.itemsView.selection.count > 1) {
				var multiple =  '.multiple';
				
				var items = this.getSelectedItems();
				var canMerge = true, canIndex = true, canRecognize = true, canRename = true;
				
				if (!Zotero.Fulltext.pdfConverterIsRegistered()) {
					canIndex = false;
				}
				
				for each(var item in items) {
					if (canMerge && !item.isRegularItem() || collectionTreeRow.isDuplicates()) {
						canMerge = false;
					}
					
					if (canIndex && !(yield Zotero.Fulltext.canReindex(item))) {
						canIndex = false;
					}
					
					if (canRecognize && !Zotero_RecognizePDF.canRecognize(item)) {
						canRecognize = false;
					}
					
					// Show rename option only if all items are child attachments
					if (canRename && (!item.isAttachment() || item.isTopLevelItem() || item.attachmentLinkMode == Zotero.Attachments.LINK_MODE_LINKED_URL)) {
						canRename = false;
					}
				}
				
				if (canMerge) {
					show.push(m.mergeItems);
				}
				
				if (canIndex) {
					show.push(m.reindexItem);
				}
				
				if (canRecognize) {
					show.push(m.recognizePDF);
				}
				
				var canCreateParent = true;
				for each(var item in items) {
					if (!item.isTopLevelItem() || !item.isAttachment()) {
						canCreateParent = false;
						break;
					}
				}
				if (canCreateParent) {
					show.push(m.createParent);
				}
				
				if (canRename) {
					show.push(m.renameAttachments);
				}
				
				// Add in attachment separator
				if (canCreateParent || canRecognize || canRename || canIndex) {
					show.push(m.sep4);
				}
				
				// Block certain actions on files if no access and at least one item
				// is an imported attachment
				if (!collectionTreeRow.filesEditable) {
					var hasImportedAttachment = false;
					for (var i=0; i<items.length; i++) {
						var item = items[i];
						if (item.isImportedAttachment()) {
							hasImportedAttachment = true;
							break;
						}
					}
					if (hasImportedAttachment) {
						disable.push(m.deleteFromLibrary, m.createParent, m.renameAttachments);
					}
				}
			}
			
			// Single item selected
			else
			{
				let item = this.getSelectedItems()[0];
				menu.setAttribute('itemID', item.id);
				menu.setAttribute('itemKey', item.key);
				
				// Show in Library
				if (!collectionTreeRow.isLibrary() && !collectionTreeRow.isWithinGroup()) {
					show.push(m.showInLibrary, m.sep1);
				}
				
				// Disable actions in the trash
				if (collectionTreeRow.isTrash()) {
					disable.push(m.deleteItem);
				}
				
				if (item.isRegularItem()) {
					show.push(m.addNote, m.addAttachments, m.sep2);
				}
				
				if (item.isAttachment()) {
					var showSep4 = false;
					
					if (Zotero_RecognizePDF.canRecognize(item)) {
						show.push(m.recognizePDF);
						showSep4 = true;
					}
					
					// Allow parent item creation for standalone attachments
					if (item.isTopLevelItem()) {
						show.push(m.createParent);
						showSep4 = true;
					}
					
					// Attachment rename option
					if (!item.isTopLevelItem() && item.attachmentLinkMode != Zotero.Attachments.LINK_MODE_LINKED_URL) {
						show.push(m.renameAttachments);
						showSep4 = true;
					}
					
					// If not linked URL, show reindex line
					if (Zotero.Fulltext.pdfConverterIsRegistered()
							&& (yield Zotero.Fulltext.canReindex(item))) {
						show.push(m.reindexItem);
						showSep4 = true;
					}
					
					if (showSep4) {
						show.push(m.sep4);
					}
				}
				else {
					show.push(m.duplicateItem);
				}
				
				// Update attachment submenu
				var popup = document.getElementById('zotero-add-attachment-popup')
				this.updateAttachmentButtonMenu(popup);
				
				// Block certain actions on files if no access
				if (item.isImportedAttachment() && !collectionTreeRow.filesEditable) {
					var d = [m.deleteFromLibrary, m.createParent, m.renameAttachments];
					for each(var val in d) {
						disable.push(val);
					}
				}
			}
		}
		// No items selected
		else
		{
			// Show in Library
			if (!collectionTreeRow.isLibrary()) {
				show.push(m.showInLibrary, m.sep1);
			}
			
			disable.push(m.showInLibrary, m.duplicateItem, m.deleteItem,
				m.deleteFromLibrary, m.exportItems, m.createBib, m.loadReport);
		}
		
		// TODO: implement menu for remote items
		if (!collectionTreeRow.editable) {
			for (var i in m) {
				// Still show export/bib/report for non-editable views
				// (other than Commons buckets, which aren't real items)
				if (!collectionTreeRow.isBucket()) {
					switch (i) {
						case 'exportItems':
						case 'createBib':
						case 'loadReport':
						case 'restoreToLibrary':
							continue;
					}
				}
				disable.push(m[i]);
			}
		}
		
		// Remove from collection
		if (collectionTreeRow.isCollection() && !(item && !item.isTopLevelItem()))
		{
			menu.childNodes[m.deleteItem].setAttribute('label', Zotero.getString('pane.items.menu.remove' + multiple));
			show.push(m.deleteItem);
		}
		
		// Plural if necessary
		menu.childNodes[m.deleteFromLibrary].setAttribute('label', Zotero.getString('pane.items.menu.moveToTrash' + multiple));
		menu.childNodes[m.exportItems].setAttribute('label', Zotero.getString('pane.items.menu.export' + multiple));
		menu.childNodes[m.createBib].setAttribute('label', Zotero.getString('pane.items.menu.createBib' + multiple));
		menu.childNodes[m.loadReport].setAttribute('label', Zotero.getString('pane.items.menu.generateReport' + multiple));
		menu.childNodes[m.createParent].setAttribute('label', Zotero.getString('pane.items.menu.createParent' + multiple));
		menu.childNodes[m.recognizePDF].setAttribute('label', Zotero.getString('pane.items.menu.recognizePDF' + multiple));
		menu.childNodes[m.renameAttachments].setAttribute('label', Zotero.getString('pane.items.menu.renameAttachments' + multiple));
		menu.childNodes[m.reindexItem].setAttribute('label', Zotero.getString('pane.items.menu.reindexItem' + multiple));
		
		// Hide and enable all actions by default (so if they're shown they're enabled)
		for each(var pos in m) {
			menu.childNodes[pos].setAttribute('hidden', true);
			menu.childNodes[pos].setAttribute('disabled', false);
		}
		
		for (var i in disable)
		{
			menu.childNodes[disable[i]].setAttribute('disabled', true);
		}
		
		for (var i in show)
		{
			menu.childNodes[show[i]].setAttribute('hidden', false);
		}
		
		// add locate menu options
		Zotero_LocateMenu.buildContextMenu(menu, true);
	});
	
	
	this.onTreeMouseDown = function (event) {
		var t = event.originalTarget;
		var tree = t.parentNode;
		
		// Ignore click on column headers
		if (!tree.treeBoxObject) {
			return;
		}
		
		var row = {}, col = {}, obj = {};
		tree.treeBoxObject.getCellAt(event.clientX, event.clientY, row, col, obj);
		if (row.value == -1) {
			return;
		}
		
		if (tree.id == 'zotero-collections-tree') {
			let collectionTreeRow = ZoteroPane_Local.collectionsView.getRow(row.value);
			
			// Prevent the tree's select event from being called for a click
			// on a library sync error icon
			if (collectionTreeRow.isLibrary(true)) {
				if (col.value.id == 'zotero-collections-sync-status-column') {
					var errors = Zotero.Sync.Runner.getErrors(collectionTreeRow.ref.libraryID);
					if (errors) {
						event.stopPropagation();
						return;
					}
				}
			}
		}
		
		// Automatically select all equivalent items when clicking on an item
		// in duplicates view
		else if (tree.id == 'zotero-items-tree') {
			let collectionTreeRow = ZoteroPane_Local.getCollectionTreeRow();
			
			if (collectionTreeRow.isDuplicates()) {
				// Trigger only on primary-button single clicks without modifiers
				// (so that items can still be selected and deselected manually)
				if (!event || event.detail != 1 || event.button != 0 || event.metaKey
					|| event.shiftKey || event.altKey || event.ctrlKey) {
					return;
				}
				
				var t = event.originalTarget;
				
				if (t.localName != 'treechildren') {
					return;
				}
				
				var tree = t.parentNode;
				
				var row = {}, col = {}, obj = {};
				tree.treeBoxObject.getCellAt(event.clientX, event.clientY, row, col, obj);
				
				// obj.value == 'cell'/'text'/'image'/'twisty'
				if (!obj.value) {
					return;
				}
				
				// Duplicated in itemTreeView.js::notify()
				var itemID = ZoteroPane_Local.itemsView.getRow(row.value).ref.id;
				var setItemIDs = collectionTreeRow.ref.getSetItemsByItemID(itemID);
				ZoteroPane_Local.itemsView.selectItems(setItemIDs);
				
				// Prevent the tree's select event from being called here,
				// since it's triggered by the multi-select
				event.stopPropagation();
			}
		}
	}
	
	
	// Adapted from: http://www.xulplanet.com/references/elemref/ref_tree.html#cmnote-9
	this.onTreeClick = function (event) {
		var t = event.originalTarget;
		
		if (t.localName != 'treechildren') {
			return;
		}
		
		var tree = t.parentNode;
		
		var row = {}, col = {}, obj = {};
		tree.treeBoxObject.getCellAt(event.clientX, event.clientY, row, col, obj);
		
		// We care only about primary-button double and triple clicks
		if (!event || (event.detail != 2 && event.detail != 3) || event.button != 0) {
			if (row.value == -1) {
				return;
			}
			
			if (tree.id == 'zotero-collections-tree') {
				let collectionTreeRow = ZoteroPane_Local.collectionsView.getRow(row.value);
				
				// Show the error panel when clicking a library-specific
				// sync error icon
				if (collectionTreeRow.isLibrary(true)) {
					if (col.value.id == 'zotero-collections-sync-status-column') {
						var errors = Zotero.Sync.Runner.getErrors(collectionTreeRow.ref.libraryID);
						if (!errors) {
							return;
						}
						
						var panel = Zotero.Sync.Runner.updateErrorPanel(window.document, errors);
						
						var anchor = document.getElementById('zotero-collections-tree-shim');
						
						var x = {}, y = {}, width = {}, height = {};
						tree.treeBoxObject.getCoordsForCellItem(row.value, col.value, 'image', x, y, width, height);
						
						x = x.value + Math.round(width.value / 2);
						y = y.value + height.value + 3;
						
						panel.openPopup(anchor, "after_start", x, y, false, false);
					}
					return;
				}
			}
			
			// The Mozilla tree binding fires select() in mousedown(),
			// but if when it gets to click() the selection differs from
			// what it expects (say, because multiple items had been
			// selected during mousedown(), as is the case in duplicates mode),
			// it fires select() again. We prevent that here.
			else if (tree.id == 'zotero-items-tree') {
				let collectionTreeRow = ZoteroPane_Local.getCollectionTreeRow();
				if (collectionTreeRow.isDuplicates()) {
					if (event.button != 0 || event.metaKey || event.shiftKey
						|| event.altKey || event.ctrlKey) {
						return;
					}
					
					if (obj.value == 'twisty') {
						return;
					}
					
					event.stopPropagation();
					event.preventDefault();
				}
			}
			
			return;
		}
		
		var collectionTreeRow = ZoteroPane_Local.getCollectionTreeRow();
		
		// Ignore double-clicks in duplicates view on everything except attachments
		if (collectionTreeRow.isDuplicates()) {
			var items = ZoteroPane_Local.getSelectedItems();
			if (items.length != 1 || !items[0].isAttachment()) {
				event.stopPropagation();
				event.preventDefault();
				return;
			}
		}
		
		// obj.value == 'cell'/'text'/'image'
		if (!obj.value) {
			return;
		}
		
		if (tree.id == 'zotero-collections-tree') {                                                    
			// Ignore triple clicks for collections
			if (event.detail != 2) {
				return;
			}
			
			if (collectionTreeRow.isLibrary()) {
				var uri = Zotero.URI.getCurrentUserLibraryURI();
				if (uri) {
					ZoteroPane_Local.loadURI(uri);
					event.stopPropagation();
				}
				return;
			}
			
			if (collectionTreeRow.isSearch()) {
				ZoteroPane_Local.editSelectedCollection();
				return;
			}
			
			if (collectionTreeRow.isGroup()) {
				var uri = Zotero.URI.getGroupURI(collectionTreeRow.ref, true);
				ZoteroPane_Local.loadURI(uri);
				event.stopPropagation();
				return;
			}
			
			// Ignore double-clicks on Unfiled Items source row
			if (collectionTreeRow.isUnfiled()) {
				return;
			}
			
			if (collectionTreeRow.isHeader()) {
				if (collectionTreeRow.ref.id == 'group-libraries-header') {
					var uri = Zotero.URI.getGroupsURL();
					ZoteroPane_Local.loadURI(uri);
					event.stopPropagation();
				}
				return;
			}

			if (collectionTreeRow.isBucket()) {
				ZoteroPane_Local.loadURI(collectionTreeRow.ref.uri);
				event.stopPropagation();
			}
		}
		else if (tree.id == 'zotero-items-tree') {
			var viewOnDoubleClick = Zotero.Prefs.get('viewOnDoubleClick');
			if (viewOnDoubleClick) {
				// Expand/collapse on triple-click, though the double-click
				// will still trigger
				if (event.detail == 3) {
					tree.view.toggleOpenState(tree.view.selection.currentIndex);
					return;
				}
				
				// Don't expand/collapse on double-click
				event.stopPropagation();
			}
			
			if (tree.view && tree.view.selection.currentIndex > -1) {
				var item = ZoteroPane_Local.getSelectedItems()[0];
				if (item) {
					if (!viewOnDoubleClick && item.isRegularItem()) {
						return;
					}
					ZoteroPane_Local.viewItems([item], event);
				}
			}
		}
	}
	
	
	this.openPreferences = function (paneID, action) {
		var io = {
			pane: paneID,
			action: action
		};
		
		var win = null;
		// If window is already open, just focus it
		if (!action) {
			var wm = Components.classes["@mozilla.org/appshell/window-mediator;1"]
				.getService(Components.interfaces.nsIWindowMediator);
			var enumerator = wm.getEnumerator("zotero:pref");
			if (enumerator.hasMoreElements()) {
				var win = enumerator.getNext();
				win.focus();
				if (paneID) {
					var pane = win.document.getElementsByAttribute('id', paneID)[0];
					pane.parentElement.showPane(pane);
				}
			}
		}
		if (!win) {
			window.openDialog('chrome://zotero/content/preferences/preferences.xul',
				'zotero-prefs',
				'chrome,titlebar,toolbar,centerscreen,'
					+ Zotero.Prefs.get('browser.preferences.instantApply', true) ? 'dialog=no' : 'modal',
				io
			);
		}
	}
	
	
	/*
	 * Loads a URL following the standard modifier key behavior
	 *  (e.g. meta-click == new background tab, meta-shift-click == new front tab,
	 *  shift-click == new window, no modifier == frontmost tab
	 */
	function loadURI(uris, event) {
		if(typeof uris === "string") {
			uris = [uris];
		}
		
		for each(var uri in uris) {
			// Ignore javascript: and data: URIs
			if (uri.match(/^(javascript|data):/)) {
				return;
			}
			
			if (Zotero.isStandalone) {
				if(uri.match(/^https?/)) {
					this.launchURL(uri);
				} else {
					ZoteroStandalone.openInViewer(uri);
				}
				return;
			}
			
			// Open in new tab
			var openInNewTab = event && (event.metaKey || (!Zotero.isMac && event.ctrlKey));
			if (event && event.shiftKey && !openInNewTab) {
				window.open(uri, "zotero-loaded-page",
					"menubar=yes,location=yes,toolbar=yes,personalbar=yes,resizable=yes,scrollbars=yes,status=yes");
			}
			else if (openInNewTab || !window.loadURI || uris.length > 1) {
				// if no gBrowser, find it
				if(!gBrowser) {
					var wm = Components.classes["@mozilla.org/appshell/window-mediator;1"]
									   .getService(Components.interfaces.nsIWindowMediator);
					var browserWindow = wm.getMostRecentWindow("navigator:browser");
					var gBrowser = browserWindow.gBrowser;
				}
				
				// load in a new tab
				var tab = gBrowser.addTab(uri);
				var browser = gBrowser.getBrowserForTab(tab);
				
				if (event && event.shiftKey || !openInNewTab) {
					// if shift key is down, or we are opening in a new tab because there is no loadURI,
					// select new tab
					gBrowser.selectedTab = tab;
				}
			}
			else {
				window.loadURI(uri);
			}
		}
	}
	
	
	function setItemsPaneMessage(msg, lock) {
		var elem = document.getElementById('zotero-items-pane-message-box');
		
		if (elem.getAttribute('locked') == 'true') {
			return;
		}
		
		while (elem.hasChildNodes()) {
			elem.removeChild(elem.firstChild);
		}
		var msgParts = msg.split("\n\n");
		for (var i=0; i<msgParts.length; i++) {
			var desc = document.createElement('description');
			desc.appendChild(document.createTextNode(msgParts[i]));
			elem.appendChild(desc);
		}
		
		// Make message permanent
		if (lock) {
			elem.setAttribute('locked', true);
		}
		
		document.getElementById('zotero-items-pane-content').selectedIndex = 1;
	}
	
	
	function clearItemsPaneMessage() {
		// If message box is locked, don't clear
		var box = document.getElementById('zotero-items-pane-message-box');
		if (box.getAttribute('locked') == 'true') {
			return;
		}
		
		document.getElementById('zotero-items-pane-content').selectedIndex = 0;
	}
	
	
	this.setItemPaneMessage = function (msg) {
		document.getElementById('zotero-item-pane-content').selectedIndex = 0;
		
		var label = document.getElementById('zotero-item-pane-message');
		label.value = msg;
	}
	
	
	// Updates browser context menu options
	function contextPopupShowing()
	{
		if (!Zotero.Prefs.get('browserContentContextMenu')) {
			return;
		}
		
		var menuitem = document.getElementById("zotero-context-add-to-current-note");
		if (menuitem){
			var items = ZoteroPane_Local.getSelectedItems();
			if (ZoteroPane_Local.itemsView.selection && ZoteroPane_Local.itemsView.selection.count==1
				&& items[0] && items[0].isNote()
				&& window.gContextMenu.isTextSelected)
			{
				menuitem.hidden = false;
			}
			else
			{
				menuitem.hidden = true;
			}
		}
		
		var menuitem = document.getElementById("zotero-context-add-to-new-note");
		if (menuitem){
			if (window.gContextMenu.isTextSelected)
			{
				menuitem.hidden = false;
			}
			else
			{
				menuitem.hidden = true;
			}
		}
		
		var menuitem = document.getElementById("zotero-context-save-link-as-item");
		if (menuitem) {
			if (window.gContextMenu.onLink) {
				menuitem.hidden = false;
			}
			else {
				menuitem.hidden = true;
			}
		}
		
		var menuitem = document.getElementById("zotero-context-save-image-as-item");
		if (menuitem) {
			// Not using window.gContextMenu.hasBGImage -- if the user wants it,
			// they can use the Firefox option to view and then import from there
			if (window.gContextMenu.onImage) {
				menuitem.hidden = false;
			}
			else {
				menuitem.hidden = true;
			}
		}
		
		// If Zotero is locked or library is read-only, disable menu items
		var menu = document.getElementById('zotero-content-area-context-menu');
		var disabled = Zotero.locked;
		if (!disabled && self.collectionsView.selection && self.collectionsView.selection.count) {
			var collectionTreeRow = self.collectionsView.selectedTreeRow;
			disabled = !collectionTreeRow.editable;
		}
		for each(var menuitem in menu.firstChild.childNodes) {
			menuitem.disabled = disabled;
		}
	}
	
	/**
	 * @return {Promise}
	 */
	this.newNote = Zotero.Promise.coroutine(function* (popup, parentKey, text, citeURI) {
		yield Zotero.DB.waitForTransaction();
		
		if (!this.canEdit()) {
			this.displayCannotEditLibraryMessage();
			return;
		}
		
		if (!popup) {
			if (!text) {
				text = '';
			}
			text = text.trim();
			
			if (text) {
				text = '<blockquote'
						+ (citeURI ? ' cite="' + citeURI + '"' : '')
						+ '>' + Zotero.Utilities.text2html(text) + "</blockquote>";
			}
			
			var item = new Zotero.Item('note');
			item.libraryID = this.getSelectedLibraryID();
			item.setNote(text);
			Zotero.debug(parentKey);
			if (parentKey) {
				item.parentKey = parentKey;
			}
			var itemID = yield item.save();
			
			if (!parentKey && this.itemsView && this.collectionsView.selectedTreeRow.isCollection()) {
				yield this.collectionsView.selectedTreeRow.ref.addItem(itemID);
			}
			
			yield this.selectItem(itemID);
			
			document.getElementById('zotero-note-editor').focus();
		}
		else
		{
			// TODO: _text_
			var c = this.getSelectedCollection();
			if (c) {
				this.openNoteWindow(null, c.id, parentKey);
			}
			else {
				this.openNoteWindow(null, null, parentKey);
			}
		}
	});
	
	
	/**
	 * Creates a child note for the selected item or the selected item's parent
	 *
	 * @return {Promise}
	 */
	this.newChildNote = function (popup) {
		var selected = this.getSelectedItems()[0];
		var parentKey = selected.parentItemKey;
		parentKey = parentKey ? parentKey : selected.key;
		this.newNote(popup, parentKey);
	}
	
	
	this.addSelectedTextToCurrentNote = Zotero.Promise.coroutine(function* () {
		if (!this.canEdit()) {
			this.displayCannotEditLibraryMessage();
			return;
		}
		
		var text = event.currentTarget.ownerDocument.popupNode.ownerDocument.defaultView.getSelection().toString();
		var uri = event.currentTarget.ownerDocument.popupNode.ownerDocument.location.href;
		
		if (!text) {
			return false;
		}
		
		text = text.trim();
		
		if (!text.length) {
			return false;
		}
		
		text = '<blockquote' + (uri ? ' cite="' + uri + '"' : '') + '>'
			+ Zotero.Utilities.text2html(text) + "</blockquote>";
		
		var items = this.getSelectedItems();
		
		if (this.itemsView.selection.count == 1 && items[0] && items[0].isNote()) {
			var note = items[0].getNote()
			
			items[0].setNote(note + text);
			yield items[0].save();
			
			var noteElem = document.getElementById('zotero-note-editor')
			noteElem.focus();
			return true;
		}
		
		return false;
	});
	
	
	this.createItemAndNoteFromSelectedText = function (event) {
		var str = event.currentTarget.ownerDocument.popupNode.ownerDocument.defaultView.getSelection().toString();
		var uri = event.currentTarget.ownerDocument.popupNode.ownerDocument.location.href;
		var itemID = ZoteroPane.addItemFromPage();
		var [libraryID, key] = Zotero.Items.getLibraryAndKeyFromID(itemID);
		ZoteroPane.newNote(false, key, str, uri)
	};
	
	
	
	function openNoteWindow(itemID, col, parentKey)
	{
		if (!this.canEdit()) {
			this.displayCannotEditLibraryMessage();
			return;
		}
		
		var name = null;
		
		if (itemID) {
			// Create a name for this window so we can focus it later
			//
			// Collection is only used on new notes, so we don't need to
			// include it in the name
			name = 'zotero-note-' + itemID;
			
			var wm = Components.classes["@mozilla.org/appshell/window-mediator;1"]
					.getService(Components.interfaces.nsIWindowMediator);
			var e = wm.getEnumerator('zotero:note');
			while (e.hasMoreElements()) {
				var w = e.getNext();
				if (w.name == name) {
					w.focus();
					return;
				}
			}
		}
		
		var io = { itemID: itemID, collectionID: col, parentItemKey: parentKey };
		window.openDialog('chrome://zotero/content/note.xul', name, 'chrome,resizable,centerscreen,dialog=false', io);
	}
	
	
	this.addAttachmentFromURI = Zotero.Promise.method(function (link, itemID) {
		if (!this.canEdit()) {
			this.displayCannotEditLibraryMessage();
			return;
		}
		
<<<<<<< HEAD
		var input = {};
		var check = {value : false};
		
		// TODO: Allow title to be specified?
		var result = ps.prompt(null, Zotero.getString('pane.items.attach.link.uri.title'),
			Zotero.getString('pane.items.attach.link.uri'), input, "", {});
		if (!result || !input.value) return false;
		
		// Create a new attachment
		return Zotero.Attachments.linkFromURL({
			url: input.value,
			parentItemID: itemID
		});
	});
=======
		var io = {};
		window.openDialog('chrome://zotero/content/attachLink.xul', 
			'zotero-attach-uri-dialog', 'centerscreen, modal', io);
		if (io.out) {
			Zotero.Attachments.linkFromURL(io.out.link, itemID, null, io.out.title);
		}
	}
>>>>>>> b0e37a38
	
	
	function addAttachmentFromDialog(link, id)
	{
		if (!this.canEdit()) {
			this.displayCannotEditLibraryMessage();
			return;
		}
		
		var collectionTreeRow = this.getCollectionTreeRow();
		if (link && collectionTreeRow.isWithinGroup()) {
			var ps = Components.classes["@mozilla.org/embedcomp/prompt-service;1"]
									.getService(Components.interfaces.nsIPromptService);
			ps.alert(null, "", "Linked files cannot be added to group libraries.");
			return;
		}
		
		// TODO: disable in menu
		if (!this.canEditFiles()) {
			this.displayCannotEditLibraryFilesMessage();
			return;
		}
		
		var libraryID = collectionTreeRow.ref.libraryID;
		
		var nsIFilePicker = Components.interfaces.nsIFilePicker;
		var fp = Components.classes["@mozilla.org/filepicker;1"]
        					.createInstance(nsIFilePicker);
		fp.init(window, Zotero.getString('pane.item.attachments.select'), nsIFilePicker.modeOpenMultiple);
		fp.appendFilters(Components.interfaces.nsIFilePicker.filterAll);
		
		if(fp.show() == nsIFilePicker.returnOK)
		{
			var files = fp.files;
			while (files.hasMoreElements()){
				var file = files.getNext();
				file.QueryInterface(Components.interfaces.nsILocalFile);
				var attachmentID;
				if(link)
					attachmentID = Zotero.Attachments.linkFromFile(file, id);
				else
					attachmentID = Zotero.Attachments.importFromFile(file, id, libraryID);
			
				if(attachmentID && !id)
				{
					var c = this.getSelectedCollection();
					if(c)
						c.addItem(attachmentID);
				}
			}
		}
	}
	
	
	this.addItemFromPage = function (itemType, saveSnapshot, row) {
		return Zotero.Promise.try(function () {
			if(Zotero.isConnector) {
				// In connector, save page via Zotero Standalone
				var doc = window.content.document;
				Zotero.Connector.callMethod("saveSnapshot", {"url":doc.location.toString(),
						"cookie":doc.cookie, "html":doc.documentElement.innerHTML},
				function(returnValue, status) {
					_showPageSaveStatus(doc.title);
				});
				return;
			}
			
			if ((row || (this.collectionsView && this.collectionsView.selection)) && !this.canEdit(row)) {
				this.displayCannotEditLibraryMessage();
				return;
			}
			
			return this.addItemFromDocument(window.content.document, itemType, saveSnapshot, row);
		}.bind(this));
	}
	
	/**
	 * Shows progress dialog for a webpage/snapshot save request
	 */
	function _showPageSaveStatus(title) {
		var progressWin = new Zotero.ProgressWindow();
		progressWin.changeHeadline(Zotero.getString('ingester.scraping'));
		var icon = 'chrome://zotero/skin/treeitem-webpage.png';
		progressWin.addLines(title, icon)
		progressWin.show();
		progressWin.startCloseTimer();
	}
	
	/**
	 * @param	{Document}			doc
	 * @param	{String|Integer}	[itemType='webpage']	Item type id or name
	 * @param	{Boolean}			[saveSnapshot]			Force saving or non-saving of a snapshot,
	 *														regardless of automaticSnapshots pref
	 */
	this.addItemFromDocument = Zotero.Promise.coroutine(function* (doc, itemType, saveSnapshot, row) {
		_showPageSaveStatus(doc.title);
		
		// Save snapshot if explicitly enabled or automatically pref is set and not explicitly disabled
		saveSnapshot = saveSnapshot || (saveSnapshot !== false && Zotero.Prefs.get('automaticSnapshots'));
		
		// TODO: this, needless to say, is a temporary hack
		if (itemType == 'temporaryPDFHack') {
			itemType = null;
			var isPDF = false;
			if (doc.title.indexOf('application/pdf') != -1 || Zotero.Attachments.isPDFJS(doc)
					|| doc.contentType == 'application/pdf') {
				isPDF = true;
			}
			else {
				var ios = Components.classes["@mozilla.org/network/io-service;1"].
							getService(Components.interfaces.nsIIOService);
				try {
					var uri = ios.newURI(doc.location, null, null);
					if (uri.fileName && uri.fileName.match(/pdf$/)) {
						isPDF = true;
					}
				}
				catch (e) {
					Zotero.debug(e);
					Components.utils.reportError(e);
				}
			}
			
			if (isPDF && saveSnapshot) {
				//
				// Duplicate newItem() checks here
				//
				yield Zotero.DB.waitForTransaction();
				
				// Currently selected row
				if (row === undefined && this.collectionsView && this.collectionsView.selection) {
					row = this.collectionsView.selection.currentIndex;
				}
				
				if (row && !this.canEdit(row)) {
					this.displayCannotEditLibraryMessage();
					return;
				}
				
				if (row !== undefined) {
					var collectionTreeRow = this.collectionsView.getRow(row);
					var libraryID = collectionTreeRow.ref.libraryID;
				}
				else {
					var libraryID = Zotero.Libraries.userLibraryID;
					var collectionTreeRow = null;
				}
				//
				//
				//
				
				if (!this.canEditFiles(row)) {
					this.displayCannotEditLibraryFilesMessage();
					return;
				}
				
				if (collectionTreeRow && collectionTreeRow.isCollection()) {
					var collectionID = collectionTreeRow.ref.id;
				}
				else {
					var collectionID = false;
				}
				
				let item = yield Zotero.Attachments.importFromDocument({
					libraryID: libraryID,
					document: doc,
					parentCollectionIDs: [collectionID]
				});
				
				yield this.selectItem(item.id);
				return;
			}
		}
		
		// Save web page item by default
		if (!itemType) {
			itemType = 'webpage';
		}
		var data = {
			title: doc.title,
			url: doc.location.href,
			accessDate: "CURRENT_TIMESTAMP"
		}
		itemType = Zotero.ItemTypes.getID(itemType);
		var item = yield this.newItem(itemType, data, row);
		
		if (item.libraryID) {
			var group = Zotero.Groups.getByLibraryID(item.libraryID);
			var filesEditable = group.filesEditable;
		}
		else {
			var filesEditable = true;
		}
		
		if (saveSnapshot) {
			var link = false;
			
			if (link) {
				yield Zotero.Attachments.linkFromDocument({
					document: doc,
					parentItemID: item.id
				});
			}
			else if (filesEditable) {
				yield Zotero.Attachments.importFromDocument({
					document: doc,
					parentItemID: item.id
				});
			}
		}
		
		return item.id;
	});
	
	
	this.addItemFromURL = Zotero.Promise.coroutine(function* (url, itemType, saveSnapshot, row) {
		if (window.content && url == window.content.document.location.href) {
			return this.addItemFromPage(itemType, saveSnapshot, row);
		}
		
		url = Zotero.Utilities.resolveIntermediateURL(url);
		
		let [mimeType, hasNativeHandler] = yield Zotero.MIME.getMIMETypeFromURL(url);
		
		// If native type, save using a hidden browser
		if (hasNativeHandler) {
			var deferred = Zotero.Promise.defer();
			
			var processor = function (doc) {
				ZoteroPane_Local.addItemFromDocument(doc, itemType, saveSnapshot, row)
				.then(function () {
					deferred.resolve()
				})
			};
			// TODO: processDocuments should wait for the processor promise to be resolved
			var done = function () {}
			var exception = function (e) {
				Zotero.debug(e, 1);
				deferred.reject(e);
			}
			Zotero.HTTP.processDocuments([url], processor, done, exception);
			
			return deferred.promise;
		}
		// Otherwise create placeholder item, attach attachment, and update from that
		else {
			// TODO: this, needless to say, is a temporary hack
			if (itemType == 'temporaryPDFHack') {
				itemType = null;
				
				if (mimeType == 'application/pdf') {
					//
					// Duplicate newItem() checks here
					//
					yield Zotero.DB.waitForTransaction();
					
					// Currently selected row
					if (row === undefined) {
						row = ZoteroPane_Local.collectionsView.selection.currentIndex;
					}
					
					if (!ZoteroPane_Local.canEdit(row)) {
						ZoteroPane_Local.displayCannotEditLibraryMessage();
						return;
					}
					
					if (row !== undefined) {
						var collectionTreeRow = ZoteroPane_Local.collectionsView.getRow(row);
						var libraryID = collectionTreeRow.ref.libraryID;
					}
					else {
						var libraryID = Zotero.Libraries.userLibraryID;
						var collectionTreeRow = null;
					}
					//
					//
					//
					
					if (!ZoteroPane_Local.canEditFiles(row)) {
						ZoteroPane_Local.displayCannotEditLibraryFilesMessage();
						return;
					}
					
					if (collectionTreeRow && collectionTreeRow.isCollection()) {
						var collectionID = collectionTreeRow.ref.id;
					}
					else {
						var collectionID = false;
					}
					
					// TODO: Update for async DB
					var attachmentItem = Zotero.Attachments.importFromURL(url, false,
						false, false, collectionID, mimeType, libraryID,
						function(attachmentItem) {
							self.selectItem(attachmentItem.id);
						});
					
					return;
				}
			}
			
			if (!itemType) {
				itemType = 'webpage';
			}
			
			var item = yield ZoteroPane_Local.newItem(itemType, {}, row)
			if (item.libraryID) {
				var group = Zotero.Groups.getByLibraryID(item.libraryID);
				filesEditable = group.filesEditable;
			}
			else {
				filesEditable = true;
			}
			
			// Save snapshot if explicitly enabled or automatically pref is set and not explicitly disabled
			if (saveSnapshot || (saveSnapshot !== false && Zotero.Prefs.get('automaticSnapshots'))) {
				var link = false;
				
				if (link) {
					//Zotero.Attachments.linkFromURL(doc, item.id);
				}
				else if (filesEditable) {
					var attachmentItem = Zotero.Attachments.importFromURL(url, item.id, false, false, false, mimeType);
					if (attachmentItem) {
						item.setField('title', attachmentItem.getField('title'));
						item.setField('url', attachmentItem.getField('url'));
						item.setField('accessDate', attachmentItem.getField('accessDate'));
						yield item.save();
					}
				}
			}
			
			return item.id;
		}
	});
	
	
	/*
	 * Create an attachment from the current page
	 *
	 * |itemID|    -- itemID of parent item
	 * |link|      -- create web link instead of snapshot
	 */
	this.addAttachmentFromPage = Zotero.Promise.coroutine(function* (link, itemID) {
		yield Zotero.DB.waitForTransaction();
		
		if (typeof itemID != 'number') {
			throw new Error("itemID must be an integer");
		}
		
		var progressWin = new Zotero.ProgressWindow();
		progressWin.changeHeadline(Zotero.getString('save.' + (link ? 'link' : 'attachment')));
		var type = link ? 'web-link' : 'snapshot';
		var icon = 'chrome://zotero/skin/treeitem-attachment-' + type + '.png';
		progressWin.addLines(window.content.document.title, icon)
		progressWin.show();
		progressWin.startCloseTimer();
		
		if (link) {
			return Zotero.Attachments.linkFromDocument({
				document: window.content.document,
				parentItemID: itemID
			});
		}
		return Zotero.Attachments.importFromDocument({
			document: window.content.document,
			parentItemID: itemID
		});
	});
	
	
	this.viewItems = Zotero.Promise.coroutine(function* (items, event) {
		if (items.length > 1) {
			if (!event || (!event.metaKey && !event.shiftKey)) {
				event = { metaKey: true, shiftKey: true };
			}
		}
		
		for each(var item in items) {
			if (item.isRegularItem()) {
				// Prefer local file attachments
				var uri = Components.classes["@mozilla.org/network/standard-url;1"]
							.createInstance(Components.interfaces.nsIURI);
				let attachment = yield item.getBestAttachment();
				if (attachment) {
					yield this.viewAttachment(attachment.id, event);
					continue;
				}
				
				// Fall back to URI field, then DOI
				var uri = item.getField('url');
				if (!uri) {
					var doi = item.getField('DOI');
					if (doi) {
						// Pull out DOI, in case there's a prefix
						doi = Zotero.Utilities.cleanDOI(doi);
						if (doi) {
							uri = "http://dx.doi.org/" + encodeURIComponent(doi);
						}
					}
				}
				
				// Fall back to first attachment link
				if (!uri) {
					yield item.loadChildItems();
					let attachmentID = item.getAttachments()[0];
					if (attachmentID) {
						let attachment = yield Zotero.Items.getAsync(attachmentID);
						if (attachment) uri = attachment.getField('url');
					}
				}
				
				if (uri) {
					this.loadURI(uri, event);
				}
			}
			else if (item.isNote()) {
				if (!this.collectionsView.editable) {
					continue;
				}
				document.getElementById('zotero-view-note-button').doCommand();
			}
			else if (item.isAttachment()) {
				yield this.viewAttachment(item.id, event);
			}
		}
	});
	
	
	this.viewAttachment = Zotero.Promise.coroutine(function* (itemIDs, event, noLocateOnMissing, forceExternalViewer) {
		// If view isn't editable, don't show Locate button, since the updated
		// path couldn't be sent back up
		if (!this.collectionsView.editable) {
			noLocateOnMissing = true;
		}
		
		if(typeof itemIDs != "object") itemIDs = [itemIDs];
		
		// If multiple items, set up event so we open in new tab
		if(itemIDs.length > 1) {
			if(!event || (!event.metaKey && !event.shiftKey)) {
				event = {"metaKey":true, "shiftKey":true};
			}
		}
		
		for each(var itemID in itemIDs) {
			var item = yield Zotero.Items.getAsync(itemID);
			if (!item.isAttachment()) {
				throw new Error("Item " + itemID + " is not an attachment");
			}
			
			if (item.attachmentLinkMode == Zotero.Attachments.LINK_MODE_LINKED_URL) {
				this.loadURI(item.getField('url'), event);
				continue;
			}
			
			var path = yield item.getFilePathAsync();
			if (path) {
				let file = Zotero.File.pathToFile(path);
				
				Zotero.debug("Opening " + path);
				
				if(forceExternalViewer !== undefined) {
					var externalViewer = forceExternalViewer;
				} else {
					var mimeType = yield Zotero.MIME.getMIMETypeFromFile(file);
					
					//var mimeType = attachment.attachmentMIMEType;
					// TODO: update DB with new info if changed?
					
					var ext = Zotero.File.getExtension(file);
					var externalViewer = Zotero.isStandalone || (!Zotero.MIME.hasNativeHandler(mimeType, ext) &&
						(!Zotero.MIME.hasInternalHandler(mimeType, ext) || Zotero.Prefs.get('launchNonNativeFiles')));
				}
				
				if (!externalViewer) {
					var url = 'zotero://attachment/' + itemID + '/';
					this.loadURI(url, event);
				}
				else {
					Zotero.Notifier.trigger('open', 'file', itemID);
					Zotero.launchFile(file);
				}
			}
			else {
				if (!item.isImportedAttachment() || !Zotero.Sync.Storage.downloadAsNeeded(item.libraryID)) {
					this.showAttachmentNotFoundDialog(itemID, noLocateOnMissing);
					return;
				}
				
				let downloadedItem = item;
				yield Zotero.Sync.Storage.downloadFile(
					downloadedItem,
					{
						onProgress: function (progress, progressMax) {}
					}
				)
				.then(function () {
					if (!downloadedItem.getFile()) {
						ZoteroPane_Local.showAttachmentNotFoundDialog(downloadedItem.id, noLocateOnMissing);
						return;
					}
					
					// check if unchanged?
					// maybe not necessary, since we'll get an error if there's an error
					
					
					Zotero.Notifier.trigger('redraw', 'item', []);
					Zotero.debug('downloaded');
					Zotero.debug(downloadedItem.id);
					return ZoteroPane_Local.viewAttachment(downloadedItem.id, event, false, forceExternalViewer);
				})
				.catch(function (e) {
					// TODO: show error somewhere else
					Zotero.debug(e, 1);
					ZoteroPane_Local.syncAlert(e);
				});
			}
		}
	});
	
	
	/**
	 * @deprecated
	 */
	this.launchFile = function (file) {
		Zotero.debug("ZoteroPane.launchFile() is deprecated -- use Zotero.launchFile()", 2);
		Zotero.launchFile(file);
	}
	
	
	/**
	 * Launch an HTTP URL externally, the best way we can
	 *
	 * Used only by Standalone
	 */
	this.launchURL = function (url) {
		if (!url.match(/^https?/)) {
			throw new Error("launchURL() requires an HTTP(S) URL");
		}
		
		try {
			var io = Components.classes['@mozilla.org/network/io-service;1']
						.getService(Components.interfaces.nsIIOService);
			var uri = io.newURI(url, null, null);
			var handler = Components.classes['@mozilla.org/uriloader/external-protocol-service;1']
							.getService(Components.interfaces.nsIExternalProtocolService)
							.getProtocolHandlerInfo('http');
			handler.preferredAction = Components.interfaces.nsIHandlerInfo.useSystemDefault;
			handler.launchWithURI(uri, null);
		}
		catch (e) {
			Zotero.debug("launchWithURI() not supported -- trying fallback executable");
			
			if (Zotero.isWin) {
				var pref = "fallbackLauncher.windows";
			}
			else {
				var pref = "fallbackLauncher.unix";
			}
			var path = Zotero.Prefs.get(pref);
			
			var exec = Components.classes["@mozilla.org/file/local;1"]
						.createInstance(Components.interfaces.nsILocalFile);
			exec.initWithPath(path);
			if (!exec.exists()) {
				throw ("Fallback executable not found -- check extensions.zotero." + pref + " in about:config");
			}
			
			var proc = Components.classes["@mozilla.org/process/util;1"]
							.createInstance(Components.interfaces.nsIProcess);
			proc.init(exec);
			
			var args = [url];
			proc.runw(false, args, args.length);
		}
	}
	
	
	function viewSelectedAttachment(event, noLocateOnMissing)
	{
		if (this.itemsView && this.itemsView.selection.count == 1) {
			this.viewAttachment(this.getSelectedItems(true)[0], event, noLocateOnMissing);
		}
	}
	
	
	this.showAttachmentInFilesystem = Zotero.Promise.coroutine(function* (itemID, noLocateOnMissing) {
		var attachment = yield Zotero.Items.getAsync(itemID)
		if (attachment.attachmentLinkMode != Zotero.Attachments.LINK_MODE_LINKED_URL) {
			var file = attachment.getFile();
			if (file) {
				try {
					file.reveal();
				}
				catch (e) {
					// On platforms that don't support nsILocalFile.reveal() (e.g. Linux),
					// launch the parent directory
					var parent = file.parent.QueryInterface(Components.interfaces.nsILocalFile);
					Zotero.launchFile(parent);
				}
				Zotero.Notifier.trigger('open', 'file', attachment.id);
			}
			else {
				this.showAttachmentNotFoundDialog(attachment.id, noLocateOnMissing)
			}
		}
	});
	
	
	/**
	 * Test if the user can edit the currently selected view
	 *
	 * @param	{Integer}	[row]
	 *
	 * @return	{Boolean}		TRUE if user can edit, FALSE if not
	 */
	this.canEdit = function (row) {
		// Currently selected row
		if (row === undefined) {
			row = this.collectionsView.selection.currentIndex;
		}
		
		var collectionTreeRow = this.collectionsView.getRow(row);
		return collectionTreeRow.editable;
	}
	
	
	/**
	 * Test if the user can edit the parent library of the selected view
	 *
	 * @param	{Integer}	[row]
	 * @return	{Boolean}		TRUE if user can edit, FALSE if not
	 */
	this.canEditLibrary = function (row) {
		// Currently selected row
		if (row === undefined) {
			row = this.collectionsView.selection.currentIndex;
		}
		
		var collectionTreeRow = this.collectionsView.getRow(row);
		// TODO: isEditable for user library should just return true
		if (collectionTreeRow.ref.libraryID) {
			return Zotero.Libraries.isEditable(collectionTreeRow.ref.libraryID);
		}
		return true;
	}
	
	
	/**
	 * Test if the user can edit the currently selected library/collection
	 *
	 * @param	{Integer}	[row]
	 *
	 * @return	{Boolean}		TRUE if user can edit, FALSE if not
	 */
	this.canEditFiles = function (row) {
		// Currently selected row
		if (row === undefined) {
			row = this.collectionsView.selection.currentIndex;
		}
		
		var collectionTreeRow = this.collectionsView.getRow(row);
		return collectionTreeRow.filesEditable;
	}
	
	
	this.displayCannotEditLibraryMessage = function () {
		var ps = Components.classes["@mozilla.org/embedcomp/prompt-service;1"]
								.getService(Components.interfaces.nsIPromptService);
		ps.alert(null, "", Zotero.getString('save.error.cannotMakeChangesToCollection'));
	}
	
	
	this.displayCannotEditLibraryFilesMessage = function () {
		var ps = Components.classes["@mozilla.org/embedcomp/prompt-service;1"]
								.getService(Components.interfaces.nsIPromptService);
		ps.alert(null, "", Zotero.getString('save.error.cannotAddFilesToCollection'));
	}
	
	
	function showAttachmentNotFoundDialog(itemID, noLocate) {
		var ps = Components.classes["@mozilla.org/embedcomp/prompt-service;1"].
				createInstance(Components.interfaces.nsIPromptService);
		
		
		// Don't show Locate button
		if (noLocate) {
			var index = ps.alert(null,
				Zotero.getString('pane.item.attachments.fileNotFound.title'),
				Zotero.getString('pane.item.attachments.fileNotFound.text')
			);
			return;
		}
		
		var buttonFlags = (ps.BUTTON_POS_0) * (ps.BUTTON_TITLE_IS_STRING)
			+ (ps.BUTTON_POS_1) * (ps.BUTTON_TITLE_CANCEL);
		var index = ps.confirmEx(null,
			Zotero.getString('pane.item.attachments.fileNotFound.title'),
			Zotero.getString('pane.item.attachments.fileNotFound.text'),
			buttonFlags, Zotero.getString('general.locate'), null,
			null, null, {});
		
		if (index == 0) {
			this.relinkAttachment(itemID);
		}
	}
	
	
	this.syncAlert = function (e) {
		e = Zotero.Sync.Runner.parseSyncError(e);
		
		var ps = Components.classes["@mozilla.org/embedcomp/prompt-service;1"]
					.getService(Components.interfaces.nsIPromptService);
		var buttonFlags = ps.BUTTON_POS_0 * ps.BUTTON_TITLE_OK
							+ ps.BUTTON_POS_1 * ps.BUTTON_TITLE_IS_STRING;
		
		// Warning
		if (e.errorMode == 'warning') {
			var title = Zotero.getString('general.warning');
			
			// If secondary button not specified, just use an alert
			if (e.buttonText) {
				var buttonText = e.buttonText;
			}
			else {
				ps.alert(null, title, e.message);
				return;
			}
			
			var index = ps.confirmEx(
				null,
				title,
				e.message,
				buttonFlags,
				"",
				buttonText,
				"", null, {}
			);
			
			if (index == 1) {
				setTimeout(function () { buttonCallback(); }, 1);
			}
		}
		// Error
		else if (e.errorMode == 'error') {
			var title = Zotero.getString('general.error');
			
			// If secondary button is explicitly null, just use an alert
			if (buttonText === null) {
				ps.alert(null, title, e.message);
				return;
			}
			
			if (typeof buttonText == 'undefined') {
				var buttonText = Zotero.getString('errorReport.reportError');
				var buttonCallback = function () {
					ZoteroPane.reportErrors();
				};
			}
			else {
				var buttonText = e.buttonText;
				var buttonCallback = e.buttonCallback;
			}
			
			var index = ps.confirmEx(
				null,
				title,
				e.message,
				buttonFlags,
				"",
				buttonText,
				"", null, {}
			);
			
			if (index == 1) {
				setTimeout(function () { buttonCallback(); }, 1);
			}
		}
		// Upgrade
		else if (e.errorMode == 'upgrade') {
			ps.alert(null, "", e.message);
		}
	};
	
	
	this.createParentItemsFromSelected = Zotero.Promise.coroutine(function* () {
		if (!this.canEdit()) {
			this.displayCannotEditLibraryMessage();
			return;
		}
		
		var items = this.getSelectedItems();
		for (var i=0; i<items.length; i++) {
			var item = items[i];
			if (!item.isTopLevelItem() || item.isRegularItem()) {
				throw('Item ' + itemID + ' is not a top-level attachment or note in ZoteroPane_Local.createParentItemsFromSelected()');
			}
			
			yield Zotero.DB.executeTransaction(function* () {
				// TODO: remove once there are no top-level web attachments
				if (item.isWebAttachment()) {
					var parent = new Zotero.Item('webpage');
				}
				else {
					var parent = new Zotero.Item('document');
				}
				parent.libraryID = item.libraryID;
				parent.setField('title', item.getField('title'));
				if (item.isWebAttachment()) {
					parent.setField('accessDate', item.getField('accessDate'));
					parent.setField('url', item.getField('url'));
				}
				var itemID = yield parent.save();
				item.parentID = itemID;
				yield item.save();
			});
		}
	});
	
	
	this.renameSelectedAttachmentsFromParents = Zotero.Promise.coroutine(function* () {
		// TEMP: fix
		
		if (!this.canEdit()) {
			this.displayCannotEditLibraryMessage();
			return;
		}
		
		var items = this.getSelectedItems();
		
		for (var i=0; i<items.length; i++) {
			var item = items[i];
			
			if (!item.isAttachment() || item.isTopLevelItem() || item.attachmentLinkMode == Zotero.Attachments.LINK_MODE_LINKED_URL) {
				throw('Item ' + itemID + ' is not a child file attachment in ZoteroPane_Local.renameAttachmentFromParent()');
			}
			
			var file = item.getFile();
			if (!file) {
				continue;
			}
			
			let parentItemID = item.parentItemID;
			let parentItem = yield Zotero.Items.getAsync(parentItemID);
			var newName = Zotero.Attachments.getFileBaseNameFromItem(parentItem);
			
			var ext = file.leafName.match(/\.[^\.]+$/);
			if (ext) {
				newName = newName + ext;
			}
			
			var renamed = item.renameAttachmentFile(newName);
			if (renamed !== true) {
				Zotero.debug("Could not rename file (" + renamed + ")");
				continue;
			}
			
			item.setField('title', newName);
			yield item.save();
		}
		
		return true;
	});
	
	
	this.relinkAttachment = Zotero.Promise.coroutine(function* (itemID) {
		if (!this.canEdit()) {
			this.displayCannotEditLibraryMessage();
			return;
		}
		
		var item = yield Zotero.Items.getAsync(itemID);
		if (!item) {
			throw('Item ' + itemID + ' not found in ZoteroPane_Local.relinkAttachment()');
		}
		
		var nsIFilePicker = Components.interfaces.nsIFilePicker;
		var fp = Components.classes["@mozilla.org/filepicker;1"]
					.createInstance(nsIFilePicker);
		fp.init(window, Zotero.getString('pane.item.attachments.select'), nsIFilePicker.modeOpen);
		
		
		var file = item.getFile(false, true);
		var dir = Zotero.File.getClosestDirectory(file);
		if (dir) {
			dir.QueryInterface(Components.interfaces.nsILocalFile);
			fp.displayDirectory = dir;
		}
		
		fp.appendFilters(Components.interfaces.nsIFilePicker.filterAll);
		
		if (fp.show() == nsIFilePicker.returnOK) {
			var file = fp.file;
			file.QueryInterface(Components.interfaces.nsILocalFile);
			item.relinkAttachmentFile(file);
		}
	});
	
	
	function reportErrors() {
		var ww = Components.classes["@mozilla.org/embedcomp/window-watcher;1"]
				   .getService(Components.interfaces.nsIWindowWatcher);
		var data = {
			msg: Zotero.getString('errorReport.followingReportWillBeSubmitted'),
			errorData: Zotero.getErrors(true),
			askForSteps: true
		};
		var io = { wrappedJSObject: { Zotero: Zotero, data:  data } };
		var win = ww.openWindow(null, "chrome://zotero/content/errorReport.xul",
					"zotero-error-report", "chrome,centerscreen,modal", io);
	}
	
	/*
	 * Display an error message saying that an error has occurred and Firefox
	 * needs to be restarted.
	 *
	 * If |popup| is TRUE, display in popup progress window; otherwise, display
	 * as items pane message
	 */
	function displayErrorMessage(popup) {
		var reportErrorsStr = Zotero.getString('errorReport.reportErrors');
		var reportInstructions =
			Zotero.getString('errorReport.reportInstructions', reportErrorsStr)
		
		// Display as popup progress window
		if (popup) {
			var pw = new Zotero.ProgressWindow();
			pw.changeHeadline(Zotero.getString('general.errorHasOccurred'));
			var msg = Zotero.getString('general.restartFirefox', Zotero.appName) + ' '
				+ reportInstructions;
			pw.addDescription(msg);
			pw.show();
			pw.startCloseTimer(8000);
		}
		// Display as items pane message
		else {
			var msg = Zotero.getString('general.errorHasOccurred') + ' '
				+ Zotero.getString('general.restartFirefox', Zotero.appName) + '\n\n'
				+ reportInstructions;
			self.setItemsPaneMessage(msg, true);
		}
		Zotero.debug(msg, 1);
	}
	
	this.displayStartupError = function(asPaneMessage) {
		if (Zotero) {
			var errMsg = Zotero.startupError;
			var errFunc = Zotero.startupErrorHandler;
		}
		
		// Get the stringbundle manually
		var src = 'chrome://zotero/locale/zotero.properties';
		var localeService = Components.classes['@mozilla.org/intl/nslocaleservice;1'].
				getService(Components.interfaces.nsILocaleService);
		var appLocale = localeService.getApplicationLocale();
		var stringBundleService = Components.classes["@mozilla.org/intl/stringbundle;1"]
			.getService(Components.interfaces.nsIStringBundleService);
		var stringBundle = stringBundleService.createBundle(src, appLocale);
		
		var title = stringBundle.GetStringFromName('general.error');
		if (!errMsg) {
			var errMsg = stringBundle.GetStringFromName('startupError');
		}
		
		if (errFunc) {
			errFunc();
		}
		else {
			// TODO: Add a better error page/window here with reporting
			// instructions
			// window.loadURI('chrome://zotero/content/error.xul');
			//if(asPaneMessage) {
			//	ZoteroPane_Local.setItemsPaneMessage(errMsg, true);
			//} else {
				var ps = Components.classes["@mozilla.org/embedcomp/prompt-service;1"]
										.getService(Components.interfaces.nsIPromptService);
				ps.alert(null, title, errMsg);
			//}
		}
	}
	
	/**
	 * Toggles Zotero-as-a-tab by passing off the request to the ZoteroOverlay object associated
	 * with the present window
	 */
	this.toggleTab = function() {
		var wm = Components.classes["@mozilla.org/appshell/window-mediator;1"]
						   .getService(Components.interfaces.nsIWindowMediator);
		var browserWindow = wm.getMostRecentWindow("navigator:browser");
		if(browserWindow.ZoteroOverlay) browserWindow.ZoteroOverlay.toggleTab();
	}
	
	/**
	 * Shows the Zotero pane, making it visible if it is not and switching to the appropriate tab
	 * if necessary.
	 */
	this.show = function() {
		if(window.ZoteroOverlay) {
			if(ZoteroOverlay.isTab) {
				ZoteroOverlay.loadZoteroTab();
			} else if(!this.isShowing()) {
				ZoteroOverlay.toggleDisplay();
			}
		}
	}
		
	/**
	 * Unserializes zotero-persist elements from preferences
	 */
	this.unserializePersist = Zotero.Promise.coroutine(function* () {
		_unserialized = true;
		var serializedValues = Zotero.Prefs.get("pane.persist");
		if(!serializedValues) return;
		serializedValues = JSON.parse(serializedValues);
		for(var id in serializedValues) {
			var el = document.getElementById(id);
			if(!el) return;
			var elValues = serializedValues[id];
			for(var attr in elValues) {
				el.setAttribute(attr, elValues[attr]);
			}
		}
		
		if(this.itemsView) {
			// may not yet be initialized
			try {
				yield this.itemsView.sort();
			} catch(e) {};
		}
	});

	/**
	 * Serializes zotero-persist elements to preferences
	 */
	this.serializePersist = function() {
		if(!_unserialized) return;
		var serializedValues = {};
		for each(var el in document.getElementsByAttribute("zotero-persist", "*")) {
			if(!el.getAttribute) continue;
			var id = el.getAttribute("id");
			if(!id) continue;
			var elValues = {};
			for each(var attr in el.getAttribute("zotero-persist").split(/[\s,]+/)) {
				var attrValue = el.getAttribute(attr);
				elValues[attr] = attrValue;
			}
			serializedValues[id] = elValues;
		}
		Zotero.Prefs.set("pane.persist", JSON.stringify(serializedValues));
	}
	
	/**
	 * Moves around the toolbar when the user moves around the pane
	 */
	this.updateToolbarPosition = function() {
		if(document.getElementById("zotero-pane-stack").hidden) return;
		
		var collectionsPane = document.getElementById("zotero-collections-pane");
		var collectionsToolbar = document.getElementById("zotero-collections-toolbar");
		var collectionsSplitter = document.getElementById("zotero-collections-splitter");
		var itemsPane = document.getElementById("zotero-items-pane");
		var itemsToolbar = document.getElementById("zotero-items-toolbar");
		var itemsSplitter = document.getElementById("zotero-items-splitter");
		var itemPane = document.getElementById("zotero-item-pane");
		var itemToolbar = document.getElementById("zotero-item-toolbar");
		
		var collectionsPaneComputedStyle = window.getComputedStyle(collectionsPane, null);
		var collectionsSplitterComputedStyle = window.getComputedStyle(collectionsSplitter, null);
		var itemsPaneComputedStyle = window.getComputedStyle(itemsPane, null);
		var itemsSplitterComputedStyle = window.getComputedStyle(itemsSplitter, null);
		var itemPaneComputedStyle = window.getComputedStyle(itemPane, null);
		
		var collectionsPaneWidth = collectionsPaneComputedStyle.getPropertyValue("width");
		var collectionsSplitterWidth = collectionsSplitterComputedStyle.getPropertyValue("width");
		var itemsPaneWidth = itemsPaneComputedStyle.getPropertyValue("width");
		var itemsSplitterWidth = itemsSplitterComputedStyle.getPropertyValue("width");
		var itemPaneWidth = itemPaneComputedStyle.getPropertyValue("width");
		
		collectionsToolbar.style.width = collectionsPaneWidth;
		collectionsToolbar.style.marginRight = collectionsSplitterWidth;
		itemsToolbar.style.marginRight = itemsSplitterWidth;
		
		var itemsToolbarWidthNumber = parseInt(itemsPaneWidth, 10);

		if (collectionsPane.collapsed) {
			var collectionsToolbarComputedStyle = window.getComputedStyle(collectionsToolbar, null);
			var collectionsToolbarWidth = collectionsToolbarComputedStyle.getPropertyValue("width");// real width (nonzero) after the new definition
			itemsToolbarWidthNumber = itemsToolbarWidthNumber-parseInt(collectionsToolbarWidth, 10);
		}

		if (itemPane.collapsed) {
		// Then the itemsToolbar and itemToolbar share the same space, and it seems best to use some flex attribute from right (because there might be other icons appearing or vanishing).
			itemsToolbar.style.removeProperty('width');
			itemsToolbar.setAttribute("flex", "1");
			itemToolbar.setAttribute("flex", "0");
		} else {
 			itemsToolbar.style.width = itemsToolbarWidthNumber + "px";
			itemsToolbar.setAttribute("flex", "0");
			itemToolbar.setAttribute("flex", "1");
		}

	}
	
	/**
	 * Opens the about dialog
	 */
	this.openAboutDialog = function() {
		window.openDialog('chrome://zotero/content/about.xul', 'about', 'chrome');
	}
	
	/**
	 * Adds or removes a function to be called when Zotero is reloaded by switching into or out of
	 * the connector
	 */
	this.addReloadListener = function(/** @param {Function} **/func) {
		if(_reloadFunctions.indexOf(func) === -1) _reloadFunctions.push(func);
	}
	
	/**
	 * Adds or removes a function to be called just before Zotero is reloaded by switching into or
	 * out of the connector
	 */
	this.addBeforeReloadListener = function(/** @param {Function} **/func) {
		if(_beforeReloadFunctions.indexOf(func) === -1) _beforeReloadFunctions.push(func);
	}
	
	/**
	 * Implements nsIObserver for Zotero reload
	 */
	var _reloadObserver = {	
		/**
		 * Called when Zotero is reloaded (i.e., if it is switched into or out of connector mode)
		 */
		"observe":function(aSubject, aTopic, aData) {
			if(aTopic == "zotero-reloaded") {
				Zotero.debug("Reloading Zotero pane");
				for each(var func in _reloadFunctions) func(aData);
			} else if(aTopic == "zotero-before-reload") {
				Zotero.debug("Zotero pane caught before-reload event");
				for each(var func in _beforeReloadFunctions) func(aData);
			}
		}
	};
}

/**
 * Keep track of which ZoteroPane was local (since ZoteroPane object might get swapped out for a
 * tab's ZoteroPane)
 */
var ZoteroPane_Local = ZoteroPane;<|MERGE_RESOLUTION|>--- conflicted
+++ resolved
@@ -3144,30 +3144,16 @@
 			return;
 		}
 		
-<<<<<<< HEAD
-		var input = {};
-		var check = {value : false};
-		
-		// TODO: Allow title to be specified?
-		var result = ps.prompt(null, Zotero.getString('pane.items.attach.link.uri.title'),
-			Zotero.getString('pane.items.attach.link.uri'), input, "", {});
-		if (!result || !input.value) return false;
-		
-		// Create a new attachment
+		var io = {};
+		window.openDialog('chrome://zotero/content/attachLink.xul',
+			'zotero-attach-uri-dialog', 'centerscreen, modal', io);
+		if (!io.out) return;
 		return Zotero.Attachments.linkFromURL({
-			url: input.value,
-			parentItemID: itemID
+			url: io.out.link,
+			parentItemID: itemID,
+			title: io.out.title
 		});
 	});
-=======
-		var io = {};
-		window.openDialog('chrome://zotero/content/attachLink.xul', 
-			'zotero-attach-uri-dialog', 'centerscreen, modal', io);
-		if (io.out) {
-			Zotero.Attachments.linkFromURL(io.out.link, itemID, null, io.out.title);
-		}
-	}
->>>>>>> b0e37a38
 	
 	
 	function addAttachmentFromDialog(link, id)
