<?xml version="1.0"?>
<RDF:RDF xmlns:RDF="http://www.w3.org/1999/02/22-rdf-syntax-ns#"
         xmlns="http://www.mozilla.org/2004/em-rdf#">
<!-- Zotero Extension -->
<RDF:Description about="urn:mozilla:extension:zotero@chnm.gmu.edu">
  <updates>
    <RDF:Seq>
      <RDF:li>
        <RDF:Description>
          <version>3.5a1.SOURCE</version>
          <targetApplication>
            <RDF:Description>
              <id>{ec8030f7-c20a-464f-9b0e-13a3a9e97384}</id>
<<<<<<< HEAD
              <minVersion>5</minVersion>
              <maxVersion>15.0a1</maxVersion>
=======
              <minVersion>5.0</minVersion>
              <maxVersion>19.0a1</maxVersion>
>>>>>>> 52f4bd8f
              <updateLink>http://download.zotero.org/extension/zotero.xpi</updateLink>
              <updateHash>sha1:</updateHash>
            </RDF:Description>
          </targetApplication>
        </RDF:Description>
      </RDF:li>
    </RDF:Seq>
  </updates>
</RDF:Description>
</RDF:RDF><|MERGE_RESOLUTION|>--- conflicted
+++ resolved
@@ -11,13 +11,8 @@
           <targetApplication>
             <RDF:Description>
               <id>{ec8030f7-c20a-464f-9b0e-13a3a9e97384}</id>
-<<<<<<< HEAD
-              <minVersion>5</minVersion>
-              <maxVersion>15.0a1</maxVersion>
-=======
               <minVersion>5.0</minVersion>
               <maxVersion>19.0a1</maxVersion>
->>>>>>> 52f4bd8f
               <updateLink>http://download.zotero.org/extension/zotero.xpi</updateLink>
               <updateHash>sha1:</updateHash>
             </RDF:Description>
