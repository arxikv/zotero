Zotero
======
[![Build Status](https://travis-ci.org/zotero/zotero.svg?branch=master)](https://travis-ci.org/zotero/zotero)

[Zotero](https://www.zotero.org/) is a free, easy-to-use tool to help you collect, organize, cite, and share your research sources.

<<<<<<< HEAD
=======
Please post feature requests or bug reports to the [Zotero Forums](https://forums.zotero.org/). If you're having trouble with Zotero, see [Getting Help](https://www.zotero.org/support/getting_help).

>>>>>>> 2b8a5ba0
For more information on how to use this source code, see the [Zotero wiki](https://www.zotero.org/support/dev/source_code).<|MERGE_RESOLUTION|>--- conflicted
+++ resolved
@@ -4,9 +4,6 @@
 
 [Zotero](https://www.zotero.org/) is a free, easy-to-use tool to help you collect, organize, cite, and share your research sources.
 
-<<<<<<< HEAD
-=======
 Please post feature requests or bug reports to the [Zotero Forums](https://forums.zotero.org/). If you're having trouble with Zotero, see [Getting Help](https://www.zotero.org/support/getting_help).
 
->>>>>>> 2b8a5ba0
 For more information on how to use this source code, see the [Zotero wiki](https://www.zotero.org/support/dev/source_code).